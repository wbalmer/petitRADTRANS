# Change Log
All notable changes to petitRADTRANS will be documented in this file.

The format is based on [Keep a Changelog](http://keepachangelog.com)
and this project adheres to [Semantic Versioning](http://semver.org).

<<<<<<< HEAD
## [3.1.0a16] - 2024-06-11
### Added
- Possibility to generate mock input data for input == output retrievals, using the exact same format as the input data.
- Possibility to run pRT's retrieval model with emcee (base implementation with less functionality than the full retrieval package, i.e., no plotting support for result analysis)
- Possibility to use vertically variable fsed per species.
- Possibility to custom `SpectralModel` spectral modification functions at instantiation.
- Possibility to load any crystalline cloud opacities without giving the space group if there is only one space group available for this cloud species.
- Possibility to specify the retrieval name in `plot_result_corner`.
- Possibility to load line-by-line opacities with different frequency grid boundaries.
- Warnings for negative temperature, mass fractions, and mean molar masses when calculating opacities.
- Test module for `SpectralModel` using custom functions.
- Test module for `SpectralModel` in `'c-k'` opacity mode.
- Test module for `SpectralModel` in `'lbl'` opacity mode.
- Test module for `SpectralModel` retrieval framework.
- Performance tests.
- Source files for JOSS papers.

### Removed
- Unused test functions.

### Fixed
- Crash when loading unspecified source opacities with different spectral info than the default opacity file and multiple files with that spectral info exist.
- Crash of `SpectralModel` when adding the transit light loss effect without shifting the spectrum.
- Crash of `SpectralModel` when adding a star spectrum on shifted spectra.
- Mass fractions being modified when calculating CIA opacities in some cases.
- Electron symbol (`'e-'`) not supported as a `SpectralModel` imposed mass fraction.
- Crash when preparing fully masked spectral pixed.
- Silent error when calculating transit light loss for a non-transiting planet.
- Thulium (Tm), Americium (Am), Curium (Cm) and Fermium (Fm) are identified as negatively charged species.
- Incorrect behaviour: non-matching in-preparation data and uncertainties masks are tolerated.
- Typos in some comments.
=======
## [3.0.5] - 2024-06-12
### Fixed
- Crash when including H- opacities.
>>>>>>> ee50ad68

## [3.0.4] - 2024-05-28
### Fixed
- Scripts hang forever while loading `exo-k` re-binned opacities on multiple processes.
- Indices for AMR in retrievals are not integers.

## [3.0.3] - 2024-05-15
### Fixed
- Fixed default `haze_factor` value in `retrieval/models.py`.

## [3.0.2] - 2024-05-07
### Fixed
- Electron symbol (`'e-'`) not supported as a `Radtrans` mass fraction.

## [3.0.1] - 2024-05-02
### Fixed
- Crash of DACE opacities conversion when not using the debug wavelength grid file.
- Crash of DACE opacities conversion when converted opacities have an insufficient wavenumber coverage.
- Crash when loading line-by-line opacities using wavenumber grids with insignificant differences (i.e. < 1e-12 relative differences).

## [3.0.0] - 2024-04-29
### Added
- Automatic download of missing input_data files.
- Automatic binning-down of correlated-k opacities when instantiating a `Radtrans` object.
- Simple transit light loss modelling for `SpectralModel`.
- Possibility to retrieve or optimize uncertainties.
- Trimming preparation function.
- Module `cli.prt_cli` to automatically download petitRADTRANS input data files.
- Module `configuration` to manage paths.
- Module `plotlib` to store useful plot functions and plot styles.
- Module `stallar_spectra`, to handle stellar spectra calculations.
- Function `utils.feature_scaling` to normalize arrays.
- Function `utils.bayes_factor2sigma` to convert Bayes factor significance into "sigma" significance.
- Function `SpectralModel.resolving_space` to generate arrays with values spaced at constant resolving power.
- Function `chemistry.utils.fill_atmospheric_layer` to fill an atmospheric layer using weighted filling species.
- Function `retrieval.retrieval.save_best_fit_outputs_external_variability` to speed up calculations, since it makes use of `external_prt_reference` properly.
- Function that generates the petitRADTRANS default wavelength grid.
- Constant `e_molar_mass` to physical constants.
- SysRem preparing pipeline.
- Arguments of `SpectralModel.calculate_spectrum` in `model_parameters`.
- MgFeSiO4 cloud mass fraction calculation.
- Object `SpectralModel` support for models of any complexity.
- More control over uncertainty_scaling_b: can now also be done per observation "types" (e.g., different MRS channels see the same b).
- Possibility for the forward model to return flux of different atmospheric columns, which are then mixed with the atmospheric_column_flux_mixer function given to the data object, depending on the data's epoch and exposure time.
- Possibility to return only the best fit spectra are calculated and no plot is produced.
- Possibility to return the gases and clouds opacities calculated by the `Radtrans` object.
- Possibility to initialize a `Radtrans` object with CIA opacities, cloud opacities, or no opacities.
- Possibility to print the log-likelihood to the console if desired, for retrieval debugging.
- Possibility for function `retrieval.retrieval.save_best_fit_outputs` to return the best fit spectra.
- Possibility to set the clouds particles porosity factor.
- Treatment to allow for concatenated fluxes (from different epochs) for variability retrievals.
  (see `concatenate_flux_epochs_variability` and its use in the data class).
- Handling of column flux mixing in `retrieval.retrieval.save_best_fit_outputs`.
- Some helpful error and warning messages.
- Argument `seed` to function `Retrieval.run`, for reproducibility.
- Better test suite workflow.
- Module `docs/utils` to store functions useful to build the docs.

### Changed
- Added column_flux_mixer treatment to petitRADTRANS/retrieval/data.py's get_chisq() in convolve-rebin mode.
- TODO: `fortran_radtrans_core.math.solve_tridiagonal_system`:
  - temporarily reverted to allow < 0 solutions in the tridiagonal solver until it is determined if they should be allowed.
  - temporarily silented the overflow warning message until a solution to trigger the message less often is found.
- Functions, arguments and attributes now have clearer names and respect PEP8. The complete list of change is available [here](https://docs.google.com/spreadsheets/d/1yCiyPJfUXzsd9gWTt3HdwntNM2MrHNfaZoacXkg1KLk/edit#gid=2092634402).
- Spectral functions of `Radtrans` (`calculate_flux` and `calculate_transit_radii`) now return wavelengths, spectrum, and a dictionary containing additional outputs, instead of nothing.
- Function `Radtrans.calculate_flux` now output by default wavelengths in cm (instead of frequencies in Hz) and flux in erg.s-1.cm-2/cm instead of erg.s-1.cm-2/Hz. Setting the argument `frequencies_to_wavelengths=False` restores the previous behaviour.
- Function `Radtrans.calculate_transit_radii` now output by default wavelengths in cm (instead of frequencies in Hz). Setting the argument `frequencies_to_wavelengths=False` restores the previous behaviour.
- Complete rework of the input_data file naming convention.
- The combination of correlated-k opacities are now using the faster merge sorting algorithm.
- Significantly improved the CIA interpolation performances. This might cause small changes in some results (most of the time the relative change should be < 1e-6).
- Significantly improved transmission spectra calculation performances.
- Significantly improved the `polyfit` preparing pipeline performances by using `numpy.polyfit` instead of the recommended `numpy.polynomial.Polynomial.fit`.
- Slightly improved Feautrier radiative transfer calculation performances (`calculate_flux`).
- Improved memory usage of object `Radtrans`.
- Object `Radtrans` is now imported using `from petitRADTRANS.radtrans import Radtrans` (was `from petitRADTRANS import Radtrans`) for more stable installation.
- Object `SpectralModel` is now imported using `from petitRADTRANS.spectral_model import SpectralModel`.
- Object `Planet` is now imported using `from petitRADTRANS.planet import Planet`.
- Module `nat_cst` renamed `physical_constants`.
- Module `poor_mans_nonequ_chem` renamed `chemistry.pre_calculated_chemistry` and reworked.
- Module `phoenix` renamed `stellar_spectra.phoenix` and reworked.
- Some functions have moved from the module `physical_constants` to another, more specific module.
- Some functions have moved from the module `Radtrans` to another, more specific module.
- Input data path is now stored in a config file within the folder \<HOME\>/.petitRADTRANS, generated when installing the package or using it for the first time.
- Attribute `SpectralModel.times` is now inside `SpectralModel.model_parameters`.
- Function `polyfit` now only masks invalid points instead of the entire column/line where the point was.
- In `SpectralModel`, orbital longitudes and radial velocity semi-amplitudes are know calculated instead of fixed.
- In function `retrievals.data.get_chisq`, variable `scale_err` is now applied after 10^b error scaling, not before.
- Rules for opacites and species names are now clearly defined, based on the ExoMol format.
- Structure of directory input_data now is akin to ExoMol.
- Line-by-line opacities are now read from HDF5 files.
- Cloud opacities are now read from HDF5 files.
- CIA cross-sections are now read from HDF5 files.
- petitRADTRANS is now installed through `meson` instead of the deprecated `numpy.distutils`. The installation procedure is mostly unchanged.
- Various optimisations.
- Updated package structure.
- Code clean-up.

### Removed
- Space group info for cloud species in _get_base_cloud_names().
- Multiple `Radtrans` attributes, some are now function outputs.
- Function `get_radtrans` of object `SpectralModel`, as `SpectralModel` is now a child of `Radtrans`.
- Class `ReadOpacities`, now merged with `Radtrans`.
- Module `pyth_input`, now merged with `Radtrans`.
- Module `version`, version is now defined in pyproject.toml.
- Deprecated `molecular_weight` constant.

### Fixed
- Added again the porosity density decrease for DHS.
- Crash when using photospheric cloud with null mass fractions.
- Bug in retrieval model that would break the log-likelihood calculation in case of an external_prt_reference.
- Bug in function `plot_radtrans_opacities` (TODO: what was it?).
- Re-binning correlated-k opacities requires to re-launch petitRADTRANS.
- Function `chemistry.volume_mixing_ratios2mass_fractions` always returning an empty dict.
- Zero opacity values in k-tables creating NaNs when using `exo-k` to bin them down.
- Emission scattering mode impacting transmission spectra (slight change in the result).
- Oscillating telluric lines depth when generating shifted and re-binned mock observations with `SpectralModel`.
- Too strict relevance threshold when combining correlated-k opacities.
- Debugging text displayed in the `Radtrans` photospheric radius calculation.
- Incorrect behaviour: importing the chemical table triggers its loading.
- Incorrect behaviour: importing the PHOENIX stellar spectra table triggers its loading.
- Incorrect behaviour: plotting when running in "evaluate" mode of the retrieval package.

## [2.9.0] - 2023-11-28
Referred as 2.7.6
### Added
- Implementation of leave-one-out cross validation retrieval from Sam de Regt.
- Includes new Pareto Smoothed INP and LOO module (psis.py), plus additional functions in retrieval module.
- Example included in test directory.

## [2.8.2] - 2023-11-08
Referred as 2.7.5
### Changed
 - Updates to retrieval tutorials, as requested by JOSS review.

## [2.8.1] - 2023-11-13
Referred as 2.7.4
### Changed
 - Minor changes to MPI interface.
 - Removed unnecessary instructions for installation on Apple Mx chips.
 - Updated interface to `species`, now requiring newer than v0.7.

### Fixed
 - Bugs in argument naming.

## [2.8.0] - 2023-11-08
Referred as 2.7.3
### Added
- Plotting function interface, can pass `pRT_objects` and `model_generating_functions`.
- MPI interface for better parallelisation.

### Fixed
 - Fixed binning of spectra errorbars for plotting
 - Minor typo bug fixes

## [2.7.2] - 2023-11-08
### Fixed
 - Incorrect MMW calculation in `chemistry.py`

## [2.7.1] - 2023-11-08
### Fixed
 - Tick marks for log plots of spectra
 - Bugs from 2.7.0 merge

## [2.7.0] - 2023-09-12
### Added
 - New model_generating_functions in `models.py`.
 - New functions in `retrieval.py` to access chemical abundance profiles.
 - beta: interface retrievals with easychem
 - Complete implementation of scaling factors for flux errors, line b scaling and offsets.
 - Mixed equilibrium and free chemistry retrievals
 - New temperature profiles (spline, gradient), with curvature prior
 - Can get Teffs from posterior distributions.
 - Can get volume mixing ratios from posterior distributions
 - Can retrieve haze scattering slopes.

### Changed
 - Can now generally set the contribution function, reference pressure, H2 and He abundances as parameters.
 - Can now plot VMRs as well as mass fractions.
 - Can use data in the format [wlen, bins, flux, error]
 - Many small improvements to speed throughout model and plotting routines.
 - More thorough cloud implementations - hansen, log normal, single radius, and more.

### Fixed
 - Calculation of chi2 - now automatically outputs normalisation by ndata and dof.
 - Corrected implementation of free cloud base pressures
 - Consistent binning and convolution in spectra plots

## [2.6.0] - 2023-03-27
### Added
- High-resolution retrievals.
- Possibility to initialize a `retrieval.Data` class without needing a file.
- Possibility to initialize a `retrieval.Data` class with a `Radtrans` object, without the need to re-create one.
- Possibility to initialize a `retrieval.Retrieval` class with a stellar spectrum, without the need to recalculate it.
- Possibility to give scattering.
- Support for 2D and 3D spectral array in retrievals.
- Static function `retrieval.Retrieval._get_samples`, to get retrieval outputs without the need to initialize a `Retrieval`.
- Gibson et al. 2021 log-likelihood calculation.
- Better high-resolution mock observation function.
- Module `phoenix` for PHOENIX stellar models.
- Module `physics` to store useful physical functions.
- Module `utils` to store generic useful functions.
- Module `retrieval.preparing` to prepare telluric-contaminated ground-based data.
- Module `ccf` to perform cross-correlation analysis.
- Module `cli.eso_etc_cli` as a custom interface to ESO's ETC CLI.
- Module `cli.eso_skycalc_cli` as a custom interface to ESO's SKYCALC CLI.
- Class `SpectralModel` as a wrapper to `Radtrans` and `Retrieval` objects.
- Function `get_guillot_2010_temperature_profile`, a more general Guillot 2010 temperature profile.
- Function to calculate the ESM of a planet.
- Function to calculate the orbital phase of a planet.
- Function to calculate the radial velocity of a planet.
- Function to calculate the orbital velocity of a planet.
- Function to calculate the Doppler shift.
- Function to convolve, run-convolve, Doppler shift, and rebin a spectrum.
- Noise estimation for eclipse spectra in addition to transit spectra.
- Method to generate a `Planet` object using a NASA Exoplanet Archive tab file.
- Function to calculate the radius of a planet from its surface gravity and mass.
- Option to use the NASA Exoplanet Archive "best mass" when generating a `Planet`.
- Functions in `Radtrans` to calculate radius and pressure at hydrostatic equilibrium.
- Na2S and KCl clouds compatibility with free chemistry.
- [Future] Module `configuration` to manage paths.
- Module `version` to store petitRADTRANS version number (will be used in future version).
- Message when loading the `poor_mans_nonequ_chem` chemical equilibrium mass mixing ratios table.

### Changed
- Running mean now uses the faster `scipy.ndimage.filters.uniform_filter1d` implementation.
- Some cloud functions are more generic.
- Character limit in retrieval output directory increased from 100 to 200.
- Stricter scattering convergence criterion.
- Switched to corr-k combination method without Monte Carlo noise (relevant for scattering mode).
- CIAs are no more hard-coded.
- Make `poor_mans_nonequ_chem` compatible with `[Future] Orange`.
- Code clean-up.

### Removed
- Useless make files.

### Fixed
- Hansen cloud particle distribution returning NaN if `b_hansen` set too low.
- Retrieval not converging when using correlated-k.
- Crash when trying to read a nonexistent opacity file.
- Function `contour_corner` not working when not giving optional arguments `parameter_ranges` and `parameter_plot_indices`.
- True values not plotted in function `contour_corner`.
- Function `get_MM` not working with e- and H-.
- e- and H- implementation.
- Hack cloud photospheric tau behaviour.
- Potential reference before assignment in module `retrieval`.
- Potential `TypeError` in `model_generating_function`.
- Module `setup` not working with PyPI.
- Wavelength range in module `retrieval` not working in "photometry" mode.
- Wrong docstrings in function `Radtrans.get_star_spectrum`.
- Argument `add_cloud_scat_as_abs` being `None` by default instead of `False`.


---
No changelog before version 2.6.0.
Some additions, changes and fixes reported in 2.6.0 may have been implemented in previous versions.
Test suite added in version 2.4.0.<|MERGE_RESOLUTION|>--- conflicted
+++ resolved
@@ -4,7 +4,6 @@
 The format is based on [Keep a Changelog](http://keepachangelog.com)
 and this project adheres to [Semantic Versioning](http://semver.org).
 
-<<<<<<< HEAD
 ## [3.1.0a16] - 2024-06-11
 ### Added
 - Possibility to generate mock input data for input == output retrievals, using the exact same format as the input data.
@@ -36,11 +35,10 @@
 - Thulium (Tm), Americium (Am), Curium (Cm) and Fermium (Fm) are identified as negatively charged species.
 - Incorrect behaviour: non-matching in-preparation data and uncertainties masks are tolerated.
 - Typos in some comments.
-=======
+
 ## [3.0.5] - 2024-06-12
 ### Fixed
 - Crash when including H- opacities.
->>>>>>> ee50ad68
 
 ## [3.0.4] - 2024-05-28
 ### Fixed
