# Change Log
All notable changes to the CCF module will be documented in this file.

The format is based on [Keep a Changelog](http://keepachangelog.com)
and this project adheres to [Semantic Versioning](http://semver.org).

<<<<<<< HEAD
## [3.0.0-a81] - 2023-13-10
=======
## [3.0.0-a81] - 2023-14-10
>>>>>>> 41537a86
### Added
- SYSREM preparing pipeline.
- Simple transit light loss modelling for `SpectralModel`.
- Support for SLURM.
- Possibility to retrieve or optimize uncertainties.
- Trimming preparation function.
- Module `cli.prt_cli` to automatically download petitRADTRANS input data files.
- Module `configuration` to manage paths.
- Module `stallar_spectra`, to handle stellar spectra calculations.
- Function `utils.feature_scaling` to normalize arrays.
- Function `utils.bayes_factor2sigma` to convert Bayes factor significance into "sigma" significance.
- Function `SpectralModel.resolving_space` to generate arrays with values spaced at constant resolving power.
- Constant `e_molar_mass` to physical constants.
- Some helpful error and warning messages.

### Changed
- Functions, arguments and attributes now have clearer names and respect PEP8.
- Spectral functions of `Radtrans` (`calculate_flux` and `calculate_transit_radii`) now return wavelengths, spectrum, and a dictionary containing additional outputs, instead of nothing.
- Function `Radtrans.calculate_flux` now output by default wavelengths in cm (instead of frequencies in Hz) and flux in erg.s-1.cm-2/cm instead of erg.s-1.cm-2/Hz. Setting the argument `frequencies_to_wavelengths=False` restores the previous behaviour.
- Function `Radtrans.calculate_transit_radii` now output by default wavelengths in cm (instead of frequencies in Hz). Setting the argument `frequencies_to_wavelengths=False` restores the previous behaviour.
- Improved memory usage of object `Radtrans`.
- Object `Radtrans` is now imported using `from petitRADTRANS.radtrans import Radtrans` (was `from petitRADTRANS import Radtrans`) for more stable installation.
- Module `nat_cst` renamed `physical_constants`.
- Some functions have moved from the module `physical_constants` to another, more specific module.
- Some functions have moved from the module `Radtrans` to another, more specific module.
- Input data path is now stored in a config file within the folder \<HOME\>/.petitRADTRANS, generated when installing the package or using it for the first time.
- Attribute `SpectralModel.times` is now inside `SpectralModel.model_parameters`.
- Function `preparing_pipeline` now only masks invalid points instead of the entire column/line where the point was.
- In `SpectralModel`, orbital longitudes and radial velocity semi-amplitudes are know calculated instead of fixed.
- Rules for opacites and species names are now clearly defined, based on the ExoMol format.
- Structure of directory input_data now is akin to ExoMol.
- Line-by-line opacities can now be read from HDF5 files.
- Cloud opacities can now be read from HDF5 files.
- CIA cross-sections can now be read from HDF5 files.
- petitRADTRANS is now installed through `meson` instead of the deprecated `numpy.distutils`. The installation procedure is mostly unchanged.
- Various optimisations.
- Package structure.
- Code clean-up.

### Removed
- Multiple `Radtrans` attributes, some are now function outputs.
- Class `ReadOpacities`, now merged with `Radtrans`.
- Module `pyth_input`, now merged with `Radtrans`.
- Module `version`, version is now defined in pyproject.toml.
- Deprecated `molecular_weight` constant.

### Fixed
- Re-binning correlated-k opacities no longer require to re-launch petitRADTRANS.
- Oscillating telluric lines depth when generating shifted and re-binned mock observations with `SpectralModel`.

## [2.6.0] - 2023-03-27
### Added
- High-resolution retrievals.
- Possibility to initialize a `retrieval.Data` class without needing a file.
- Possibility to initialize a `retrieval.Data` class with a `Radtrans` object, without the need to re-create one.
- Possibility to initialize a `retrieval.Retrieval` class with a stellar spectrum, without the need to recalculate it.
- Possibility to give scattering.
- Support for 2D and 3D spectral array in retrievals.
- Static function `retrieval.Retrieval._get_samples`, to get retrieval outputs without the need to initialize a `Retrieval`.
- Gibson et al. 2021 log-likelihood calculation.
- Better high-resolution mock observation function.
- Module `phoenix` for PHOENIX stellar models.
- Module `physics` to store useful physical functions.
- Module `utils` to store generic useful functions.
- Module `retrieval.preparing` to prepare telluric-contaminated ground-based data.
- Module `ccf` to perform cross-correlation analysis.
- Module `cli.eso_etc_cli` as a custom interface to ESO's ETC CLI.
- Module `cli.eso_skycalc_cli` as a custom interface to ESO's SKYCALC CLI.
- Class `SpectralModel` as a wrapper to `Radtrans` and `Retrieval` objects.
- Function `get_guillot_2010_temperature_profile`, a more general Guillot 2010 temperature profile.
- Function to calculate the ESM of a planet.
- Function to calculate the orbital phase of a planet.
- Function to calculate the radial velocity of a planet.
- Function to calculate the orbital velocity of a planet.
- Function to calculate the Doppler shift.
- Function to convolve, run-convolve, Doppler shift, and rebin a spectrum.
- Noise estimation for eclipse spectra in addition to transit spectra.
- Method to generate a `Planet` object using a NASA Exoplanet Archive tab file.
- Function to calculate the radius of a planet from its surface gravity and mass.
- Option to use the NASA Exoplanet Archive "best mass" when generating a `Planet`.
- Functions in `Radtrans` to calculate radius and pressure at hydrostatic equilibrium.
- Na2S and KCl clouds compatibility with free chemistry.
- [Future] Module `configuration` to manage paths.
- Module `version` to store petitRADTRANS version number (will be used in future version).
- Message when loading the `poor_mans_nonequ_chem` chemical equilibrium mass mixing ratios table.

### Changed
- Running mean now uses the faster `scipy.ndimage.filters.uniform_filter1d` implementation.
- Some cloud functions are more generic.
- Character limit in retrieval output directory increased from 100 to 200.
- Stricter scattering convergence criterion.
- Switched to corr-k combination method without Monte Carlo noise (relevant for scattering mode).
- CIAs are no more hard-coded.
- Make `poor_mans_nonequ_chem` compatible with `[Future] Orange`.
- Code clean-up.

### Removed
- Useless make files.

### Fixed
- Hansen cloud particle distribution returning NaN if `b_hansen` set too low.
- Retrieval not converging when using correlated-k.
- Crash when trying to read a nonexistent opacity file.
- Function `contour_corner` not working when not giving optional arguments `parameter_ranges` and `parameter_plot_indices`.
- True values not plotted in function `contour_corner`.
- Function `getMM` not working with e- and H-.
- e- and H- implementation.
- Hack cloud photospheric tau behaviour.
- Potential reference before assignment in module `retrieval`.
- Potential `TypeError` in `model_generating_function`.
- Module `setup` not working with PyPI.
- Wavelength range in module `retrieval` not working in "photometry" mode.
- Wrong docstrings in function `Radtrans.get_star_spectrum`.
- Argument `add_cloud_scat_as_abs` being `None` by default instead of `False`.


---
No changelog before version 2.6.0.
Fixing updates of versions 2.6.x not tracked.
Some additions, changes and fixes reported in 2.6.0 may have been implemented in previous versions.
Test suite added in version 2.4.0.<|MERGE_RESOLUTION|>--- conflicted
+++ resolved
@@ -4,11 +4,7 @@
 The format is based on [Keep a Changelog](http://keepachangelog.com)
 and this project adheres to [Semantic Versioning](http://semver.org).
 
-<<<<<<< HEAD
-## [3.0.0-a81] - 2023-13-10
-=======
 ## [3.0.0-a81] - 2023-14-10
->>>>>>> 41537a86
 ### Added
 - SYSREM preparing pipeline.
 - Simple transit light loss modelling for `SpectralModel`.
