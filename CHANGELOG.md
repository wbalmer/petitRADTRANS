--- conflicted
+++ resolved
@@ -4,11 +4,7 @@
 The format is based on [Keep a Changelog](http://keepachangelog.com)
 and this project adheres to [Semantic Versioning](http://semver.org).
 
-<<<<<<< HEAD
-## [3.1.0a30] - 2024-08-05
-=======
-## [3.1.0a29] - 2024-08-05
->>>>>>> 02aa6dea
+## [3.1.0a31] - 2024-08-05
 ### Added
 - Possibility to generate mock input data for input == output retrievals, using the exact same format as the input data.
 - Possibility to run pRT's retrieval model with emcee (base implementation with less functionality than the full retrieval package, i.e., no plotting support for result analysis)
@@ -40,12 +36,9 @@
 - Unused test functions.
 
 ### Fixed
-<<<<<<< HEAD
 - Fixed bug in retrieval.plot_spectra() that ocurred when plotting the best-fit spectrum together with radtrans_grid = True.
 - Fixed return_opacities=True bug in calculate_transit_radii().
 - Function format2petitradtrans applied the incorrect pRT wavelength grid to the lbl opacity conversion.
-=======
->>>>>>> 02aa6dea
 - Function `rebin_spectrum_bin` incorrectly handling overlapping bins.
 - Function `format2petitradtrans` incorrectly applying pRT wavelength grid if custom cross-section wavenumbers are not in increasing order.
 - Crash when unpickling `LockedDict` objects.
