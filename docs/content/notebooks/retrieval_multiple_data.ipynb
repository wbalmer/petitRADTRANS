{
 "cells": [
  {
   "cell_type": "markdown",
   "metadata": {},
   "source": [
    "\n",
    "# Retrievals: Dealing with multiple datasets\n",
    "### An advanced retrieval tutorial.\n",
    "\n"
   ]
  },
  {
   "cell_type": "markdown",
   "metadata": {},
   "source": [
    "Written by [Evert Nasedkin](mailto:nasedkinevert@gmail.com?subject=[petitRADTRANS]%20Retrievals) and \n",
    "Paul Mollière\n",
    "\n",
    "[Based on Mollière (2020)](https://arxiv.org/abs/2006.09394)"
   ]
  },
  {
   "cell_type": "markdown",
   "metadata": {},
   "source": [
<<<<<<< HEAD
    "This tutorial will use JWST observations of WASP39 b to demonstrate how to incorporate multiple datasets into the pRT retrieval framework.\n",
    "\n",
    "This is the `Radtrans` workflow. For the `SpectralModel` workflow, see the [`SpectralModel` retrieval notebook](./retrieval_spectral_model.ipynb)."
=======
    "This tutorial will use JWST observations of WASP39 b to demonstrate how to incorporate multiple datasets into the pRT retrieval framework.\n"
>>>>>>> 661e5456
   ]
  },
  {
   "cell_type": "markdown",
   "metadata": {},
   "source": [
    "## Getting started\n"
   ]
  },
  {
   "cell_type": "markdown",
   "metadata": {},
   "source": [
    "You should already have an installation of pRT on your machine, please see the [installation manual](../installation.html) if you have not installed it yet. \n",
    "[pyMultiNest](https://github.com/JohannesBuchner/PyMultiNest) is also required. [Ultranest](https://johannesbuchner.github.io/UltraNest/index.html) is required if you want to use that as your sampler rather than pyMultiNest. See the Ultranest documentation for why you might want to choose this method.\n",
    "Using nested sampling rather than MCMC is faster, handles multimodal cases better, and directly provides the Bayesian evidence, which allows for easier model comparison. \n",
    "\n",
    "\n",
    "In this tutorial, we will outline the process of setting up a RetrievalConfig object, which is the class used to set up a pRT retrieval.\n",
    "The basic process will always be to set up the configuration, and then pass it to the Retrieval class to run the retrieval using pyMultiNest.\n",
    "Several standard plotting outputs will also be produced by the retrieval class.\n",
    "Most of the classes and functions used in this tutorial have more advanced features than what will be explained here, so it's highly recommended to take a look at the code and API documentation. \n",
    "There should be enough flexibility built in to cover most typical retrieval studies, but if you have feature requests please get in touch, or open an issue on [gitlab](https://gitlab.com/mauricemolli/petitRADTRANS.git).\n",
    "\n"
   ]
  },
  {
   "cell_type": "code",
   "execution_count": 1,
   "metadata": {},
   "outputs": [],
   "source": [
    "# Let's start by importing everything we need.\n",
    "import os\n",
    "# To not have numpy start parallelizing on its own\n",
    "os.environ[\"OMP_NUM_THREADS\"] = \"1\"\n",
    "#os.environ[\"pRT_input_data_path\"] = \"/path/to/petitRADTRANS/petitRADTRANS/input_data/\"\n",
    "\n",
    "import numpy as np\n",
    "import matplotlib.pyplot as plt\n",
    "\n",
    "from petitRADTRANS.radtrans import Radtrans\n",
    "from petitRADTRANS import physical_constants as cst\n",
    "\n",
    "# Import the class used to set up the retrieval.\n",
    "from petitRADTRANS.retrieval import Retrieval,RetrievalConfig\n",
    "\n",
    "# Import Prior functions, if necessary.\n",
    "from petitRADTRANS.retrieval.utils import gaussian_prior\n",
    "\n",
    "# Import atmospheric model function\n",
    "from petitRADTRANS.retrieval.models import guillot_patchy_transmission"
   ]
  },
  {
   "cell_type": "markdown",
   "metadata": {},
   "source": [
    "Lets start out by setting up a simple run definition.\n",
    "We'll add the data AFTER we define the model function below\n",
    "Full details of the parameters can be found in the [API documentation](../../autoapi/petitRADTRANS/retrieval/retrieval_config/index.html)."
   ]
  },
  {
   "cell_type": "code",
<<<<<<< HEAD
   "execution_count": 4,
=======
   "execution_count": 2,
>>>>>>> 661e5456
   "metadata": {},
   "outputs": [],
   "source": [
    "# Lets start out by setting up a simple run definition\n",
    "# Full details of the parameters can be found in retrieval_config.py\n",
    "\n",
    "# Since our retrieval has already ran before, we'll set the mode to 'evaluate' so we can make some plots.\n",
<<<<<<< HEAD
    "retrieval_config = RetrievalConfig(retrieval_name=\"WASP39b_Guillot_FreeChem_PatchyGreyHaze\", \n",
    "                                      run_mode=\"retrieval\", # This must be 'retrieval' to run PyMultiNest    \n",
    "                                      pressures=np.logspace(-8,3,100), # Extend up to 10^-8 bar    \n",
    "                                      amr=False, # We won't be using adaptive mesh refinement for the pressure grid        \n",
    "                                      scattering_in_emission=False) # This would turn on scattering when calculating emission spectra.\n",
=======
    "RunDefinition = RetrievalConfig(retrieval_name = \"WASP39b_Guillot_FreeChem_PatchyGreyHaze\", \n",
    "                                      run_mode = \"retrieval\", # This must be 'retrieval' to run PyMultiNest    \n",
    "                                      pressures = np.logspace(-8,3,100), # Extend up to 10^-8 bar    \n",
    "                                      AMR = False, # We won't be using adaptive mesh refinement for the pressure grid        \n",
    "                                      scattering = False) # This would turn on scattering when calculating emission spectra.\n",
>>>>>>> 661e5456
    "                                                          # Scattering is automatically included for transmission spectra.\n",
    "    "
   ]
  },
  {
   "cell_type": "markdown",
   "metadata": {},
   "source": [
    "## Data\n",
    "Let's start with reading in the data. The data must be a 1D spectrum with error bars or a covariance matrix.\n",
    "\n",
    "As in the basic tutorial, we're reading in text files, but this time we also include the column that describes the wavelength bins:\n",
    "```\n",
    "# Wavelength [micron], Bins [micron], Flux [W/m2/micron or (Rp/Rstar)^2], Flux Error [W/m2/micron or (Rp/Rstar)^2]\n",
    "```\n",
    "\n",
    "The Data class is arguably the most important part of setting up the retrieval. \n",
    "Not only do you input your data here, but you also choose your model function and resolution. \n",
    "This means that you can design a retrieval around different datatypes and retrieve simultaneously on both - for example, if you want the day and nightside of a planet, or want to combine the eastward and westward limbs of a transmission spectrum with different models. \n",
    "\n",
    "You can also set a distance to your object, which will allow you to automatically scale the flux and error of your data using the `scale_to_distance()` method - useful if you have data normalized to 10pc! Finally, there's also a arguments `scale`, `scale_err` and `offset_bool`, which tells the retrieval that the flux or uncertaines should be scaled by an arbitrary multiplicative factor or have an additive offset, both which is set up as a normal retrieval parameter using the `RetrivalConfig.add_parameter()` method. \n",
    "The name must be of the format DATANAME_scale_factor or DATANAME_offset. \n",
    "This is useful if two datasets are incompatible in absolute photometry, but you still want to use the spectral shape to inform the retrieval.\n",
    "\n",
    "In this retrieval we're going to include several datasets from different JWST instruments, starting with NIRISS SOSS orders 1 and 2. \n",
    "To include both of them , we simply add more than one dataset to our `RetrievalConfig` object. \n",
    "Notice that we're also telling the retrieval that we want the order 2 data to have an additive offset: this will allow the data to float relative to order one, which remains fixed. This can be used to compensate for differences in transit depth between different instruments.\n",
    "\n",
    "We're also using the buillt in `guillot_patchy_transmission` model for this retrieval, rather than writing our own model function from scratch.\n"
   ]
  },
  {
   "cell_type": "code",
<<<<<<< HEAD
   "execution_count": 8,
=======
   "execution_count": 3,
>>>>>>> 661e5456
   "metadata": {},
   "outputs": [],
   "source": [
    "import petitRADTRANS # need to get the name for the example data\n",
    "path_to_data = \"\" \n",
    "path_to_data = petitRADTRANS.__file__.split('__init__.py')[0] # Default location for the example\n",
    "transmission_directory = \"retrieval/examples/transmission/\"\n",
    "retrieval_config.add_data('JWST/NIRISSSOSS/O1',\n",
    "                       f\"{path_to_data}{transmission_directory}observations/JWST/WASP39b_niriss_soss1.txt\",\n",
    "                       data_resolution=700,\n",
    "                       model_resolution=300,\n",
    "                       model_generating_function = guillot_patchy_transmission,\n",
    "                       external_radtrans_reference=None)\n",
    "retrieval_config.add_data('JWST/NIRISSSOSS/O2',\n",
    "                       f\"{path_to_data}{transmission_directory}observations/JWST/WASP39b_niriss_soss2.txt\",\n",
    "                       data_resolution=700,\n",
    "                       model_resolution=300,\n",
    "                       offset_bool=True,\n",
    "                       model_generating_function = guillot_patchy_transmission,\n",
    "                       external_radtrans_reference=None)"
   ]
  },
  {
   "cell_type": "markdown",
   "metadata": {},
   "source": [
    "## External references\n",
    "Sometimes the datasets will include regions that overlap in wavelength, or where one dataset falls entirely within the wavelength range of another dataset.\n",
    "In that case we can use an external reference: the dataset that falls within the wavelength range of the other will use the spectrum computed using the other dataset's `Radtrans` to compute the likelihood. \n",
    "This way we only need to compute the spectrum once in the same wavelength range, rather than initialising two `Radtrans` and calculating a spectrum for each.\n",
    "However, be careful here: the model resolution in the reference object should be high enough to properly sample any datasets that reference it!\n",
    "\n",
    "In this example, the NIRSpec PRISM data covers the entire NIRISS SOSS wavelength range, so we can use it as a reference for both NIRISS SOSS orders."
   ]
  },
  {
   "cell_type": "code",
<<<<<<< HEAD
   "execution_count": 9,
=======
   "execution_count": 4,
>>>>>>> 661e5456
   "metadata": {},
   "outputs": [],
   "source": [
    "retrieval_config.data = {} # Remove the previous data that was added above.\n",
    "retrieval_config.add_data('JWST/NIRSPEC/PRISM',\n",
    "                       f\"{path_to_data}{transmission_directory}observations/JWST/WASP39b_nirspec_prism.txt\",\n",
    "                       data_resolution=100,\n",
    "                       model_resolution=300,\n",
    "                       offset_bool=True,\n",
    "                       model_generating_function = guillot_patchy_transmission)\n",
    "retrieval_config.add_data('JWST/NIRISSSOSS/O1',\n",
    "                       f\"{path_to_data}{transmission_directory}observations/JWST/WASP39b_niriss_soss1.txt\",\n",
    "                       data_resolution=700,\n",
    "                       model_resolution=300,\n",
    "                       model_generating_function = guillot_patchy_transmission,\n",
    "                       external_radtrans_reference='JWST/NIRSPEC/PRISM')\n",
    "retrieval_config.add_data('JWST/NIRISSSOSS/O2',\n",
    "                       f\"{path_to_data}{transmission_directory}observations/JWST/WASP39b_niriss_soss2.txt\",\n",
    "                       data_resolution=700,\n",
    "                       model_resolution=300,\n",
    "                       offset_bool=True,\n",
    "                       model_generating_function = guillot_patchy_transmission,\n",
    "                       external_radtrans_reference = 'JWST/NIRSPEC/PRISM')"
   ]
  },
  {
   "cell_type": "markdown",
   "metadata": {},
   "source": [
    "## Model parameters\n",
    "Here we're using a more complicated atmospheric model to fit the JWST data.\n",
    "The temperature profile is taken from Guillot 2010, and includes four parameters to describe the shape.\n",
    "We're freely retrieving the chemical abundances, and include both patchy grey clouds and an enhanced power law slope as a proxy for hazes."
   ]
  },
  {
   "cell_type": "code",
<<<<<<< HEAD
   "execution_count": 12,
=======
   "execution_count": 5,
>>>>>>> 661e5456
   "metadata": {},
   "outputs": [],
   "source": [
    "\n",
    "# WASP 39 parameters\n",
    "retrieval_config.add_parameter(name = 'D_pl', free = False, value = 230.0*cst.pc)\n",
    "retrieval_config.add_parameter(name = 'stellar_radius', free = False, value = 0.9324 * cst.r_sun)\n",
    "\n",
    "# Fix the reference pressure in bar\n",
    "retrieval_config.add_parameter('reference_pressure',False,value  = 0.01)\n",
    "\n",
    "\n",
    "# Choose two of log_g, radius and mass priors\n",
    "retrieval_config.add_parameter('log_g',True,\n",
    "                            transform_prior_cube_coordinate = \\\n",
    "                            lambda x : 2.0+3.5*x)\n",
    "retrieval_config.add_parameter('planet_radius', True,\n",
    "                            transform_prior_cube_coordinate = \\\n",
<<<<<<< HEAD
    "                            lambda x : 0.8*cst.r_jup_mean+ (x*0.8*cst.r_jup_mean))\n",
=======
    "                            lambda x : 0.8*nc.r_jup_mean+ (x*0.8*nc.r_jup_mean))\n",
>>>>>>> 661e5456
    "\n",
    "# Priors for Guillot 2010 Temperature Profile\n",
    "retrieval_config.add_parameter(\"T_int\", True,\\\n",
    "                            transform_prior_cube_coordinate = \\\n",
    "                            lambda x : 100 + 3500*x)\n",
    "retrieval_config.add_parameter(\"T_equ\", True,\\\n",
    "                            transform_prior_cube_coordinate = \\\n",
    "                            lambda x : 100 + 3500*x)\n",
    "retrieval_config.add_parameter(\"gamma\", True,\\\n",
    "                            transform_prior_cube_coordinate = \\\n",
    "                            lambda x :  10**(-(x/2.)**2./2.))\n",
    "retrieval_config.add_parameter(\"log_kappa_IR\", True,\\\n",
    "                            transform_prior_cube_coordinate = \\\n",
    "                            lambda x : -4.0 + 6.0*x)\n",
    "\n",
    "# Grey cloud top pressure\n",
    "retrieval_config.add_parameter('log_Pcloud',True,\n",
    "                            transform_prior_cube_coordinate = \\\n",
    "                            lambda x : -8.+11.*x)\n",
    "\n",
    "# Enhanced haze scattering slope  \n",
    "# kappa                          \n",
    "retrieval_config.add_parameter('haze_factor',True,\n",
    "                            transform_prior_cube_coordinate = \\\n",
    "                            lambda x : -4.+14.*x)\n",
    "# gamma\n",
    "retrieval_config.add_parameter('power_law_opacity_coefficient',True,\n",
    "                            transform_prior_cube_coordinate = \\\n",
    "                            lambda x : -20.+22.*x)\n",
    "# Cloud fraction                            \n",
    "retrieval_config.add_parameter('patchiness',True,\n",
    "                            transform_prior_cube_coordinate = \\\n",
    "                            lambda x : x)\n",
    "\n",
    "# Data offsets\n",
    "retrieval_config.add_parameter('JWST/NIRSPEC/PRISM_offset',True,\n",
    "                            transform_prior_cube_coordinate = \\\n",
    "                            lambda x : gaussian_prior(x, 0, 1e-4))\n",
    "retrieval_config.add_parameter('JWST/NIRISSSOSS/O2_offset',True,\n",
    "                            transform_prior_cube_coordinate = \\\n",
    "                            lambda x : gaussian_prior(x, 0, 1e-4))\n",
    "\n"
   ]
  },
  {
   "cell_type": "markdown",
   "metadata": {},
   "source": [
    "## Opacities"
   ]
  },
  {
   "cell_type": "code",
<<<<<<< HEAD
   "execution_count": 14,
   "metadata": {},
=======
   "execution_count": 6,
   "metadata": {
    "scrolled": false
   },
>>>>>>> 661e5456
   "outputs": [],
   "source": [
    "retrieval_config.set_rayleigh_species(['H2', 'He'])\n",
    "retrieval_config.set_continuum_opacities(['H2-H2', 'H2-He'])\n",
    "\n",
    "# Here we setup the line species for a free retrieval, setting the prior bounds with the abund_lim parameter\n",
    "# The retrieved value is the log mass fraction.\n",
    "# Let's use the most up-to-date line lists\n",
<<<<<<< HEAD
    "retrieval_config.set_line_species([\"H2O__Pokazatel\", \"CO-NatAbund\", \"CO2\", \"CH4\", \"SO2\"], eq=False, abund_lim = (-8.0,0.0))"
=======
    "RunDefinition.set_line_species([\"H2O_Exomol\", \"CO_all_iso_HITEMP\", \"CO2\", \"CH4\"], eq=False, abund_lim = (-8.0,0.0))"
>>>>>>> 661e5456
   ]
  },
  {
   "cell_type": "markdown",
   "metadata": {},
   "source": [
    "## Plotting"
   ]
  },
  {
   "cell_type": "markdown",
   "metadata": {},
   "source": [
    "Let's set up some plotting details so that we can generate nice outputs.\n",
    "\n",
    "Each parameter can be added to the corner plot, its label changed, and the values transformed to more digestible units (e.g., the planet radius in jupiter radii, rather than cm).\n",
    "We can also set the bounds and scaling on the best-fit spectrum plot and the limits for the P-T profile plot.\n",
    "With this complete, our retrieval is ready to go.\n",
    "\n",
    "Most parameters include a default setting, so the plots will be created even if you don't set any plotting parameters, but the outputs might not be very informative. In general, the possible arguments to `plot_kwargs` follow the naming conventions of matplotlib arguments and functions, with some additions.\n",
    "Full details of the plotting can be found in the Retrieval class, see the [API documentation](../../autoapi/petitRADTRANS/retrieval/retrieval/index.html)."
   ]
  },
  {
   "cell_type": "code",
<<<<<<< HEAD
   "execution_count": 15,
=======
   "execution_count": 7,
>>>>>>> 661e5456
   "metadata": {},
   "outputs": [],
   "source": [
    "##################################################################\n",
    "# Define what to put into corner plot if run_mode == 'evaluate'\n",
    "##################################################################\n",
    "for key, value in retrieval_config.parameters.items():\n",
    "    value.plot_in_corner = True\n",
    "    value.corner_label = key.replace(\"_\",\" \")\n",
    "\n",
    "##################################################################\n",
    "# Define axis properties of spectral plot if run_mode == 'evaluate'\n",
    "##################################################################\n",
    "retrieval_config.plot_kwargs[\"spec_xlabel\"] = 'Wavelength [micron]'\n",
    "retrieval_config.plot_kwargs[\"spec_ylabel\"] = r'$(R_{\\rm P}/R_*)^2$ [ppm]'\n",
    "retrieval_config.plot_kwargs[\"y_axis_scaling\"] = 1e6 # so we have units of ppm\n",
    "retrieval_config.plot_kwargs[\"xscale\"] = 'linear'\n",
    "retrieval_config.plot_kwargs[\"yscale\"] = 'linear'\n",
    "\n",
    "# Use at least ~100 samples to plot 3 sigma curves\n",
    "retrieval_config.plot_kwargs[\"nsample\"] = 10\n",
    "\n",
    "##################################################################\n",
    "# Define from which observation object to take P-T\n",
    "# in evaluation mode (if run_mode == 'evaluate'),\n",
    "# add PT-envelope plotting options\n",
    "##################################################################\n",
    "retrieval_config.plot_kwargs[\"take_PTs_from\"] = 'JWST/NIRSPEC/PRISM' \n",
    "retrieval_config.plot_kwargs[\"temp_limits\"] = [150, 3000]\n",
    "retrieval_config.plot_kwargs[\"press_limits\"] = [1e1, 1e-7]\n",
    "\n",
    "# If in doubt, define all of the plot_kwargs used here."
   ]
  },
  {
   "cell_type": "markdown",
   "metadata": {},
   "source": [
    "## Running the retrieval\n",
    "\n",
    "At this point, we are ready to run the retrieval! All we need to do is pass the RunDefinition we just created to the Retrieval class and call its run() method. There are a few additional parameters that can be adjusted, but the defaults should work well for almost all use cases. In general it may not be wise to run a retrieval on your laptop, as it can be quite computationally expensive. However, the included HST example should be able to be run fairly easily! (~an hour).\n",
    "\n",
    "**_NOTE:_** This retrieval example only uses 40 live points so that it can be run quickly. However, this should be increased to at least 400 live points for a full retrieval, and will probably require a server or cluster.\n",
    "\n",
    "Once the retrieval is complete, we can use the `plot_all` function to generate plots of the best fit spectrum, the pressure-temperature profile and the corner plots.\n",
    "Most of the various parameters used to control pyMultiNest or Ultranest can be set in the `retrieval.run()` function, see the [API documentation](../../autoapi/petitRADTRANS/retrieval/retrieval/index.html)."
   ]
  },
  {
   "cell_type": "code",
   "execution_count": null,
   "metadata": {
    "tags": []
   },
   "outputs": [],
   "source": [
    "# If you want to run the retrieval, you need to choose a different output directory name,\n",
    "# due to pRT requirements.\n",
<<<<<<< HEAD
    "output_dir = f\"{path_to_data}retrieval/examples/transmission/\"\n",
    "retrieval = Retrieval(retrieval_config,\n",
    "                      output_dir=output_dir,\n",
    "                      sample_spec=False,         # Output the spectrum from nsample random samples.                     \n",
=======
    "output_dir = f\"./\"\n",
    "\n",
    "retrieval = Retrieval(RunDefinition,\n",
    "                      output_dir = output_dir,\n",
    "                      sample_spec = False,         # Output the spectrum from nsample random samples.                     \n",
>>>>>>> 661e5456
    "                      pRT_plot_style=True,         # We think that our plots look nice.\n",
    "                      ultranest=False)             # Let's use pyMultiNest rather than Ultranest\n",
    "\n",
    "# Default pymultinest retrieval setup, but with only 40 live points                      \n",
    "retrieval.run(sampling_efficiency=0.8,\n",
    "              const_efficiency_mode=False,\n",
    "              n_live_points=40,\n",
    "              log_z_convergence=0.5,\n",
    "              step_sampler=False,\n",
    "              warmstart_max_tau=0.5,\n",
    "              n_iter_before_update=50,\n",
    "              resume=False,\n",
    "              max_iters=0,\n",
    "              frac_remain=0.1,\n",
    "              importance_nested_sampling = True,\n",
    "              Lepsilon=0.3) \n"
   ]
  },
  {
   "cell_type": "code",
   "execution_count": null,
   "metadata": {},
   "outputs": [],
   "source": [
    "# Automatically generate all of the standard output plots. The contribution \n",
    "# argument means that the PT profile and abundance profile plots will display \n",
    "# the contribution function. The mode argument means we'll be plotting a model\n",
    "# based on the median retrieved parameter values, rather than the minimum likelihood\n",
    "# model.\n",
    "\n",
    "retrieval.plot_all(contribution = True, mode = 'median')"
   ]
  },
  {
   "cell_type": "markdown",
   "metadata": {},
   "source": [
    "**Contact**\n",
    "\n",
    "If you need any additional help, don't hesitate to contact [Evert Nasedkin](mailto:nasedkinevert@gmail.com?subject=[petitRADTRANS]%20Retrievals)."
   ]
<<<<<<< HEAD
=======
  },
  {
   "cell_type": "code",
   "execution_count": null,
   "metadata": {},
   "outputs": [],
   "source": []
  },
  {
   "cell_type": "code",
   "execution_count": null,
   "metadata": {},
   "outputs": [],
   "source": []
>>>>>>> 661e5456
  }
 ],
 "metadata": {
  "kernelspec": {
   "display_name": "Python 3 (ipykernel)",
   "language": "python",
   "name": "python3"
  },
  "language_info": {
   "codemirror_mode": {
    "name": "ipython",
    "version": 3
   },
   "file_extension": ".py",
   "mimetype": "text/x-python",
   "name": "python",
   "nbconvert_exporter": "python",
   "pygments_lexer": "ipython3",
   "version": "3.10.11"
  },
  "pycharm": {
   "stem_cell": {
    "cell_type": "raw",
    "metadata": {
     "collapsed": false
    },
    "source": []
   }
  },
  "vscode": {
   "interpreter": {
    "hash": "207b56136aaee7ec9eed3aa3bd9bf42bb51cfe74d6567821df16aa3ffeea32bf"
   }
  }
 },
 "nbformat": 4,
 "nbformat_minor": 4
}<|MERGE_RESOLUTION|>--- conflicted
+++ resolved
@@ -24,13 +24,9 @@
    "cell_type": "markdown",
    "metadata": {},
    "source": [
-<<<<<<< HEAD
     "This tutorial will use JWST observations of WASP39 b to demonstrate how to incorporate multiple datasets into the pRT retrieval framework.\n",
     "\n",
     "This is the `Radtrans` workflow. For the `SpectralModel` workflow, see the [`SpectralModel` retrieval notebook](./retrieval_spectral_model.ipynb)."
-=======
-    "This tutorial will use JWST observations of WASP39 b to demonstrate how to incorporate multiple datasets into the pRT retrieval framework.\n"
->>>>>>> 661e5456
    ]
   },
   {
@@ -96,11 +92,7 @@
   },
   {
    "cell_type": "code",
-<<<<<<< HEAD
    "execution_count": 4,
-=======
-   "execution_count": 2,
->>>>>>> 661e5456
    "metadata": {},
    "outputs": [],
    "source": [
@@ -108,19 +100,11 @@
     "# Full details of the parameters can be found in retrieval_config.py\n",
     "\n",
     "# Since our retrieval has already ran before, we'll set the mode to 'evaluate' so we can make some plots.\n",
-<<<<<<< HEAD
     "retrieval_config = RetrievalConfig(retrieval_name=\"WASP39b_Guillot_FreeChem_PatchyGreyHaze\", \n",
     "                                      run_mode=\"retrieval\", # This must be 'retrieval' to run PyMultiNest    \n",
     "                                      pressures=np.logspace(-8,3,100), # Extend up to 10^-8 bar    \n",
     "                                      amr=False, # We won't be using adaptive mesh refinement for the pressure grid        \n",
     "                                      scattering_in_emission=False) # This would turn on scattering when calculating emission spectra.\n",
-=======
-    "RunDefinition = RetrievalConfig(retrieval_name = \"WASP39b_Guillot_FreeChem_PatchyGreyHaze\", \n",
-    "                                      run_mode = \"retrieval\", # This must be 'retrieval' to run PyMultiNest    \n",
-    "                                      pressures = np.logspace(-8,3,100), # Extend up to 10^-8 bar    \n",
-    "                                      AMR = False, # We won't be using adaptive mesh refinement for the pressure grid        \n",
-    "                                      scattering = False) # This would turn on scattering when calculating emission spectra.\n",
->>>>>>> 661e5456
     "                                                          # Scattering is automatically included for transmission spectra.\n",
     "    "
    ]
@@ -154,11 +138,7 @@
   },
   {
    "cell_type": "code",
-<<<<<<< HEAD
    "execution_count": 8,
-=======
-   "execution_count": 3,
->>>>>>> 661e5456
    "metadata": {},
    "outputs": [],
    "source": [
@@ -196,11 +176,7 @@
   },
   {
    "cell_type": "code",
-<<<<<<< HEAD
    "execution_count": 9,
-=======
-   "execution_count": 4,
->>>>>>> 661e5456
    "metadata": {},
    "outputs": [],
    "source": [
@@ -238,11 +214,7 @@
   },
   {
    "cell_type": "code",
-<<<<<<< HEAD
    "execution_count": 12,
-=======
-   "execution_count": 5,
->>>>>>> 661e5456
    "metadata": {},
    "outputs": [],
    "source": [
@@ -261,11 +233,7 @@
     "                            lambda x : 2.0+3.5*x)\n",
     "retrieval_config.add_parameter('planet_radius', True,\n",
     "                            transform_prior_cube_coordinate = \\\n",
-<<<<<<< HEAD
     "                            lambda x : 0.8*cst.r_jup_mean+ (x*0.8*cst.r_jup_mean))\n",
-=======
-    "                            lambda x : 0.8*nc.r_jup_mean+ (x*0.8*nc.r_jup_mean))\n",
->>>>>>> 661e5456
     "\n",
     "# Priors for Guillot 2010 Temperature Profile\n",
     "retrieval_config.add_parameter(\"T_int\", True,\\\n",
@@ -319,15 +287,8 @@
   },
   {
    "cell_type": "code",
-<<<<<<< HEAD
    "execution_count": 14,
    "metadata": {},
-=======
-   "execution_count": 6,
-   "metadata": {
-    "scrolled": false
-   },
->>>>>>> 661e5456
    "outputs": [],
    "source": [
     "retrieval_config.set_rayleigh_species(['H2', 'He'])\n",
@@ -336,11 +297,7 @@
     "# Here we setup the line species for a free retrieval, setting the prior bounds with the abund_lim parameter\n",
     "# The retrieved value is the log mass fraction.\n",
     "# Let's use the most up-to-date line lists\n",
-<<<<<<< HEAD
     "retrieval_config.set_line_species([\"H2O__Pokazatel\", \"CO-NatAbund\", \"CO2\", \"CH4\", \"SO2\"], eq=False, abund_lim = (-8.0,0.0))"
-=======
-    "RunDefinition.set_line_species([\"H2O_Exomol\", \"CO_all_iso_HITEMP\", \"CO2\", \"CH4\"], eq=False, abund_lim = (-8.0,0.0))"
->>>>>>> 661e5456
    ]
   },
   {
@@ -366,11 +323,7 @@
   },
   {
    "cell_type": "code",
-<<<<<<< HEAD
    "execution_count": 15,
-=======
-   "execution_count": 7,
->>>>>>> 661e5456
    "metadata": {},
    "outputs": [],
    "source": [
@@ -429,18 +382,10 @@
    "source": [
     "# If you want to run the retrieval, you need to choose a different output directory name,\n",
     "# due to pRT requirements.\n",
-<<<<<<< HEAD
     "output_dir = f\"{path_to_data}retrieval/examples/transmission/\"\n",
     "retrieval = Retrieval(retrieval_config,\n",
     "                      output_dir=output_dir,\n",
     "                      sample_spec=False,         # Output the spectrum from nsample random samples.                     \n",
-=======
-    "output_dir = f\"./\"\n",
-    "\n",
-    "retrieval = Retrieval(RunDefinition,\n",
-    "                      output_dir = output_dir,\n",
-    "                      sample_spec = False,         # Output the spectrum from nsample random samples.                     \n",
->>>>>>> 661e5456
     "                      pRT_plot_style=True,         # We think that our plots look nice.\n",
     "                      ultranest=False)             # Let's use pyMultiNest rather than Ultranest\n",
     "\n",
@@ -482,23 +427,6 @@
     "\n",
     "If you need any additional help, don't hesitate to contact [Evert Nasedkin](mailto:nasedkinevert@gmail.com?subject=[petitRADTRANS]%20Retrievals)."
    ]
-<<<<<<< HEAD
-=======
-  },
-  {
-   "cell_type": "code",
-   "execution_count": null,
-   "metadata": {},
-   "outputs": [],
-   "source": []
-  },
-  {
-   "cell_type": "code",
-   "execution_count": null,
-   "metadata": {},
-   "outputs": [],
-   "source": []
->>>>>>> 661e5456
   }
  ],
  "metadata": {
