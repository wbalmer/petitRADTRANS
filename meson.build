--- conflicted
+++ resolved
@@ -3,11 +3,8 @@
 project('petitRADTRANS',
     'c',
     # version must be updated here as well
-<<<<<<< HEAD
     version : '3.1.0a16',
-=======
     version : '3.0.5',
->>>>>>> ee50ad68
     license: 'MIT',
     meson_version: '>=1.1.0',
     default_options : [
