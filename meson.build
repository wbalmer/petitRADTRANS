# For debugging: set to debug to 'true' and optimization to 'g'

project('petitRADTRANS',
    'c',
    # version must be updated here as well
<<<<<<< HEAD
    version : '3.2.0a1',
    version : '3.1.1',
=======
    version : '3.1.2',
>>>>>>> fbfbe699
    license: 'MIT',
    meson_version: '>=1.1.0',
    default_options : [
        'debug=false',
        'optimization=3',
        'warning_level=1',
        'c_std=c99'
    ],
)

add_languages('fortran', native: false)

py_mod = import('python')
py = py_mod.find_installation(pure: false)
py_dep = py.dependency()

# Include f2py directories for compilation
# Use relative paths to prevent meson from complaining about absolute paths
incdir_numpy = run_command(py,
    ['-c',
    'import os; os.chdir(".."); import numpy; print(os.path.relpath(numpy.get_include(), "./petitRADTRANS"))'],
    check : true
).stdout().strip()

incdir_f2py = run_command(py,
    ['-c',
    'import os; os.chdir(".."); import numpy.f2py; print(os.path.relpath(numpy.f2py.get_include(), "./petitRADTRANS"))'],
    check : true
).stdout().strip()

inc_np = include_directories(incdir_numpy, incdir_f2py)

# Set extensions names
extension_names = [
    'fortran_radtrans_core',
    'fortran_inputs',
    'fortran_rebin',
    'fortran_convolve',
    'fortran_chemistry'
]

# Set extension files
fortran_source_directory = 'petitRADTRANS/fortran_src/'
extensions = {}

foreach extension_name : extension_names
    extensions += {extension_name: fortran_source_directory + extension_name + '.f90'}
endforeach

# Add extensions
foreach extension_name, extension_file : extensions
    extension_module = extension_name + 'module.c'
    extension_source = custom_target(extension_module,
        input : [extension_file],
        output : [extension_module, extension_name + '-f2pywrappers2.f90'],
        command : [py, '-m', 'numpy.f2py', '-m', extension_name, '@INPUT@']
    )  # inform meson that the .f90 file need to be compiled using f2py

    py.extension_module(extension_name,
        [extension_file, extension_source],
        incdir_f2py / 'fortranobject.c',
        include_directories: inc_np,
        dependencies: py_dep,
        install: true,
        subdir: 'petitRADTRANS'
    )
endforeach

# Install python sources
subdir('petitRADTRANS')<|MERGE_RESOLUTION|>--- conflicted
+++ resolved
@@ -3,12 +3,7 @@
 project('petitRADTRANS',
     'c',
     # version must be updated here as well
-<<<<<<< HEAD
-    version : '3.2.0a1',
-    version : '3.1.1',
-=======
-    version : '3.1.2',
->>>>>>> fbfbe699
+    version : '3.2.0a2',
     license: 'MIT',
     meson_version: '>=1.1.0',
     default_options : [
