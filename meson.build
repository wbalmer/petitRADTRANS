--- conflicted
+++ resolved
@@ -3,12 +3,7 @@
 project('petitRADTRANS',
     'c',
     # version must be updated here as well
-<<<<<<< HEAD
-    version : '3.1.0a18',
-    version : '3.0.5',
-=======
-    version : '3.0.6',
->>>>>>> 48b72417
+    version : '3.1.0a19',
     license: 'MIT',
     meson_version: '>=1.1.0',
     default_options : [
