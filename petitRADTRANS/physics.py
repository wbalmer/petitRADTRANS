"""Stores useful physical functions.
"""
import numpy as np
from scipy.ndimage import uniform_filter1d

import petitRADTRANS.nat_cst as nc

<<<<<<< HEAD

def b(temperature, nu):
    """Returns the Planck function :math:`B_{\\nu}(T)` in units of
    :math:`\\rm erg/s/cm^2/Hz/steradian`.

    Args:
        temperature (float):
            Temperature in K.
        nu:
            Array containing the frequency in Hz.
    """

    planck_function = 2. * nc.h * nu ** 3. / nc.c ** 2. / (np.exp(nc.h * nu / nc.kB / temperature) - 1.)

    return planck_function


def d_b_d_temperature(temperature, nu):
    """Returns the derivative of the Planck function with respect to the temperature in units of
    :math:`\\rm erg/s/cm^2/Hz/steradian`.

    Args:
        temperature:
            Temperature in K.
        nu:
            Array containing the frequency in Hz.
    Returns:

    """
    planck_function = b(temperature, nu)
    planck_function /= np.exp(nc.h * nu / nc.kB / temperature) - 1.
    planck_function *= np.exp(nc.h * nu / nc.kB / temperature) * nc.h * nu / nc.kB / temperature ** 2.

    return planck_function
=======
import petitRADTRANS.nat_cst as nc
>>>>>>> db4cbede


def doppler_shift(wavelength_0, velocity):
    """Calculate the Doppler-shifted wavelength for electromagnetic waves.

    A negative velocity means that the source is going toward the observer. A positive velocity means the source is
    going away from the observer.

    Args:
        wavelength_0: (cm) wavelength of the wave in the referential of the source
        velocity: (cm.s-1) velocity of the source relative to the observer

    Returns:
        (cm) the wavelength of the source as measured by the observer
    """
    return wavelength_0 * np.sqrt((1 + velocity / nc.c) / (1 - velocity / nc.c))


<<<<<<< HEAD
def get_dist(t_irr, dist, t_star, r_star, mode, mode_what):
    # TODO rework/replace this function
    mu_star = 0.
    angle_use = False

    if (mode != 'p') & (mode != 'd'):
        mu_star = float(mode)
        angle_use = True

    if mode_what == 'temp':
        if angle_use:
            t_irr = ((r_star * nc.r_sun / (dist * nc.AU)) ** 2. * t_star ** 4. * mu_star) ** 0.25
        elif mode == 'p':
            t_irr = ((r_star * nc.r_sun / (dist * nc.AU)) ** 2. * t_star ** 4. / 4.) ** 0.25
        else:
            t_irr = ((r_star * nc.r_sun / (dist * nc.AU)) ** 2. * t_star ** 4. / 2.) ** 0.25
        return t_irr
    elif mode_what == 'dist':
        if angle_use:
            dist = np.sqrt((r_star * nc.r_sun) ** 2. * (t_star / t_irr) ** 4. * mu_star) / nc.AU
        elif mode == 'p':
            dist = np.sqrt((r_star * nc.r_sun) ** 2. * (t_star / t_irr) ** 4. / 4.) / nc.AU
        else:
            dist = np.sqrt((r_star * nc.r_sun) ** 2. * (t_star / t_irr) ** 4. / 2.) / nc.AU
        return dist


def get_guillot_2010_temperature_profile(pressure, infrared_mean_opacity, gamma, gravity, intrinsic_temperature,
                                         equilibrium_temperature, redistribution_coefficient=0.25):
    """ Returns a temperature array, in units of K,
    of the same dimensions as the pressure P
    (in bar).

    For this the temperature model of Guillot (2010) is used (his Equation 29).
    Source: https://doi.org/10.1051/0004-6361/200913396

    Args:
        pressure:
            numpy array of floats, containing the input pressure in bars.
        infrared_mean_opacity:
            The infrared mean opacity in units of :math:`\\rm cm^2/s`.
        gamma:
            The ratio between the visual and infrared mean opacities.
        gravity:
            The planetary gravity at the given pressures in units of :math:`\\rm cm/s^2`.
        intrinsic_temperature:
            The planetary intrinsic temperature (in units of K).
        equilibrium_temperature:
            The planetary equilibrium temperature (in units of K).
        redistribution_coefficient:
            The redistribution coefficient of the irradiance. A value of 1 corresponds to the substellar point, 1/2 for
            the day-side average and 1/4 for the global average.
    """
    # Estimate tau from eq. 24: m is the column mass, dm = rho * dz, dP / dz = -g * rho, so m = P / g
    tau = infrared_mean_opacity * pressure * 1e6 / gravity
    t_irr = equilibrium_temperature * 2.0 ** 0.5  # from eqs. 1 and 2

    temperature = (
        0.75 * intrinsic_temperature ** 4. * (2. / 3. + tau)
        + 0.75 * t_irr ** 4. * redistribution_coefficient
        * (
            2. / 3.
            + 1. / gamma / 3. ** 0.5
            + (gamma / 3. ** 0.5 - 1. / 3. ** 0.5 / gamma) * np.exp(-gamma * tau * 3. ** 0.5)
        )
    ) ** 0.25

    return temperature


# TODO remove deprecated functions
def guillot_day(pressure, kappa_ir, gamma, grav, t_int, t_equ):
    """ Returns a temperature array, in units of K,
    of the same dimensions as the pressure P
    (in bar). For this the temperature model of Guillot (2010)
    is used (his Equation 29), in the case of averaging the flux over the day side of the planet.

    Args:
        pressure:
            numpy array of floats, containing the input pressure in bars.
        kappa_ir (float):
            The infrared opacity in units of :math:`\\rm cm^2/s`.
        gamma (float):
            The ratio between the visual and infrated opacity.
        grav (float):
            The planetary surface gravity in units of :math:`\\rm cm/s^2`.
        t_int (float):
            The planetary internal temperature (in units of K).
        t_equ (float):
            The planetary equilibrium temperature (in units of K).
    """
    return get_guillot_2010_temperature_profile(
        pressure=pressure,
        infrared_mean_opacity=kappa_ir,
        gamma=gamma,
        gravity=grav,
        intrinsic_temperature=t_int,
        equilibrium_temperature=t_equ,
        redistribution_coefficient=0.5
    )


def guillot_global(pressure, kappa_ir, gamma, grav, t_int, t_equ):
    """ Returns a temperature array, in units of K,
=======
##################################################################
### Radtrans utility for retrieval temperature model computation
##################################################################
def guillot_global(P,kappa_IR,gamma,grav,T_int,T_equ):
    ''' Returns a temperature array, in units of K,
>>>>>>> db4cbede
    of the same dimensions as the pressure P
    (in bar). For this the temperature model of Guillot (2010)
    is used (his Equation 29), in the case of averaging the flux over the whole planetary surface.

    Args:
        pressure:
            numpy array of floats, containing the input pressure in bars.
        kappa_ir (float):
            The infrared opacity in units of :math:`\\rm cm^2/s`.
        gamma (float):
            The ratio between the visual and infrated opacity.
        grav (float):
            The planetary surface gravity in units of :math:`\\rm cm/s^2`.
        t_int (float):
            The planetary internal temperature (in units of K).
        t_equ (float):
            The planetary equilibrium temperature (in units of K).
    """
    return get_guillot_2010_temperature_profile(
        pressure=pressure,
        infrared_mean_opacity=kappa_ir,
        gamma=gamma,
        gravity=grav,
        intrinsic_temperature=t_int,
        equilibrium_temperature=t_equ,
        redistribution_coefficient=0.25
    )


def guillot_global_ret(pressure, delta, gamma, t_int, t_equ):
    """Global Guillot P-T formula with kappa/gravity replaced by delta."""
    delta = np.abs(delta)
    gamma = np.abs(gamma)
<<<<<<< HEAD
    t_int = np.abs(t_int)
    t_equ = np.abs(t_equ)
    tau = pressure * 1e6 * delta
    t_irr = t_equ * np.sqrt(2.)
    temperature = (0.75 * t_int ** 4. * (2. / 3. + tau)
                   + 0.75 * t_irr ** 4. / 4.
                   * (2. / 3. + 1. / gamma / 3. ** 0.5
                      + (gamma / 3. ** 0.5 - 1. / 3. ** 0.5 / gamma)
                      * np.exp(-gamma * tau * 3. ** 0.5))) ** 0.25
    return temperature
=======
    T_int = np.abs(T_int)
    T_equ = np.abs(T_equ)
    tau = P*1e6*delta
    T_irr = T_equ*np.sqrt(2.)
    T = (0.75*T_int**4.*(2./3.+tau) + \
      0.75*T_irr**4./4.*(2./3.+1./gamma/3.**0.5+ \
                         (gamma/3.**0.5-1./3.**0.5/gamma)* \
                             np.exp(-gamma*tau*3.**0.5)))**0.25
    return T
>>>>>>> db4cbede


def guillot_metallic_temperature_profile(pressures, gamma, surface_gravity,
                                         intrinsic_temperature, equilibrium_temperature, kappa_ir_z0,
                                         metallicity=None):
    """Get a Guillot temperature profile depending on metallicity.

    Args:
        pressures: (bar) pressures of the profile
        gamma: ratio between visual and infrated opacity
        surface_gravity: (cm.s-2) surface gravity
        intrinsic_temperature: (K) intrinsic temperature
        equilibrium_temperature: (K) equilibrium temperature
        kappa_ir_z0: (cm2.s-1) infrared opacity
        metallicity: ratio of heavy elements abundance over H abundance with respect to the solar ratio

    Returns:
        temperatures: (K) the temperature at each pressures of the atmosphere
    """
    if metallicity is not None:
        kappa_ir = kappa_ir_z0 * metallicity
    else:
        kappa_ir = kappa_ir_z0

    temperatures = guillot_global(
<<<<<<< HEAD
        pressure=pressures,
        kappa_ir=kappa_ir,
        gamma=gamma,
        grav=surface_gravity,
        t_int=intrinsic_temperature,
        t_equ=equilibrium_temperature
=======
        P=pressures,
        kappa_IR=kappa_ir,
        gamma=gamma,
        grav=surface_gravity,
        T_int=intrinsic_temperature,
        T_equ=equilibrium_temperature
>>>>>>> db4cbede
    )

    return temperatures


<<<<<<< HEAD
def guillot_modif(pressure, delta, gamma, t_int, t_equ, ptrans, alpha):
    """Modified Guillot P-T formula"""
    return guillot_global_ret(
        pressure,
        np.abs(delta),
        np.abs(gamma),
        np.abs(t_int), np.abs(t_equ)
    ) * (1. - alpha * (1. / (1. + pressure / ptrans)))
=======
### Modified Guillot P-T formula
def guillot_modif(P,delta,gamma,T_int,T_equ,ptrans,alpha):
    return guillot_global_ret(P,np.abs(delta),np.abs(gamma), \
                                  np.abs(T_int),np.abs(T_equ))* \
                                  (1.-alpha*(1./(1.+ P/ptrans)))
>>>>>>> db4cbede


def hz2um(frequency):
    """Convert frequencies into wavelengths

    Args:
        frequency: (Hz) the frequency to convert

    Returns:
        (um) the corresponding wavelengths
    """
    return nc.c / frequency * 1e4  # cm to um


<<<<<<< HEAD
def make_press_temp(rad_trans_params):  # TODO pressure grid in input?
    """Function to make temp."""
    press_many = np.logspace(-8, 5, 260)
    t_no_ave = guillot_modif(press_many,
                             1e1 ** rad_trans_params['log_delta'], 1e1 ** rad_trans_params['log_gamma'],
                             rad_trans_params['intrinsic_temperature'], rad_trans_params['equilibrium_temperature'],
                             1e1 ** rad_trans_params['log_p_trans'], rad_trans_params['alpha'])
=======
def isothermal(P, T):
    return T * np.ones_like(P)

### Box car conv. average, found on stackoverflow somewhere
def running_mean(x, N):
    cumsum = np.cumsum(np.insert(x, 0, 0))
    return (cumsum[N:] - cumsum[:-N]) / float(N)

### Function to make temp
def make_press_temp(rad_trans_params):

    press_many = np.logspace(-8,5,260)
    t_no_ave = guillot_modif(press_many, \
        1e1**rad_trans_params['log_delta'],1e1**rad_trans_params['log_gamma'], \
        rad_trans_params['t_int'],rad_trans_params['t_equ'], \
        1e1**rad_trans_params['log_p_trans'],rad_trans_params['alpha'])
>>>>>>> db4cbede

    # new
    press_many_new = 1e1 ** uniform_filter1d(np.log10(press_many), 25)
    t_new = uniform_filter1d(t_no_ave, 25)
    index_new = (press_many_new <= 1e3) & (press_many_new >= 1e-6)
    temp_new = t_new[index_new][::2]
    press_new = press_many_new[index_new][::2]

    return press_new, temp_new


def make_press_temp_iso(rad_trans_params):
    """Function to make temp."""
    press_many = np.logspace(-8, 5, 260)
    t_no_ave = rad_trans_params['equilibrium_temperature'] * np.ones_like(press_many)

    # new
    press_many_new = 1e1 ** uniform_filter1d(np.log10(press_many), 25)
    t_new = uniform_filter1d(t_no_ave, 25)
    index_new = (press_many_new <= 1e3) & (press_many_new >= 1e-6)
    temp_new = t_new[index_new][::2]
    press_new = press_many_new[index_new][::2]

    return press_new, temp_new

<<<<<<< HEAD
=======
### Global Guillot P-T formula with kappa/grav replaced by delta
def PT_ret_model(T3, delta, alpha, tint, press, FeH, CO, conv = True):
    """
    Self-luminous retrieval P-T model.
>>>>>>> db4cbede

def isothermal(pressures, temperature):
    # TODO only to temporarily fix methods, change name later
    return np.ones(pressures.size) * temperature


def PT_ret_model(rad_trans_params):
    """
    Self-luminous retrieval P-T model.
    # TODO fix docstring
    Args:
        T3 : np.array([t1, t2, t3])
            temperature points to be added on top
            radiative Eddington structure (above tau = 0.1).
            Use spline interpolation, t1 < t2 < t3 < tconnect as prior.
        delta : float
            proportionality factor in tau = delta * press_cgs**alpha
        alpha : float
            power law index in tau = delta * press_cgs**alpha
            For the tau model: use proximity to kappa_rosseland photosphere
            as prior.
        tint : float
            internal temperature of the Eddington model
        press : np.ndarray
            input pressure profile in bar
        conv : bool
            enforce convective adiabat yes/no
        CO : float
            C/O for the nabla_ad interpolation
        FeH : float
            metallicity for the nabla_ad interpolation
    Returns:
        Tret : np.ndarray
            The temperature as a function of atmospheric pressure.
    """
<<<<<<< HEAD
    import copy as cp
    from scipy.interpolate import interp1d, CubicSpline
    import petitRADTRANS.poor_mans_nonequ_chem.poor_mans_nonequ_chem as pm

    t3, delta, alpha, tint, press, feh, co_ratio, conv = rad_trans_params
=======
>>>>>>> db4cbede
    # Go grom bar to cgs
    press_cgs = press * 1e6

    # Calculate the optical depth
    tau = delta * press_cgs ** alpha

    # This is the eddington temperature
    tedd = (3. / 4. * tint ** 4. * (2. / 3. + tau)) ** 0.25

<<<<<<< HEAD
    ab = pm.interpol_abundances(co_ratio * np.ones_like(tedd),
                                feh * np.ones_like(tedd),
=======
    ab = pm.interpol_abundances(CO * np.ones_like(tedd),
                                FeH * np.ones_like(tedd),
>>>>>>> db4cbede
                                tedd,
                                press)

    nabla_ad = ab['nabla_ad']

    # Enforce convective adiabat
    if conv:
        # Calculate the current, radiative temperature gradient
        nab_rad = np.diff(np.log(tedd)) / np.diff(np.log(press_cgs))
        # Extend to array of same length as pressure structure
        nabla_rad = np.ones_like(tedd)
        nabla_rad[0] = nab_rad[0]
        nabla_rad[-1] = nab_rad[-1]
        nabla_rad[1:-1] = (nab_rad[1:] + nab_rad[:-1]) / 2.

        # Where is the atmosphere convectively unstable?
        conv_index = nabla_rad > nabla_ad

        # TODO: Check remains convective and convergence
        for i in range(10):
            if i == 0:
                t_take = cp.copy(tedd)
            else:
                t_take = cp.copy(tfinal)  # TODO possible reference before assignment

<<<<<<< HEAD
            ab = pm.interpol_abundances(co_ratio * np.ones_like(t_take),
                                        feh * np.ones_like(t_take),
=======
            ab = pm.interpol_abundances(CO * np.ones_like(t_take),
                                        FeH * np.ones_like(t_take),
>>>>>>> db4cbede
                                        t_take,
                                        press)

            nabla_ad = ab['nabla_ad']

            # Calculate the average nabla_ad between the layers
            nabla_ad_mean = nabla_ad
            nabla_ad_mean[1:] = (nabla_ad[1:] + nabla_ad[:-1]) / 2.
            # What are the increments in temperature due to convection
            tnew = nabla_ad_mean[conv_index] * np.mean(np.diff(np.log(press_cgs)))
            # What is the last radiative temperature?
            tstart = np.log(t_take[~conv_index][-1])
            # Integrate and translate to temperature from log(temperature)
            tnew = np.exp(np.cumsum(tnew) + tstart)

            # Add upper radiative and
            # lower conective part into one single array
            tfinal = cp.copy(t_take)
            tfinal[conv_index] = tnew

            if np.max(np.abs(t_take - tfinal) / t_take) < 0.01:
<<<<<<< HEAD
                # print('n_ad', 1./(1.-nabla_ad[conv_index]))
=======
>>>>>>> db4cbede
                break

    else:
        tfinal = tedd

    # Add the three temperature-point P-T description above tau = 0.1
    def press_tau(tau):
        # Returns the pressure at a given tau, in cgs
        return (tau / delta) ** (1. / alpha)

    # Where is the uppermost pressure of the Eddington radiative structure?
    p_bot_spline = press_tau(0.1)

    for i_intp in range(2):

        if i_intp == 0:

            # Create the pressure coordinates for the spline support nodes at low pressure
            support_points_low = np.logspace(np.log10(press_cgs[0]),
                                             np.log10(p_bot_spline),
                                             4)

            # Create the pressure coordinates for the spline support nodes at high pressure,
            # the corresponding temperatures for these nodes will be taken from the
            # radiative+convective solution
            support_points_high = 10 ** np.arange(np.log10(p_bot_spline),
                                                  np.log10(press_cgs[-1]),
                                                  np.diff(np.log10(support_points_low))[0])

            # Combine into one support node array, don't add the p_bot_spline point twice.
            support_points = np.zeros(len(support_points_low) + len(support_points_high) - 1)
            support_points[:4] = support_points_low
            support_points[4:] = support_points_high[1:]

        else:

            # Create the pressure coordinates for the spline support nodes at low pressure
            support_points_low = np.logspace(np.log10(press_cgs[0]),
                                             np.log10(p_bot_spline),
                                             7)

            # Create the pressure coordinates for the spline support nodes at high pressure,
            # the corresponding temperatures for these nodes will be taken from the
            # radiative+convective solution
            support_points_high = np.logspace(np.log10(p_bot_spline), np.log10(press_cgs[-1]), 7)

            # Combine into one support node array, don't add the p_bot_spline point twice.
            support_points = np.zeros(len(support_points_low) + len(support_points_high) - 1)
            support_points[:7] = support_points_low
            support_points[7:] = support_points_high[1:]

        # Define the temperature values at the node points.
        t_support = np.zeros_like(support_points)

        if i_intp == 0:
            tfintp = interp1d(press_cgs, tfinal, kind='cubic')
            # The temperature at p_bot_spline (from the radiative-convectice solution)
            t_support[int(len(support_points_low)) - 1] = tfintp(p_bot_spline)
            # The temperature at pressures below p_bot_spline (free parameters)
<<<<<<< HEAD
            t_support[:(int(len(support_points_low)) - 1)] = t3
=======
            t_support[:(int(len(support_points_low)) - 1)] = T3
>>>>>>> db4cbede
            # t_support[:3] = tfintp(support_points_low)
            # The temperature at pressures above p_bot_spline
            # (from the radiative-convectice solution)
            t_support[int(len(support_points_low)):] = \
                tfintp(support_points[(int(len(support_points_low))):])

        else:
            tfintp1 = interp1d(press_cgs, tret, kind='cubic')  # TODO possible reference before assignment
            t_support[:(int(len(support_points_low)) - 1)] = \
                tfintp1(support_points[:(int(len(support_points_low)) - 1)])

            tfintp = interp1d(press_cgs, tfinal)
            # The temperature at p_bot_spline (from the radiative-convectice solution)
            t_support[int(len(support_points_low)) - 1] = tfintp(p_bot_spline)
            # print('diff', t_connect_calc - tfintp(p_bot_spline))
            t_support[int(len(support_points_low)):] = \
                tfintp(support_points[(int(len(support_points_low))):])

        # Make the temperature spline interpolation to be returned to the user
        cs = CubicSpline(np.log10(support_points), t_support)
        tret = cs(np.log10(press_cgs))

    tret[tret < 0.0] = 10.0
    # Return the temperature, the pressure at tau = 1,
    # and the temperature at the connection point.
    # The last two are needed for the priors on the P-T profile.
    return tret  # , press_tau(1.)/1e6, tfintp(p_bot_spline)


def radiosity_erg_cm2radiosity_erg_hz(radiosity_erg_cm, wavelength):
    """
    Convert a radiosity from erg.s-1.cm-2.sr-1/cm to erg.s-1.cm-2.sr-1/Hz at a given wavelength.
    Steps:
        [cm] = c[cm.s-1] / [Hz]
        => d[cm]/d[Hz] = d(c / [Hz])/d[Hz]
        => d[cm]/d[Hz] = c / [Hz]**2
        integral of flux must be conserved: radiosity_erg_cm * d[cm] = radiosity_erg_hz * d[Hz]
        radiosity_erg_hz = radiosity_erg_cm * d[cm]/d[Hz]
        => radiosity_erg_hz = radiosity_erg_cm * wavelength**2 / c

    Args:
        radiosity_erg_cm: (erg.s-1.cm-2.sr-1/cm)
        wavelength: (cm)

    Returns:
        (erg.s-1.cm-2.sr-1/cm) the radiosity in converted units
    """
    return radiosity_erg_cm * wavelength ** 2 / nc.c


def radiosity_erg_hz2radiosity_erg_cm(radiosity_erg_hz, frequency):
    """Convert a radiosity from erg.s-1.cm-2.sr-1/Hz to erg.s-1.cm-2.sr-1/cm at a given frequency.

    Steps:
        [cm] = c[cm.s-1] / [Hz]
        => d[cm]/d[Hz] = d(c / [Hz])/d[Hz]
        => d[cm]/d[Hz] = c / [Hz]**2
        => d[Hz]/d[cm] = [Hz]**2 / c
        integral of flux must be conserved: radiosity_erg_cm * d[cm] = radiosity_erg_hz * d[Hz]
        radiosity_erg_cm = radiosity_erg_hz * d[Hz]/d[cm]
        => radiosity_erg_cm = radiosity_erg_hz * frequency**2 / c

    Args:
        radiosity_erg_hz: (erg.s-1.cm-2.sr-1/Hz)
        frequency: (Hz)

    Returns:
        (erg.s-1.cm-2.sr-1/cm) the radiosity in converted units
    """
    # TODO move to physics
    return radiosity_erg_hz * frequency ** 2 / nc.c


def radiosity2irradiance(spectral_radiosity, source_radius, target_distance):
    """Calculate the spectral irradiance of a spherical source on a target from its spectral radiosity.

    Args:
        spectral_radiosity: (M.L-1.T-3) spectral radiosity of the source
        source_radius: (L) radius of the spherical source
        target_distance: (L) distance from the source to the target

    Returns:
        The irradiance of the source on the target (M.L-1.T-3).
    """
    return spectral_radiosity * (source_radius / target_distance) ** 2<|MERGE_RESOLUTION|>--- conflicted
+++ resolved
@@ -5,7 +5,6 @@
 
 import petitRADTRANS.nat_cst as nc
 
-<<<<<<< HEAD
 
 def b(temperature, nu):
     """Returns the Planck function :math:`B_{\\nu}(T)` in units of
@@ -40,9 +39,6 @@
     planck_function *= np.exp(nc.h * nu / nc.kB / temperature) * nc.h * nu / nc.kB / temperature ** 2.
 
     return planck_function
-=======
-import petitRADTRANS.nat_cst as nc
->>>>>>> db4cbede
 
 
 def doppler_shift(wavelength_0, velocity):
@@ -61,7 +57,6 @@
     return wavelength_0 * np.sqrt((1 + velocity / nc.c) / (1 - velocity / nc.c))
 
 
-<<<<<<< HEAD
 def get_dist(t_irr, dist, t_star, r_star, mode, mode_what):
     # TODO rework/replace this function
     mu_star = 0.
@@ -166,13 +161,6 @@
 
 def guillot_global(pressure, kappa_ir, gamma, grav, t_int, t_equ):
     """ Returns a temperature array, in units of K,
-=======
-##################################################################
-### Radtrans utility for retrieval temperature model computation
-##################################################################
-def guillot_global(P,kappa_IR,gamma,grav,T_int,T_equ):
-    ''' Returns a temperature array, in units of K,
->>>>>>> db4cbede
     of the same dimensions as the pressure P
     (in bar). For this the temperature model of Guillot (2010)
     is used (his Equation 29), in the case of averaging the flux over the whole planetary surface.
@@ -206,7 +194,6 @@
     """Global Guillot P-T formula with kappa/gravity replaced by delta."""
     delta = np.abs(delta)
     gamma = np.abs(gamma)
-<<<<<<< HEAD
     t_int = np.abs(t_int)
     t_equ = np.abs(t_equ)
     tau = pressure * 1e6 * delta
@@ -217,17 +204,6 @@
                       + (gamma / 3. ** 0.5 - 1. / 3. ** 0.5 / gamma)
                       * np.exp(-gamma * tau * 3. ** 0.5))) ** 0.25
     return temperature
-=======
-    T_int = np.abs(T_int)
-    T_equ = np.abs(T_equ)
-    tau = P*1e6*delta
-    T_irr = T_equ*np.sqrt(2.)
-    T = (0.75*T_int**4.*(2./3.+tau) + \
-      0.75*T_irr**4./4.*(2./3.+1./gamma/3.**0.5+ \
-                         (gamma/3.**0.5-1./3.**0.5/gamma)* \
-                             np.exp(-gamma*tau*3.**0.5)))**0.25
-    return T
->>>>>>> db4cbede
 
 
 def guillot_metallic_temperature_profile(pressures, gamma, surface_gravity,
@@ -253,27 +229,17 @@
         kappa_ir = kappa_ir_z0
 
     temperatures = guillot_global(
-<<<<<<< HEAD
         pressure=pressures,
         kappa_ir=kappa_ir,
         gamma=gamma,
         grav=surface_gravity,
         t_int=intrinsic_temperature,
         t_equ=equilibrium_temperature
-=======
-        P=pressures,
-        kappa_IR=kappa_ir,
-        gamma=gamma,
-        grav=surface_gravity,
-        T_int=intrinsic_temperature,
-        T_equ=equilibrium_temperature
->>>>>>> db4cbede
     )
 
     return temperatures
 
 
-<<<<<<< HEAD
 def guillot_modif(pressure, delta, gamma, t_int, t_equ, ptrans, alpha):
     """Modified Guillot P-T formula"""
     return guillot_global_ret(
@@ -282,13 +248,6 @@
         np.abs(gamma),
         np.abs(t_int), np.abs(t_equ)
     ) * (1. - alpha * (1. / (1. + pressure / ptrans)))
-=======
-### Modified Guillot P-T formula
-def guillot_modif(P,delta,gamma,T_int,T_equ,ptrans,alpha):
-    return guillot_global_ret(P,np.abs(delta),np.abs(gamma), \
-                                  np.abs(T_int),np.abs(T_equ))* \
-                                  (1.-alpha*(1./(1.+ P/ptrans)))
->>>>>>> db4cbede
 
 
 def hz2um(frequency):
@@ -303,7 +262,6 @@
     return nc.c / frequency * 1e4  # cm to um
 
 
-<<<<<<< HEAD
 def make_press_temp(rad_trans_params):  # TODO pressure grid in input?
     """Function to make temp."""
     press_many = np.logspace(-8, 5, 260)
@@ -311,24 +269,6 @@
                              1e1 ** rad_trans_params['log_delta'], 1e1 ** rad_trans_params['log_gamma'],
                              rad_trans_params['intrinsic_temperature'], rad_trans_params['equilibrium_temperature'],
                              1e1 ** rad_trans_params['log_p_trans'], rad_trans_params['alpha'])
-=======
-def isothermal(P, T):
-    return T * np.ones_like(P)
-
-### Box car conv. average, found on stackoverflow somewhere
-def running_mean(x, N):
-    cumsum = np.cumsum(np.insert(x, 0, 0))
-    return (cumsum[N:] - cumsum[:-N]) / float(N)
-
-### Function to make temp
-def make_press_temp(rad_trans_params):
-
-    press_many = np.logspace(-8,5,260)
-    t_no_ave = guillot_modif(press_many, \
-        1e1**rad_trans_params['log_delta'],1e1**rad_trans_params['log_gamma'], \
-        rad_trans_params['t_int'],rad_trans_params['t_equ'], \
-        1e1**rad_trans_params['log_p_trans'],rad_trans_params['alpha'])
->>>>>>> db4cbede
 
     # new
     press_many_new = 1e1 ** uniform_filter1d(np.log10(press_many), 25)
@@ -354,13 +294,6 @@
 
     return press_new, temp_new
 
-<<<<<<< HEAD
-=======
-### Global Guillot P-T formula with kappa/grav replaced by delta
-def PT_ret_model(T3, delta, alpha, tint, press, FeH, CO, conv = True):
-    """
-    Self-luminous retrieval P-T model.
->>>>>>> db4cbede
 
 def isothermal(pressures, temperature):
     # TODO only to temporarily fix methods, change name later
@@ -396,14 +329,11 @@
         Tret : np.ndarray
             The temperature as a function of atmospheric pressure.
     """
-<<<<<<< HEAD
     import copy as cp
     from scipy.interpolate import interp1d, CubicSpline
     import petitRADTRANS.poor_mans_nonequ_chem.poor_mans_nonequ_chem as pm
 
     t3, delta, alpha, tint, press, feh, co_ratio, conv = rad_trans_params
-=======
->>>>>>> db4cbede
     # Go grom bar to cgs
     press_cgs = press * 1e6
 
@@ -413,13 +343,8 @@
     # This is the eddington temperature
     tedd = (3. / 4. * tint ** 4. * (2. / 3. + tau)) ** 0.25
 
-<<<<<<< HEAD
     ab = pm.interpol_abundances(co_ratio * np.ones_like(tedd),
                                 feh * np.ones_like(tedd),
-=======
-    ab = pm.interpol_abundances(CO * np.ones_like(tedd),
-                                FeH * np.ones_like(tedd),
->>>>>>> db4cbede
                                 tedd,
                                 press)
 
@@ -445,13 +370,8 @@
             else:
                 t_take = cp.copy(tfinal)  # TODO possible reference before assignment
 
-<<<<<<< HEAD
             ab = pm.interpol_abundances(co_ratio * np.ones_like(t_take),
                                         feh * np.ones_like(t_take),
-=======
-            ab = pm.interpol_abundances(CO * np.ones_like(t_take),
-                                        FeH * np.ones_like(t_take),
->>>>>>> db4cbede
                                         t_take,
                                         press)
 
@@ -473,10 +393,6 @@
             tfinal[conv_index] = tnew
 
             if np.max(np.abs(t_take - tfinal) / t_take) < 0.01:
-<<<<<<< HEAD
-                # print('n_ad', 1./(1.-nabla_ad[conv_index]))
-=======
->>>>>>> db4cbede
                 break
 
     else:
@@ -536,11 +452,7 @@
             # The temperature at p_bot_spline (from the radiative-convectice solution)
             t_support[int(len(support_points_low)) - 1] = tfintp(p_bot_spline)
             # The temperature at pressures below p_bot_spline (free parameters)
-<<<<<<< HEAD
             t_support[:(int(len(support_points_low)) - 1)] = t3
-=======
-            t_support[:(int(len(support_points_low)) - 1)] = T3
->>>>>>> db4cbede
             # t_support[:3] = tfintp(support_points_low)
             # The temperature at pressures above p_bot_spline
             # (from the radiative-convectice solution)
