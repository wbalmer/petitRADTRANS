--- conflicted
+++ resolved
@@ -775,19 +775,11 @@
             - prior (array-like): Curvature prior values calculated for the spline.
     """
     interpolated_temps = np.interp(np.log10(press),
-<<<<<<< HEAD
                                    np.linspace(np.log10(press[0]),
                                                np.log10(press[-1]),
-                                               nnodes + 2),
+                                               int(nnodes) + 2),
                                    temperature_points)
     prior = temperature_curvature_prior(press, interpolated_temps, gamma)
-=======
-                    np.linspace(np.log10(press[0]),
-                             np.log10(press[-1]),
-                             int(nnodes)+2),
-                    temperature_points)
-    prior = temperature_curvature_prior(press,interpolated_temps,gamma)
->>>>>>> d5712941
     return interpolated_temps, prior
 
 
@@ -834,17 +826,10 @@
     id_sub = np.where(press >= 1.0e-3)
     p_use_sub = press[id_sub]
     num_sub = len(p_use_sub)
-<<<<<<< HEAD
     # 1.3 pressures of layers
-    layer_pressures = np.logspace(-3, 3, num_layer)
+    layer_pressures = np.logspace(-3, 3, int(num_layer))
     # 1.4 assemble the P-T slopes for these layers
     # for index in range(num_layer):
-=======
-    ## 1.3 pressures of layers
-    layer_pressures = np.logspace(-3, 3, int(num_layer))
-    ## 1.4 assemble the P-T slopes for these layers
-    #for index in range(num_layer):
->>>>>>> d5712941
     #    layer_pt_slopes[index] = parameters['PTslope_%d'%(num_layer - index)].value
     # 1.5 interpolate the P-T slopes to compute slopes for all layers
     interp_func = interp1d(np.log10(layer_pressures),
