--- conflicted
+++ resolved
@@ -18,6 +18,7 @@
 from petitRADTRANS.fort_input import fort_input as fi
 from petitRADTRANS.fort_rebin import fort_rebin as fr
 from petitRADTRANS.fort_spec import fort_spec as fs
+
 
 class Radtrans(_read_opacities.ReadOpacities):
     r""" Class defining objects for carrying out spectral calculations for a
@@ -497,15 +498,9 @@
                 the atmospheric pressure (1-d numpy array, sorted in increasing
                 order), in units of bar. Will be converted to cgs internally.
         """
-<<<<<<< HEAD
-        if P[1] < P[0]:
-            raise ValueError('pRT needs pressures sorted from small to large!')
-=======
-
         if len(P) > 2:
-            if np.diff(P)[0] < 0.:
-                raise ValueError('ERROR! pRT needs pressures sorted from small to large!')
->>>>>>> e5566029
+            if P[1] < P[0]:
+                raise ValueError('pRT needs pressures sorted from small to large!')
 
         self.press, self.continuum_opa, self.continuum_opa_scat, self.continuum_opa_scat_emis, \
             self.contr_em, self.contr_tr, self.radius_hse, self.mmw, \
@@ -1099,12 +1094,14 @@
         if ((self.mode == 'lbl') or self.test_ck_shuffle_comp) \
                 and (int(len(self.line_species)) > 1):
 
-            self.transm_rad, self.radius_hse = self.py_calc_transm_spec(mmw,
-                                                                              gravity,
-                                                                              P0_bar,
-                                                                              R_pl,
-                                                                              variable_gravity,
-                                                                              high_res = True)
+            self.transm_rad, self.radius_hse = self.py_calc_transm_spec(
+                mmw,
+                gravity,
+                P0_bar,
+                R_pl,
+                variable_gravity,
+                high_res=True
+            )
 
             # TODO: contribution function calculation with python-only implementation
             if contribution:
@@ -1123,11 +1120,13 @@
                 )
         else:
 
-            self.transm_rad, self.radius_hse = self.py_calc_transm_spec(mmw,
-                                                                              gravity,
-                                                                              P0_bar,
-                                                                              R_pl,
-                                                                              variable_gravity)
+            self.transm_rad, self.radius_hse = self.py_calc_transm_spec(
+                mmw,
+                gravity,
+                P0_bar,
+                R_pl,
+                variable_gravity
+            )
 
             # TODO: contribution function calculation with python-only implementation
             if contribution:
@@ -1802,7 +1801,7 @@
                   mass_fraction=None,
                   CO=0.55,
                   FeH=0.,
-                  return_opacities = False,
+                  return_opacities=False,
                   **kwargs):
         import matplotlib.pyplot as plt
 
@@ -1836,18 +1835,22 @@
 
         if return_opacities:
             rets = {}
+
             for spec in species:
-                rets[spec] = [wlen_micron,
-                         plt_weights[spec] * opas[spec]]
+                rets[spec] = [
+                    wlen_micron,
+                    plt_weights[spec] * opas[spec]
+                ]
+
             return rets
         else:
             for spec in species:
-                plt.plot(wlen_micron,
-                         plt_weights[spec] * opas[spec],
-                         label=spec,
-                         **kwargs)
-
-
+                plt.plot(
+                    wlen_micron,
+                    plt_weights[spec] * opas[spec],
+                    label=spec,
+                    **kwargs
+                )
 
     def calc_tau_cloud(self, gravity):
         """ Method to calculate the optical depth of the clouds as function of
@@ -2013,7 +2016,6 @@
 
         return np.array(pressures) / 1e6
 
-
     def py_calc_transm_spec(self,
                                 mmw,
                                 gravity,
