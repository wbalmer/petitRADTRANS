from __future__ import division, print_function

import copy
import copy as cp
import glob
import os
import sys
import warnings

import h5py
import numpy as np
from scipy.interpolate import interp1d

# from petitRADTRANS.config import petitradtrans_config
from petitRADTRANS import _read_opacities
from petitRADTRANS import fort_input as fi
from petitRADTRANS import fort_rebin as fr
from petitRADTRANS import fort_spec as fs
from petitRADTRANS import nat_cst as nc
# from petitRADTRANS import phoenix
from petitRADTRANS import pyth_input as pyi


class Radtrans(_read_opacities.ReadOpacities):
    r""" Class defining objects for carrying out spectral calculations for a
    given set of opacities

    Args:
        line_species (Optional):
            list of strings, denoting which line absorber species to include.
        rayleigh_species (Optional):
            list of strings, denoting which Rayleigh scattering species to
            include.
        cloud_species (Optional):
            list of strings, denoting which cloud opacity species to include.
        continuum_opacities (Optional):
            list of strings, denoting which continuum absorber species to
            include.
        wlen_bords_micron (Optional):
            list containing left and right border of wavelength region to be
            considered, in micron. If nothing else is specified, it will be
            equal to ``[0.05, 300]``, hence using the full petitRADTRANS
            wavelength range (0.11 to 250 microns for ``'c-k'`` mode, 0.3 to 30
            microns for the ``'lbl'`` mode). The larger the range the longer the
            computation time.
        mode (Optional[string]):
            if equal to ``'c-k'``: use low-resolution mode, at
            :math:`\\lambda/\\Delta \\lambda = 1000`, with the correlated-k
            assumption. if equal to ``'lbl'``: use high-resolution mode, at
            :math:`\\lambda/\\Delta \\lambda = 10^6`, with a line-by-line
            treatment.
        do_scat_emis (Optional[bool]):
            Will be ``False`` by default.
            If ``True`` scattering will be included in the emission spectral
            calculations. Note that this increases the runtime of pRT!
        lbl_opacity_sampling (Optional[int]):
            Will be ``None`` by default. If integer positive value, and if
            ``mode == 'lbl'`` is ``True``, then this will only consider every
            lbl_opacity_sampling-nth point of the high-resolution opacities.
            This may be desired in the case where medium-resolution spectra are
            required with a :math:`\\lambda/\\Delta \\lambda > 1000`, but much smaller than
            :math:`10^6`, which is the resolution of the ``lbl`` mode. In this case it
            may make sense to carry out the calculations with lbl_opacity_sampling = 10,
            for example, and then rebinning to the final desired resolution:
            this may save time! The user should verify whether this leads to
            solutions which are identical to the rebinned results of the fiducial
            :math:`10^6` resolution. If not, this parameter must not be used.
    """

    def __init__(
            self,
            line_species=None,
            rayleigh_species=None,
            cloud_species=None,
            continuum_opacities=None,
            wlen_bords_micron=None,
            mode='c-k',
            test_ck_shuffle_comp=False,
            do_scat_emis=False,
            lbl_opacity_sampling=None,
            pressures=None,
            temperatures=None,
            stellar_intensity=None,
            geometry='dayside_ave',
            mu_star=1.,
            semimajoraxis=None,
            hack_cloud_photospheric_tau=None,
            path_input_data=os.environ.get("pRT_input_data_path")
    ):
        self.path_input_data = path_input_data

        if self.path_input_data is None:
            raise OSError(f"Path to input data not specified!\n"
                          f"Please set pRT_input_data_path variable in .bashrc / .bash_profile or specify path via\n"
                          f">>> import os"
                          f">>> os.environ['pRT_input_data_path'] = 'absolute/path/of/the/folder/input_data'\n"
                          f"before creating a Radtrans object or loading the nat_cst module.\n"
                          f"(this will become unnecessary in a future update)"
                          )
        else:
            warnings.warn(f"pRT_input_data_path was set by an environment variable. In a future update, the path to "
                          f"the petitRADTRANS input_data will be set within a .ini file that will be automatically "
                          f"generated into the user home directory (OS agnostic), inside a .petitradtrans directory",
                          FutureWarning)

        if line_species is None:
            line_species = []

        if rayleigh_species is None:
            rayleigh_species = []

        if cloud_species is None:
            cloud_species = []

        if continuum_opacities is None:
            continuum_opacities = []

        if wlen_bords_micron is None:
            wlen_bords_micron = np.array([0.05, 300.])  # um

        if pressures is None:
            pressures = np.array([1.0])  # bar

        if temperatures is None:
            temperatures = 300.0 * np.ones_like(pressures)  # K
        elif np.size(temperatures) != np.size(pressures):
            print(f"The size of the temperature array ({np.size(temperatures)}) "
                  f"must be equal to the size of the pressure array ({np.size(pressures)}), "
                  f"log-interpolating temperatures on the pressure array...")
            pressure_tmp = np.logspace(np.log10(np.min(pressures)), np.log10(np.max(pressures)), np.size(temperatures))
            temperatures = np.interp(pressures, pressure_tmp, temperatures)

        self.wlen_bords_micron = wlen_bords_micron

        # ADD TO SOURCE AND COMMENT PROPERLY LATER!
        self.test_ck_shuffle_comp = test_ck_shuffle_comp
        self.do_scat_emis = do_scat_emis

        # Stellar intensity (scaled by distance)
        self.stellar_intensity = stellar_intensity

        # For feautrier scattering of direct stellar light
        self.geometry = geometry
        self.mu_star = mu_star

        # Distance from the star (AU)
        self.semimajoraxis = semimajoraxis  # TODO remove as it is never used

        # Line-by-line or corr-k
        self.mode = mode
        self.lbl_opacity_sampling = lbl_opacity_sampling

        # Line opacity species to be considered
        self.line_species = line_species

        # Rayleigh scattering species to be considered
        self.rayleigh_species = rayleigh_species

        # Cloud species to be considered
        self.cloud_species = cloud_species

        # Read in the angle (mu) grid for the emission spectral calculations.
        buffer = np.genfromtxt(os.path.join(self.path_input_data, 'opa_input_files', 'mu_points.dat'))
        self.mu, self.w_gauss_mu = buffer[:, 0], buffer[:, 1]

        self.Pcloud = None
        self.haze_factor = None
        self.gray_opacity = None
        self.scat = False
        self.cloud_scaling_factor = None
        self.scaling_physicality = None

        # Read in frequency grid
        # Any opacities there at all?
        if len(line_species) + len(rayleigh_species) + len(cloud_species) + len(continuum_opacities) > 0:
            self.absorbers_present = True
        else:
            self.absorbers_present = False

        # Line species present? If yes: define wavelength array
        if len(line_species) > 0:  # TODO init Radtrans even if there is no opacity
            self.line_absorbers_present = True
        else:
            self.line_absorbers_present = False

        # Initialize line parameters
        if self.line_absorbers_present:
            self.freq, self.border_freqs, self.lambda_angstroem, self.border_lambda_angstroem, \
                self.freq_len, self.g_len, arr_min = self._init_line_opacities_parameters()
        else:
            self.freq_len = None
            self.g_len = None
            self.freq = None
            self.border_freqs = None
            self.border_lambda_angstroem = None
            arr_min = None

        self.skip_RT_step = False

        #  Default surface albedo and emissivity -- will be used only if the surface scattering is turned on.
        self.reflectance = 0 * np.ones_like(self.freq)
        self.emissivity = 1 * np.ones_like(self.freq)

        # Initialize pressure-dependent parameters
        self.press, self.continuum_opa, self.continuum_opa_scat, self.continuum_opa_scat_emis, \
            self.contr_em, self.contr_tr, self.radius_hse, self.mmw, \
            self.line_struc_kappas, self.line_struc_kappas_comb, \
            self.total_tau, self.line_abundances, self.cloud_mass_fracs, self.r_g = \
            self._init_pressure_dependent_parameters(pressures=pressures)

        self.temp = temperatures

        # Some necessary definitions, also prepare arrays for fluxes, transmission radius...
        self.flux = np.array(np.zeros(self.freq_len), dtype='d', order='F')
        self.transm_rad = np.array(np.zeros(self.freq_len), dtype='d', order='F')

        # Initialize cloud parameters
        self.kappa_zero = None
        self.gamma_scat = None
        self.fsed = None

        # Initialize derived variables  TODO check if some of these can be made private variables instead of attributes
        self.cloud_total_opa_retrieval_check = None
        self.photon_destruction_prob = None
        self.kappa_rosseland = None
        self.tau_cloud = None
        self.tau_rosse = None

        # Initialize special variables
        self.__hack_cloud_total_scat_aniso = None
        self.__hack_cloud_total_abs = None
        self.__hack_cloud_photospheric_tau = hack_cloud_photospheric_tau

        # TODO instead of reading lines here, do it in a separate function
        # START Reading in opacities
        # Read in line opacities
        # Inherited from ReadOpacities in _read_opacities.py

        # Define useless _read_opacities parameters for the sake of backward compatibility
        index = np.ones(self.freq.size, dtype=bool)
        arr_max = -1
        self.path = copy.copy(self.path_input_data)
        self.freq_len_full = copy.copy(self.freq_len)
        self.freq_full = copy.copy(self.freq)

        # self.read_line_opacities(index, arr_min, arr_max, self.path_input_data)  # future
        self.read_line_opacities(index, arr_min, arr_max)

        # Read in continuum opacities
        # Clouds
        if len(self.cloud_species) > 0:
            # Inherited from ReadOpacities in _read_opacities.py
            # self.read_cloud_opas(self.path_input_data)  # future
            self.read_cloud_opas()

        # CIA
        self.CIA_species = {}
        self.Hminus = False

        if len(continuum_opacities) > 0:
            for c in continuum_opacities:
                mol = c.split('-')

                if not c == 'H-':
                    print(f"  Read CIA opacities for {c}...")
                    cia_directory = os.path.join(self.path_input_data, 'opacities', 'continuum', 'CIA', c)

                    if os.path.isdir(cia_directory) is False:
                        raise ValueError(f"CIA directory '{cia_directory}' do not exists.")
                    else:
                        weight = 1

                        for m in mol:
                            weight = weight * nc.molecular_weight[m]

                        cia_lambda, cia_temp, cia_alpha_grid, \
                            cia_temp_dims, cia_lambda_dims = fi.cia_read(c, self.path_input_data)
                        cia_alpha_grid = np.array(cia_alpha_grid, dtype='d', order='F')
                        cia_temp = cia_temp[:cia_temp_dims]
                        cia_lambda = cia_lambda[:cia_lambda_dims]
                        cia_alpha_grid = cia_alpha_grid[:cia_lambda_dims, :cia_temp_dims]
                        species = {
                            'id': c,
                            'molecules': mol,
                            'weight': weight,
                            'lambda': cia_lambda,
                            'temperature': cia_temp,
                            'alpha': cia_alpha_grid
                        }
                        self.CIA_species[c] = species
                else:
                    self.Hminus = True
            print('Done.\n')

    def _check_cloud_effect(self, mass_mixing_ratios):
        """
        Check if the clouds have any effect, i.e. if the MMR is greater than 0.

        Args:
            mass_mixing_ratios: atmospheric mass mixing ratios

        Returns:

        """
        add_cloud_opacity = False

        if int(len(self.cloud_species)) > 0:
            for i_spec in range(len(self.cloud_species)):
                if np.any(mass_mixing_ratios[self.cloud_species[i_spec]] > 0):
                    add_cloud_opacity = True  # add cloud opacity only if there are actually clouds

                    break

        return add_cloud_opacity

    def _init_line_opacities_parameters(self):
        if self.mode == 'c-k':
            if self.do_scat_emis and not self.test_ck_shuffle_comp:
                print(f"Emission scattering is enabled: enforcing test_ck_shuffle_comp = True")

                self.test_ck_shuffle_comp = True

            # For correlated-k
            # Get dimensions of molecular opacity arrays for a given P-T point, they define the resolution.
            # Use the first entry of self.line_species for this, if given.
            path_opa = os.path.join(self.path_input_data, 'opacities', 'lines', 'corr_k', self.line_species[0])
            hdf5_path = glob.glob(path_opa + '/*.h5')  # check if first species is hdf5

            if hdf5_path:
                f = h5py.File(hdf5_path[0], 'r')
                g_len = len(f['samples'][:])
                border_freqs = nc.c * f['bin_edges'][:][::-1]
            else:  # if no hdf5 line absorbers are given use the classical pRT format.
                # In the long run: move to hdf5 fully?
                # But: people calculate their own k-tables with my code sometimes now.
                freq_len, g_len = fi.get_freq_len(self.path_input_data, self.line_species[0])

                # Read in the frequency range of the opacity data
                freq, border_freqs = fi.get_freq(self.path_input_data, self.line_species[0], freq_len)

            # Extend the wavelength range if user requests larger
            # range than what first line opa species contains
            wlen = nc.c / border_freqs * 1e4

            if wlen[-1] < self.wlen_bords_micron[1]:
                delta_log_lambda = np.diff(np.log10(wlen))[-1]
                add_high = 1e1 ** np.arange(np.log10(wlen[-1]),
                                            np.log10(self.wlen_bords_micron[-1]) + delta_log_lambda,
                                            delta_log_lambda)[1:]
                wlen = np.concatenate((wlen, add_high))

            if wlen[0] > self.wlen_bords_micron[0]:
                delta_log_lambda = np.diff(np.log10(wlen))[0]
                add_low = 1e1 ** (-np.arange(-np.log10(wlen[0]),
                                             -np.log10(self.wlen_bords_micron[0]) + delta_log_lambda,
                                             delta_log_lambda)[1:][::-1])
                wlen = np.concatenate((add_low, wlen))

            border_freqs = nc.c / (wlen * 1e-4)
            freq = (border_freqs[1:] + border_freqs[:-1]) / 2.

            # Cut the wavelength range if user requests smaller
            # range than what first line opa species contains
            index = (nc.c / freq > self.wlen_bords_micron[0] * 1e-4) & \
                    (nc.c / freq < self.wlen_bords_micron[1] * 1e-4)

            # Use cp_freq to make a bool array of the same length as border freqs.
            cp_freq = np.zeros(len(freq) + 1)

            # Below the bool array, initialize with zero.
            border_ind = cp_freq > 1.

            # Copy indices of frequency midpoint array
            border_ind[:-1] = index

            # Set all values to the right of the old boundary to True
            border_ind[np.cumsum(border_ind) == len(freq[index])] = True

            # Set all values two positions to the right of the old bondary to False
            border_ind[np.cumsum(border_ind) > len(freq[index]) + 1] = False

            # So we have a bool array longer by one element than index now,
            # with one additional position True to the right of the rightmost old one.
            # Should give the correct border frequency indices.
            # Tested this below
            border_freqs = np.array(border_freqs[border_ind], dtype='d', order='F')
            freq = np.array(freq[index], dtype='d', order='F')
            freq_len = len(freq)

            arr_min = -1
        elif self.mode == 'lbl':
            # For high-res line-by-line radiative transfer
            path_length = os.path.join(
                self.path_input_data, 'opacities', 'lines', 'line_by_line', self.line_species[0], 'wlen.dat'
            )
            # Get dimensions of opacity arrays for a given P-T point
            # arr_min, arr_max denote where in the large opacity files
            # the required wavelength range sits.
            freq_len, arr_min, arr_max = fi.get_arr_len_array_bords(
                self.wlen_bords_micron[0] * 1e-4,
                self.wlen_bords_micron[1] * 1e-4,
                path_length
            )

            g_len = 1

            # Read in the frequency range of the opacity data
            wlen = fi.read_wlen(arr_min, freq_len, path_length)
            freq = nc.c / wlen

            # Down-sample frequency grid in lbl mode if requested
            if self.lbl_opacity_sampling is not None:
                freq = freq[::self.lbl_opacity_sampling]
                freq_len = len(freq)

            border_freqs = np.array(nc.c / self.calc_borders(nc.c / freq), dtype='d', order='F')
        else:
            raise ValueError(f"invalid mode value '{self.mode}'; should be 'c-k' or 'lbl'")

        lambda_angstroem = np.array(nc.c / freq * 1e8, dtype='d', order='F')

        if self.mode == 'c-k':
            border_lambda_angstroem = nc.c / border_freqs * 1e8
        elif self.mode == 'lbl':
            border_lambda_angstroem = np.array(self.calc_borders(lambda_angstroem))
        else:
            raise ValueError(f"invalid mode value '{self.mode}'; should be 'c-k' or 'lbl'")

        return freq, border_freqs, lambda_angstroem, border_lambda_angstroem, freq_len, g_len, arr_min

    def _init_pressure_dependent_parameters(self, pressures):
        """ Setup opacity arrays at atmospheric structure dimensions,
        and set the atmospheric pressure array.

        Args:
            pressures:
                the atmospheric pressure (1-d numpy array, sorted in increasing
                order), in units of bar. Will be converted to cgs internally.
        """
        press = pressures * 1e6  # bar to cgs
        p_len = pressures.shape[0]
        continuum_opa = np.zeros((self.freq_len, p_len), dtype='d', order='F')
        continuum_opa_scat = np.zeros((self.freq_len, p_len), dtype='d', order='F')
        continuum_opa_scat_emis = np.zeros((self.freq_len, p_len), dtype='d', order='F')
        contr_em = np.zeros((p_len, self.freq_len), dtype='d', order='F')
        contr_tr = np.zeros((p_len, self.freq_len), dtype='d', order='F')
        radius_hse = np.zeros((p_len, self.freq_len), dtype='d', order='F')

        mmw = np.zeros(p_len)

        if len(self.line_species) > 0:
            line_struc_kappas = np.zeros(
                (self.g_len, self.freq_len, len(self.line_species), p_len), dtype='d', order='F'
            )

            if self.mode == 'c-k':
                line_struc_kappas_comb = np.zeros((self.g_len, self.freq_len, p_len), dtype='d', order='F')
            else:
                line_struc_kappas_comb = None

            total_tau = np.zeros_like(line_struc_kappas, dtype='d', order='F')
            line_abundances = np.zeros((p_len, len(self.line_species)), dtype='d', order='F')
        else:
            # If there are no specified line species then we need at
            # least an array to contain the continuum opas
            # I'll (mis)use the line_struc_kappas array for that
            line_struc_kappas = np.zeros((self.g_len, self.freq_len, 1, p_len), dtype='d', order='F')
            line_struc_kappas_comb = None
            total_tau = np.zeros(line_struc_kappas.shape, dtype='d', order='F')
            line_abundances = np.zeros((p_len, 1), dtype='d', order='F')

        if len(self.cloud_species) > 0:
            cloud_mass_fracs = np.zeros((p_len, len(self.cloud_species)), dtype='d', order='F')
            r_g = np.zeros((p_len, len(self.cloud_species)), dtype='d', order='F')
        else:
            cloud_mass_fracs = None
            r_g = None

        return press, continuum_opa, continuum_opa_scat, continuum_opa_scat_emis, contr_em, contr_tr, radius_hse, mmw, \
            line_struc_kappas, line_struc_kappas_comb, total_tau, line_abundances, cloud_mass_fracs, r_g

    @staticmethod
    def calc_borders(x):
        # Return bin borders for midpoints.
        xn = [x[0] - (x[1] - x[0]) / 2.]

        for i in range(int(len(x)) - 1):
            xn.append(x[i] + (x[i + 1] - x[i]) / 2.)

        xn.append(x[int(len(x)) - 1] + (x[int(len(x)) - 1] - x[int(len(x)) - 2]) / 2.)

        return np.array(xn)

    # Preparing structures
    def setup_opa_structure(self, P):
        # TODO remove this function, now useless
        """ Setup opacity arrays at atmospheric structure dimensions,
        and set the atmospheric pressure array.

        Args:
            P:
                the atmospheric pressure (1-d numpy array, sorted in increasing
                order), in units of bar. Will be converted to cgs internally.
        """
        self.press, self.continuum_opa, self.continuum_opa_scat, self.continuum_opa_scat_emis, \
            self.contr_em, self.contr_tr, self.radius_hse, self.mmw, \
            self.line_struc_kappas, self.line_struc_kappas_comb, \
            self.total_tau, self.line_abundances, self.cloud_mass_fracs, self.r_g = \
            self._init_pressure_dependent_parameters(pressures=P)

    def interpolate_species_opa(self, temp):
        # Interpolate line opacities to given temperature structure.
        self.temp = temp

        if len(self.line_species) > 0:
            for i_spec in range(len(self.line_species)):
                self.line_struc_kappas[:, :, i_spec, :] = fi.interpol_opa_ck(
                    self.press,
                    temp,
                    self.custom_line_TP_grid[self.line_species[i_spec]],
                    self.custom_grid[self.line_species[i_spec]],
                    self.custom_diffTs[self.line_species[i_spec]],
                    self.custom_diffPs[self.line_species[i_spec]],
                    self.line_grid_kappas_custom_PT[self.line_species[i_spec]]
                )
        else:
            self.line_struc_kappas = np.zeros_like(self.line_struc_kappas)

    def interpolate_cia(self, key, mfrac):
        mu_part = np.sqrt(self.CIA_species[key]['weight'])
        factor = (mfrac/mu_part) ** 2 * self.mmw / nc.amu / (nc.L0**2) * self.press / nc.kB / self.temp

        x = self.CIA_species[key]['temperature']
        y = self.CIA_species[key]['lambda']
        z = self.CIA_species[key]['alpha']

        xnew = self.temp
        ynew = nc.c/self.freq

        if x.shape[0] > 1:
            # Interpolation on temperatures for each wavelength point
            f = interp1d(x, z, kind='linear', bounds_error=False, fill_value=(z[:, 0], z[:, -1]), axis=1)
            z_temp2 = f(xnew)

            f1 = interp1d(y, z_temp2, kind='linear', bounds_error=False, fill_value=sys.float_info.min, axis=0)
            znew = f1(ynew)
            # znew = np.where(znew < 1.00001e-16, 0, znew)

            return np.multiply(znew, factor)
        else:
            raise ValueError(f"petitRADTRANS require a rectangular CIA table, table shape was {x.shape}")

    def mix_opa_tot(self, abundances, mmw, gravity,
                    sigma_lnorm=None, fsed=None, Kzz=None,
                    radius=None,
                    add_cloud_scat_as_abs=None,
                    dist="lognormal", a_hans=None,
                    b_hans=None,
                    give_absorption_opacity=None,
                    give_scattering_opacity=None):
        # Combine total line opacities,
        # according to mass fractions (abundances),
        # also add continuum opacities, i.e. clouds, CIA...
        self.mmw = mmw

        for i_spec in range(len(self.line_species)):
            self.line_abundances[:, i_spec] = abundances[self.line_species[i_spec]]

        self.continuum_opa = np.zeros_like(self.continuum_opa)
        self.continuum_opa_scat = np.zeros_like(self.continuum_opa_scat)
        self.continuum_opa_scat_emis = np.zeros_like(self.continuum_opa_scat_emis)

        # Calc. CIA opacity
        for key in self.CIA_species.keys():
            abund = 1

            for m in self.CIA_species[key]['molecules']:
                abund = abund * abundances[m]

            self.continuum_opa = self.continuum_opa + \
                self.interpolate_cia(key, np.sqrt(abund))

        # Calc. H- opacity
        if self.Hminus:
            self.continuum_opa = \
                self.continuum_opa + pyi.hminus_opacity(self.lambda_angstroem,
                                                        self.border_lambda_angstroem,
                                                        self.temp, self.press, mmw, abundances)

        # Add mock gray cloud opacity here
        if self.gray_opacity is not None:
            self.continuum_opa = self.continuum_opa + self.gray_opacity

        # Add cloud opacity here, will modify self.continuum_opa
        if self._check_cloud_effect(abundances):  # add cloud opacity only if there is actually clouds
            self.scat = True
            self.calc_cloud_opacity(abundances, mmw, gravity,
                                    sigma_lnorm, fsed, Kzz, radius,
                                    add_cloud_scat_as_abs,
                                    dist=dist, a_hans=a_hans, b_hans=b_hans)

        # Calculate rayleigh scattering opacities
        if len(self.rayleigh_species) != 0:
            self.scat = True
            self.add_rayleigh(abundances)
        # Add gray cloud deck
        if self.Pcloud is not None:
            self.continuum_opa[:, self.press > self.Pcloud * 1e6] += 1e99
        # Add power law opacity
        if self.kappa_zero is not None:
            self.scat = True
            wlen_micron = nc.c / self.freq / 1e-4
            scattering_add = self.kappa_zero \
                * (wlen_micron / 0.35) ** self.gamma_scat
            add_term = np.repeat(scattering_add[None],
                                 int(len(self.press)), axis=0).transpose()
            self.continuum_opa_scat += add_term

            if self.do_scat_emis:
                self.continuum_opa_scat_emis += add_term

        # Check if hack_cloud_photospheric_tau is used with
        # a single cloud model. Combining cloud opacities
        # from different models is currently not supported
        # with the hack_cloud_photospheric_tau parameter
        if len(self.cloud_species) > 0 and self.__hack_cloud_photospheric_tau is not None:
            if give_absorption_opacity is not None or give_scattering_opacity is not None:
                raise ValueError("The hack_cloud_photospheric_tau can only be "
                                 "used in combination with a single cloud model. "
                                 "Either use a physical cloud model by choosing "
                                 "cloud_species or use parametrized cloud "
                                 "opacities with the give_absorption_opacity "
                                 "and give_scattering_opacity parameters.")

        # Add optional absorption opacity from outside
        if give_absorption_opacity is None:
            if self.__hack_cloud_photospheric_tau is not None:
                if not hasattr(self, "hack_cloud_total_abs"):
                    opa_shape = (self.freq.shape[0], self.press.shape[0])
                    self.__hack_cloud_total_abs = np.zeros(opa_shape)

        else:
            cloud_abs = give_absorption_opacity(nc.c/self.freq/1e-4, self.press*1e-6)
            self.continuum_opa += cloud_abs

            if self.__hack_cloud_photospheric_tau is not None:
                # This assumes a single cloud model that is
                # given by the parametrized opacities from
                # give_absorption_opacity and give_scattering_opacity
                self.__hack_cloud_total_abs = cloud_abs

        # Add optional scatting opacity from outside
        if give_scattering_opacity is None:
            if self.__hack_cloud_photospheric_tau is not None:
                if not hasattr(self, "hack_cloud_total_scat_aniso"):
                    opa_shape = (self.freq.shape[0], self.press.shape[0])
                    self.__hack_cloud_total_scat_aniso = np.zeros(opa_shape)

        else:
            cloud_scat = give_scattering_opacity(nc.c/self.freq/1e-4, self.press*1e-6)
            self.continuum_opa_scat += cloud_scat

            if self.do_scat_emis:
                self.continuum_opa_scat_emis += cloud_scat

            if self.__hack_cloud_photospheric_tau is not None:
                # This assumes a single cloud model that is
                # given by the parametrized opacities from
                # give_absorption_opacity and give_scattering_opacity
                self.__hack_cloud_total_scat_aniso = cloud_scat

        # Interpolate line opacities, combine with continuum oacities
        self.line_struc_kappas = fi.mix_opas_ck(self.line_abundances,
                                                self.line_struc_kappas, self.continuum_opa)

        # Similar to the line-by-line case below, if test_ck_shuffle_comp is
        # True, we will put the total opacity into the first species slot and
        # then carry the remaining radiative transfer steps only over that 0
        # index.
        if (self.mode == 'c-k') and self.test_ck_shuffle_comp:
            self.line_struc_kappas[:, :, 0, :] = fs.combine_opas_ck(
                self.line_struc_kappas,
                self.g_gauss,
                self.w_gauss
            )

        # In the line-by-line case we can simply
        # add the opacities of different species
        # in frequency space. All opacities are
        # stored in the first species index slot
        if (self.mode == 'lbl') and (int(len(self.line_species)) > 1):
            self.line_struc_kappas[:, :, 0, :] = \
                np.sum(self.line_struc_kappas, axis=2)

    def calc_cloud_opacity(self, abundances, mmw, gravity, sigma_lnorm,
                           fsed=None, Kzz=None,
                           radius=None, add_cloud_scat_as_abs=None,
                           dist="lognormal", a_hans=None, b_hans=None):
        # Function to calculate cloud opacities
        # for defined atmospheric structure.
        rho = self.press / nc.kB / self.temp * mmw * nc.amu

        if "hansen" in dist.lower():
            if isinstance(b_hans, np.ndarray):
                if not b_hans.shape == (self.press.shape[0], len(self.cloud_species)):
                    print("b_hans must be a float, a dictionary with arrays for each cloud species,")
                    print("or a numpy array with shape (pressures.shape[0],len(cloud_species)).")
                    sys.exit(15)
            elif isinstance(b_hans, dict):
                b_hans = np.array(list(b_hans.values()), dtype='d', order='F').T
            elif isinstance(b_hans, float):
                b_hans = np.array(
                    np.tile(b_hans * np.ones_like(self.press), (len(self.cloud_species), 1)),
                    dtype='d',
                    order='F'
                ).T
            else:
                raise ValueError(f"The Hansen distribution width (b_hans) must be an array, a dict, or a float, "
                                 f"but is of type '{type(b_hans)}' ({b_hans})")

        for i_spec in range(len(self.cloud_species)):
            self.cloud_mass_fracs[:, i_spec] = abundances[self.cloud_species[i_spec]]

            if radius is not None:
                self.r_g[:, i_spec] = radius[self.cloud_species[i_spec]]
            elif a_hans is not None:
                self.r_g[:, i_spec] = a_hans[self.cloud_species[i_spec]]

        if radius is not None or a_hans is not None:
            if dist == "lognormal":
                cloud_abs_opa_tot, cloud_scat_opa_tot, cloud_red_fac_aniso_tot = \
                    py_calc_cloud_opas(rho, self.rho_cloud_particles,
                                       self.cloud_mass_fracs, self.r_g, sigma_lnorm,
                                       self.cloud_rad_bins, self.cloud_radii,
                                       self.cloud_specs_abs_opa,
                                       self.cloud_specs_scat_opa,
                                       self.cloud_aniso)
            else:
                cloud_abs_opa_tot, cloud_scat_opa_tot, cloud_red_fac_aniso_tot = \
                    fs.calc_hansen_opas(rho, self.rho_cloud_particles,
                                        self.cloud_mass_fracs, self.r_g, b_hans,
                                        self.cloud_rad_bins, self.cloud_radii,
                                        self.cloud_specs_abs_opa,
                                        self.cloud_specs_scat_opa,
                                        self.cloud_aniso)
        else:
            fseds = np.zeros(len(self.cloud_species))

            if not hasattr(fsed, '__iter__'):
                for i_spec in range(len(self.cloud_species)):
                    fseds[i_spec] = fsed
            elif isinstance(fsed, dict):
                for i_spec in range(len(self.cloud_species)):
                    fseds[i_spec] = fsed[self.cloud_species[i_spec]]

            if dist == "lognormal":
                self.r_g = fs.get_rg_n(gravity, rho, self.rho_cloud_particles,
                                       self.temp, mmw, fseds,
                                       self.cloud_mass_fracs,
                                       sigma_lnorm, Kzz)

                cloud_abs_opa_tot, cloud_scat_opa_tot, cloud_red_fac_aniso_tot = \
                    py_calc_cloud_opas(rho, self.rho_cloud_particles,
                                       self.cloud_mass_fracs,
                                       self.r_g, sigma_lnorm,
                                       self.cloud_rad_bins, self.cloud_radii,
                                       self.cloud_specs_abs_opa,
                                       self.cloud_specs_scat_opa,
                                       self.cloud_aniso)
            else:
                self.r_g = fs.get_rg_n_hansen(gravity, rho, self.rho_cloud_particles,
                                              self.temp, mmw, fseds,
                                              self.cloud_mass_fracs,
                                              b_hans, Kzz)
                cloud_abs_opa_tot, cloud_scat_opa_tot, cloud_red_fac_aniso_tot = \
                    fs.calc_hansen_opas(
                        rho,
                        self.rho_cloud_particles,
                        self.cloud_mass_fracs,
                        self.r_g,
                        b_hans,
                        self.cloud_rad_bins,
                        self.cloud_radii,
                        self.cloud_specs_abs_opa,
                        self.cloud_specs_scat_opa,
                        self.cloud_aniso
                    )

        # aniso = (1-g)
        cloud_abs, cloud_abs_plus_scat_aniso, aniso, cloud_abs_plus_scat_no_aniso = \
            fs.interp_integ_cloud_opas(cloud_abs_opa_tot, cloud_scat_opa_tot,
                                       cloud_red_fac_aniso_tot, self.cloud_lambdas, self.border_freqs)

        if self.do_scat_emis:
            self.continuum_opa_scat_emis += cloud_abs_plus_scat_aniso - cloud_abs

            if self.__hack_cloud_photospheric_tau is not None:
                self.__hack_cloud_total_scat_aniso = cloud_abs_plus_scat_aniso - cloud_abs
                self.__hack_cloud_total_abs = cloud_abs

        self.continuum_opa_scat += cloud_abs_plus_scat_no_aniso - cloud_abs

        if add_cloud_scat_as_abs is not None:
            if add_cloud_scat_as_abs:
                self.continuum_opa += cloud_abs + 0.20 * (cloud_abs_plus_scat_no_aniso - cloud_abs)
            else:
                self.continuum_opa += cloud_abs
        else:
            self.continuum_opa += cloud_abs

        # This included scattering plus absorption
        self.cloud_total_opa_retrieval_check = cloud_abs_plus_scat_aniso

    def add_rayleigh(self, abundances):
        # Add Rayleigh scattering cross-sections
        for spec in self.rayleigh_species:
            haze_multiply = 1.
            if self.haze_factor is not None:
                haze_multiply = self.haze_factor
            add_term = haze_multiply * fs.add_rayleigh(spec, abundances[spec],
                                                       self.lambda_angstroem,
                                                       self.mmw, self.temp, self.press)
            self.continuum_opa_scat = self.continuum_opa_scat + add_term
            if self.do_scat_emis:
                self.continuum_opa_scat_emis = self.continuum_opa_scat_emis + add_term

<<<<<<< HEAD
    def calc_opt_depth(self, gravity):
=======
    def calc_opt_depth(self,gravity,cloud_wlen = None):
>>>>>>> 1ecafea5
        # Calculate optical depth for the total opacity.
        if self.mode == 'lbl' or self.test_ck_shuffle_comp:
            if self.__hack_cloud_photospheric_tau is not None:
                block1 = True
                block2 = True
                block3 = True
                block4 = True

                ab = np.ones_like(self.line_abundances)

                # BLOCK 1, subtract cloud, calc. tau for gas only
                if block1:
                    # Get continuum scattering opacity, without clouds:
                    self.continuum_opa_scat_emis = self.continuum_opa_scat_emis - \
                                                   self.__hack_cloud_total_scat_aniso

                    self.line_struc_kappas = fi.mix_opas_ck(ab,
                                                            self.line_struc_kappas, -self.__hack_cloud_total_abs)

                    # Calc. cloud-free optical depth
                    self.total_tau[:, :, :1, :], self.photon_destruction_prob = \
                        fs.calc_tau_g_tot_ck_scat(gravity,
                                                  self.press, self.line_struc_kappas[:, :, :1, :],
                                                  self.do_scat_emis, self.continuum_opa_scat_emis)

                # BLOCK 2, calc optical depth of cloud only!
                total_tau_cloud = np.zeros_like(self.total_tau)

                if block2:
                    # Reduce total (absorption) line opacity by continuum absorption opacity
                    # (those two were added in  before)
                    mock_line_cloud_continuum_only = \
                        np.zeros_like(self.line_struc_kappas)

                    if not block1 and not block3 and not block4:
                        ab = np.ones_like(self.line_abundances)

                    mock_line_cloud_continuum_only = \
                        fi.mix_opas_ck(ab, mock_line_cloud_continuum_only, self.__hack_cloud_total_abs)

                    # Calc. optical depth of cloud only
                    total_tau_cloud[:, :, :1, :], photon_destruction_prob_cloud = \
                        fs.calc_tau_g_tot_ck_scat(gravity,
                                                  self.press, mock_line_cloud_continuum_only[:, :, :1, :],
                                                  self.do_scat_emis, self.__hack_cloud_total_scat_aniso)

                    if (not block1 and not block3) and not block4:
                        print("Cloud only (for tests purposes...)!")
                        self.total_tau[:, :, :1, :], self.photon_destruction_prob = \
                            total_tau_cloud[:, :, :1, :], photon_destruction_prob_cloud

                # BLOCK 3, calc. photospheric position of atmo without cloud,
                # determine cloud optical depth there, compare to
                # __hack_cloud_photospheric_tau, calculate scaling ratio
                if block3:
                    median = True

                    if cloud_wlen is None:
                        # Use the full wavelength range for calculating the median
                        # optical depth of the clouds
                        wlen_select = np.ones(self.lambda_angstroem.shape[0], dtype=bool)

                    else:
                        # Use a smaller wavelength range for the median optical depth
                        # The units of cloud_wlen are converted from micron to Angstroem
                        wlen_select = (self.lambda_angstroem >= 1e4*cloud_wlen[0]) & \
                                      (self.lambda_angstroem <= 1e4*cloud_wlen[1])

                    # Calculate the cloud-free optical depth per wavelength
                    w_gauss_photosphere = self.w_gauss[..., np.newaxis, np.newaxis]
                    optical_depth = np.sum(w_gauss_photosphere * self.total_tau[:, :, 0, :], axis=0)

                    if median:
<<<<<<< HEAD
                        optical_depth_integ = np.median(optical_depth, axis=0)
                    else:
                        optical_depth_integ = np.sum(
                            (optical_depth[1:, :] + optical_depth[:-1, :]) * np.diff(self.freq)[..., np.newaxis],
                            axis=0) / (self.freq[-1] - self.freq[0]) / 2.

                    optical_depth_cloud = np.sum(w_gauss_photosphere * total_tau_cloud[:, :, 0, :], axis=0)

                    if median:
                        optical_depth_cloud_integ = np.median(optical_depth_cloud, axis=0)
=======
                        optical_depth_integ = np.median(optical_depth[wlen_select, :],axis=0)
                    else:
                        optical_depth_integ = np.sum((optical_depth[1:,:]+optical_depth[:-1,:])*np.diff(self.freq)[..., np.newaxis],axis=0) / \
                          (self.freq[-1]-self.freq[0])/2.

                    optical_depth_cloud = np.sum(w_gauss_photosphere*total_tau_cloud[:, :, 0, :], axis=0)
                    if median:
                        optical_depth_cloud_integ = np.median(optical_depth_cloud[wlen_select, :],axis=0)
>>>>>>> 1ecafea5
                    else:
                        optical_depth_cloud_integ = np.sum(
                            (optical_depth_cloud[1:, :] + optical_depth_cloud[:-1, :]) * np.diff(self.freq)[
                                ..., np.newaxis], axis=0) / \
                                                    (self.freq[-1] - self.freq[0]) / 2.

                    # Interpolate the pressure where the optical
                    # depth of cloud-free atmosphere is 1.0

                    press_bol_clear = interp1d(optical_depth_integ, self.press)

                    try:
                        p_phot_clear = press_bol_clear(1.)
                    except ValueError:
                        p_phot_clear = self.press[-1]

                    # Interpolate the optical depth of the
                    # cloud-only atmosphere at the pressure
                    # of the cloud-free photosphere
                    tau_bol_cloud = interp1d(self.press, optical_depth_cloud_integ)
                    tau_cloud_at_phot_clear = tau_bol_cloud(p_phot_clear)

                    # Apply cloud scaling
                    self.cloud_scaling_factor = self.__hack_cloud_photospheric_tau / tau_cloud_at_phot_clear

                    if len(self.fsed) > 0:
                        max_rescaling = 1e100

                        for f in self.fsed.keys():
                            mr = 2.*(self.fsed[f]+1.)
                            max_rescaling = min(max_rescaling, mr)

                        self.scaling_physicality = self.cloud_scaling_factor/max_rescaling
                        print(f"Scaling_physicality: {self.cloud_scaling_factor / max_rescaling}")
                    else:
                        self.scaling_physicality = None

                # BLOCK 4, add scaled cloud back to opacities
                if block4:
                    # Get continuum scattering opacity, including clouds:
                    self.continuum_opa_scat_emis = self.continuum_opa_scat_emis + \
                                                   self.cloud_scaling_factor * self.__hack_cloud_total_scat_aniso

                    self.line_struc_kappas = \
                        fi.mix_opas_ck(ab, self.line_struc_kappas,
                                       self.cloud_scaling_factor * self.__hack_cloud_total_abs)

                    # Calc. total optical depth, including clouds
                    self.total_tau[:, :, :1, :], self.photon_destruction_prob = \
                        fs.calc_tau_g_tot_ck_scat(
                            gravity,
                            self.press, self.line_struc_kappas[:, :, :1, :],
                            self.do_scat_emis, self.continuum_opa_scat_emis
                        )

            else:
                self.total_tau[:, :, :1, :], self.photon_destruction_prob = \
                    fs.calc_tau_g_tot_ck_scat(gravity,
                                              self.press, self.line_struc_kappas[:, :, :1, :],
                                              self.do_scat_emis, self.continuum_opa_scat_emis)

            # To handle cases without any absorbers, where kappas are zero
            if not self.absorbers_present:
                print('No absorbers present, setting the photon'
                      ' destruction probability in the atmosphere to 1.')
                self.photon_destruction_prob[np.isnan(self.photon_destruction_prob)] = 1.

            # To handle cases when tau_cloud_at_Phot_clear = 0,
            # therefore cloud_scaling_factor = inf,
            # continuum_opa_scat_emis will contain nans and infs,
            # and photon_destruction_prob contains only nans
            if len(self.photon_destruction_prob[np.isnan(self.photon_destruction_prob)]) > 0.:
                print('Region of zero opacity detected, setting the photon'
                      ' destruction probability in this spectral range to 1.')
                self.photon_destruction_prob[np.isnan(self.photon_destruction_prob)] = 1.
                self.skip_RT_step = True

        else:
            self.total_tau = \
                fs.calc_tau_g_tot_ck(gravity, self.press,
                                     self.line_struc_kappas)

    def calc_RT(self, contribution):
        """Calculate the flux.
        """

        if self.do_scat_emis:
            # TODO investigate bug with scattering and low VMR near surface
            # print(np.shape(self.total_tau[:, :, 0, :]))
            # with open('tau.txt', 'w') as f:
            #     for i in range(np.shape(self.total_tau[:, :, 0, :])[0]):
            #         f.write('')
            #         for j in range(np.shape(self.total_tau[:, :, 0, :])[1]):
            #             line = self.total_tau[i, j, 0, :]
            #
            #             line = ' '.join(str(x) for x in line)
            #
            #             f.write(line)

            # raise ValueError('!')
            # Only use 0 index for species because for lbl or test_ck_shuffle_comp = True
            # everything has been moved into the 0th index
            self.flux, self.contr_em = fs.feautrier_rad_trans(
                self.border_freqs,
                self.total_tau[:, :, 0, :],
                self.temp,
                self.mu,
                self.w_gauss_mu,
                self.w_gauss,
                self.photon_destruction_prob,
                contribution,
                self.reflectance,
                self.emissivity,
                self.stellar_intensity,
                self.geometry,
                self.mu_star
            )

            self.kappa_rosseland = \
                fs.calc_kappa_rosseland(self.line_struc_kappas[:, :, 0, :], self.temp,
                                        self.w_gauss, self.border_freqs,
                                        self.do_scat_emis, self.continuum_opa_scat_emis)
        else:
            if ((self.mode == 'lbl') or self.test_ck_shuffle_comp) \
                    and (int(len(self.line_species)) > 1):

                self.flux, self.contr_em = fs.flux_ck(self.freq,
                                                      self.total_tau[:, :, :1, :],
                                                      self.temp,
                                                      self.mu,
                                                      self.w_gauss_mu,
                                                      self.w_gauss,
                                                      contribution)

            else:
                self.flux, self.contr_em = fs.flux_ck(self.freq,
                                                      self.total_tau, self.temp,
                                                      self.mu, self.w_gauss_mu,
                                                      self.w_gauss, contribution)

    def calc_tr_rad(self, P0_bar, R_pl, gravity, mmw,
                    contribution, variable_gravity):
        # Calculate the transmission spectrum
        if ((self.mode == 'lbl') or self.test_ck_shuffle_comp) \
                and (int(len(self.line_species)) > 1):
            self.transm_rad, self.radius_hse = fs.calc_transm_spec(
                self.line_struc_kappas[:, :, :1, :], self.temp,
                self.press, gravity, mmw, P0_bar, R_pl,
                self.w_gauss, self.scat,
                self.continuum_opa_scat, variable_gravity
            )

            if contribution:
                self.contr_tr, self.radius_hse = fs.calc_transm_spec_contr(
                    self.line_struc_kappas[:, :, :1, :], self.temp,
                    self.press, gravity, mmw, P0_bar, R_pl,
                    self.w_gauss, self.transm_rad ** 2., self.scat,
                    self.continuum_opa_scat, variable_gravity
                )
        else:
            self.transm_rad, self.radius_hse = fs.calc_transm_spec(
                self.line_struc_kappas, self.temp,
                self.press, gravity, mmw, P0_bar, R_pl,
                self.w_gauss, self.scat,
                self.continuum_opa_scat, variable_gravity
            )

            if contribution:
<<<<<<< HEAD
                self.contr_tr, self.radius_hse = fs.calc_transm_spec_contr(
                    self.line_struc_kappas, self.temp,
                    self.press, gravity, mmw, P0_bar, R_pl,
                    self.w_gauss, self.transm_rad ** 2.,
                    self.scat,
                    self.continuum_opa_scat, variable_gravity
                )

    def calc_flux(self, temp, abunds, gravity, mmw, sigma_lnorm=None,
                  fsed=None, Kzz=None, radius=None,
                  contribution=False,
                  gray_opacity=None, Pcloud=None,
                  kappa_zero=None,
                  gamma_scat=None,
                  add_cloud_scat_as_abs=None,
                  Tstar=None, Rstar=None, semimajoraxis=None,
                  geometry='dayside_ave', theta_star=0,
                  hack_cloud_photospheric_tau=None,
                  dist="lognormal", a_hans=None, b_hans=None,
                  stellar_intensity=None,
                  give_absorption_opacity=None,
                  give_scattering_opacity=None
                  ):
        """ Method to calculate the atmosphere's emitted flux
=======
                self.contr_tr, self.radius_hse = fs.calc_transm_spec_contr(self.line_struc_kappas,self.temp, \
                                    self.press,gravity,mmw,P0_bar,R_pl, \
                                    self.w_gauss,self.transm_rad**2., \
                                    self.scat, \
                                    self.continuum_opa_scat,variable_gravity)

    def calc_flux(self,temp,abunds,gravity,mmw,sigma_lnorm = None, \
                      fsed = None, Kzz = None, radius = None, \
                      contribution=False, \
                      gray_opacity = None, Pcloud = None, \
                      kappa_zero = None, \
                      gamma_scat = None, \
                      add_cloud_scat_as_abs = None,\
                      Tstar = None, Rstar=None, semimajoraxis = None,\
                      geometry = 'dayside_ave',theta_star=0, \
                      hack_cloud_photospheric_tau = None,
                      dist= "lognormal", a_hans = None, b_hans = None,
                      give_absorption_opacity = None,
                      give_scattering_opacity = None,
                      cloud_wlen = None):
        ''' Method to calculate the atmosphere's emitted flux
>>>>>>> 1ecafea5
        (emission spectrum).

            Args:
                temp:
                    the atmospheric temperature in K, at each atmospheric layer
                    (1-d numpy array, same length as pressure array).
                abunds:
                    dictionary of mass fractions for all atmospheric absorbers.
                    Dictionary keys are the species names.
                    Every mass fraction array
                    has same length as pressure array.
                gravity (float):
                    Surface gravity in cgs. Vertically constant for emission
                    spectra.
                mmw:
                    the atmospheric mean molecular weight in amu,
                    at each atmospheric layer
                    (1-d numpy array, same length as pressure array).
                sigma_lnorm (Optional[float]):
                    width of the log-normal cloud particle size distribution
                fsed (Optional[float]):
                    cloud settling parameter
                Kzz (Optional):
                    the atmospheric eddy diffusion coeffiecient in cgs untis
                    (i.e. :math:`\\rm cm^2/s`),
                    at each atmospheric layer
                    (1-d numpy array, same length as pressure array).
                radius (Optional):
                    dictionary of mean particle radii for all cloud species.
                    Dictionary keys are the cloud species names.
                    Every radius array has same length as pressure array.
                contribution (Optional[bool]):
                    If ``True`` the emission contribution function will be
                    calculated. Default is ``False``.
                gray_opacity (Optional[float]):
                    Gray opacity value, to be added to the opacity at all
                    pressures and wavelengths (units :math:`\\rm cm^2/g`)
                Pcloud (Optional[float]):
                    Pressure, in bar, where opaque cloud deck is added to the
                    absorption opacity.
                kappa_zero (Optional[float]):
                    Scattering opacity at 0.35 micron, in cgs units (cm^2/g).
                gamma_scat (Optional[float]):
                    Has to be given if kappa_zero is definded, this is the
                    wavelength powerlaw index of the parametrized scattering
                    opacity.
                add_cloud_scat_as_abs (Optional[bool]):
                    If ``True``, 20 % of the cloud scattering opacity will be
                    added to the absorption opacity, introduced to test for the
                    effect of neglecting scattering.
                Tstar (Optional[float]):
                    The temperature of the host star in K, used only if the
                    scattering is considered. If not specified, the direct
                    light contribution is not calculated.
                Rstar (Optional[float]):
                    The radius of the star in cm. If specified,
                    used to scale the to scale the stellar flux,
                    otherwise it uses PHOENIX radius.
                semimajoraxis (Optional[float]):
                    The distance of the planet from the star. Used to scale
                    the stellar flux when the scattering of the direct light
                    is considered.
                geometry (Optional[string]):
                    if equal to ``'dayside_ave'``: use the dayside average
                    geometry. if equal to ``'planetary_ave'``: use the
                    planetary average geometry. if equal to
                    ``'non-isotropic'``: use the non-isotropic
                    geometry.
                theta_star (Optional[float]):
                    Inclination angle of the direct light with respect to
                    the normal to the atmosphere. Used only in the
                    non-isotropic geometry scenario.
<<<<<<< HEAD
                hack_cloud_photospheric_tau:
                    TODO docstring
=======
                hack_cloud_photospheric_tau (Optional[float]):
                    Median optical depth (across ``wlen_bords_micron``) of the
                    clouds from the top of the atmosphere down to the gas-only
                    photosphere. This parameter can be used for enforcing the
                    presence of clouds in the photospheric region.
>>>>>>> 1ecafea5
                dist (Optional[string]):
                    The cloud particle size distribution to use.
                    Can be either 'lognormal' (default) or 'hansen'.
                    If hansen, the b_hans parameters must be used.
                a_hans (Optional[dict]):
                    A dictionary of the 'a' parameter values for each
                    included cloud species and for each atmospheric layer,
                    formatted as the kzz argument. Equivilant to radius arg.
                    If a_hans is not included and dist is "hansen", then it will
                    be computed using Kzz and fsed (recommended).
                b_hans (Optional[dict]):
                    A dictionary of the 'b' parameter values for each
                    included cloud species and for each atmospheric layer,
                    formatted as the kzz argument. This is the width of the hansen
                    distribution normalized by the particle area (1/a_hans^2)
                give_absorption_opacity (Optional[function]):
                    A python function that takes wavelength arrays in microns and pressure arrays in bars
                    as input, and returns an absorption opacity matrix in units of cm^2/g, in the shape of
                    number of wavelength points x number of pressure points.
                    This opacity will then be added to the atmospheric absorption opacity.
                    This must not be used to add atomic / molecular line opacities in low-resolution mode (c-k),
                    because line opacities require a proper correlated-k treatment.
                    It may be used to add simple cloud absorption laws, for example, which
                    have opacities that vary only slowly with wavelength, such that the current
                    model resolution is sufficient to resolve any variations.
                stellar_intensity (Optional[array]):
                    The stellar intensity to use. If None, it will be calculated using a PHOENIX model.
                give_scattering_opacity (Optional[function]):
                    A python function that takes wavelength arrays in microns and pressure arrays in bars
                    as input, and returns an isotropic scattering opacity matrix in units of cm^2/g, in the shape of
                    number of wavelength points x number of pressure points.
                    This opacity will then be added to the atmospheric absorption opacity.
                    It may be used to add simple cloud absorption laws, for example, which
                    have opacities that vary only slowly with wavelength, such that the current
                    model resolution is sufficient to resolve any variations.
<<<<<<< HEAD
        """
=======
                cloud_wlen (Optional[Tuple[float, float]]):
                    Tuple with the wavelength range (in micron) that is used
                    for calculating the median optical depth of the clouds at
                    gas-only photosphere and then scaling the cloud optical
                    depth to the value of ``hack_cloud_photospheric_tau``. The
                    range of ``cloud_wlen`` should be encompassed by
                    ``wlen_bords_micron``. The full wavelength range is used
                    when ``cloud_wlen=None``.
        '''
>>>>>>> 1ecafea5

        self.__hack_cloud_photospheric_tau = hack_cloud_photospheric_tau
        self.Pcloud = Pcloud
        self.kappa_zero = kappa_zero
        self.gamma_scat = gamma_scat
        self.gray_opacity = gray_opacity
        self.geometry = geometry
        self.mu_star = np.cos(theta_star * np.pi / 180.)
        self.fsed = fsed
        self.cloud_wlen = cloud_wlen

        if self.cloud_wlen is not None and (
            self.cloud_wlen[0] < 1e-4*self.lambda_angstroem[0] or \
                    self.cloud_wlen[1] > 1e-4*self.lambda_angstroem[-1]):
                raise ValueError('The wavelength range of cloud_wlen should '
                                 'lie within the wavelength range of '
                                 'self.lambda_angstroem, which is slightly '
                                 'smaller than the wavelength range of '
                                 'wlen_bords_micron.')

<<<<<<< HEAD
        if self.mu_star <= 0.:
            self.mu_star = 1e-8

        if stellar_intensity is None:
            self.get_star_spectrum(Tstar, semimajoraxis, Rstar)
        else:
            self.stellar_intensity = stellar_intensity

        self.interpolate_species_opa(temp)
        self.mix_opa_tot(abunds, mmw, gravity, sigma_lnorm, fsed, Kzz, radius,
                         add_cloud_scat_as_abs=add_cloud_scat_as_abs,
                         dist=dist, a_hans=a_hans, b_hans=b_hans,
                         give_absorption_opacity=give_absorption_opacity,
                         give_scattering_opacity=give_scattering_opacity)
        self.calc_opt_depth(gravity)
=======
        if self.mu_star<=0.:
            self.mu_star=1e-8

        self.get_star_spectrum(Tstar,semimajoraxis,Rstar)
        self.interpolate_species_opa(temp)
        self.mix_opa_tot(abunds,mmw,gravity,sigma_lnorm,fsed,Kzz,radius, \
                             add_cloud_scat_as_abs = add_cloud_scat_as_abs,
                             dist = dist, a_hans = a_hans,b_hans = b_hans,
                             give_absorption_opacity = give_absorption_opacity,
                             give_scattering_opacity = give_scattering_opacity)

        self.calc_opt_depth(gravity,cloud_wlen)
>>>>>>> 1ecafea5

        if not self.skip_RT_step:
            self.calc_RT(contribution)

            if self._check_cloud_effect(abunds):
                self.calc_tau_cloud(gravity)

            if ((self.mode == 'lbl') or self.test_ck_shuffle_comp) and (int(len(self.line_species)) > 1):
                if self.do_scat_emis:
                    self.tau_rosse = fs.calc_tau_g_tot_ck(
                        gravity,
                        self.press,
                        self.kappa_rosseland.reshape(1, 1, 1, len(self.press))
                    ).reshape(len(self.press))
        else:
            warnings.warn("Cloud rescaling lead to nan opacities, skipping RT calculation!")

            self.flux = None
            self.contr_em = None
            self.skip_RT_step = False

    def get_star_spectrum(self, Tstar, distance, Rstar=None):
        """Method to get the PHOENIX spectrum of the star and rebin it
        to the wavelength points. If Tstar is not explicitly written, the
        spectrum will be 0. If the distance is not explicitly written,
        the code will raise an error and break to urge the user to
        specify the value.

            Args:
                Tstar (float):
                    the stellar temperature in K.
                distance (float):
                    the semi-major axis of the planet in cm.
                Rstar (float):
                    if specified, uses this radius in cm
                    to scale the flux, otherwise it uses PHOENIX radius.
        """
        # TODO this could be static
        if Tstar is not None:
            if Rstar is not None:
                spec = nc.get_PHOENIX_spec(Tstar)
                rad = Rstar
            else:
                spec, rad = nc.get_PHOENIX_spec_rad(Tstar)

            add_stellar_flux = np.zeros(100)
            add_wavelengths = np.logspace(np.log10(1.0000002e-02), 2, 100)

            # import pdb
            # pdb.set_trace()

            interpwavelengths = np.append(spec[:, 0], add_wavelengths)
            interpfluxes = np.append(spec[:, 1], add_stellar_flux)

            self.stellar_intensity = fr.rebin_spectrum(interpwavelengths,
                                                       interpfluxes,
                                                       nc.c / self.freq)

            try:
                # SCALED INTENSITY (Flux/pi)
                self.stellar_intensity = self.stellar_intensity / np.pi * \
                                         (rad / distance) ** 2
            except TypeError as e:
                message = '********************************' + \
                          ' Error! Please set the semi-major axis or turn off the calculation ' + \
                          'of the stellar spectrum by removing Tstar. ********************************'
                raise Exception(message) from e
        else:
            self.stellar_intensity = np.zeros_like(self.freq)

    def calc_transm(self, temp, abunds, gravity, mmw, P0_bar, R_pl,
                    sigma_lnorm=None,
                    fsed=None, Kzz=None, radius=None,
                    Pcloud=None,
                    kappa_zero=None,
                    gamma_scat=None,
                    contribution=False, haze_factor=None,
                    gray_opacity=None, variable_gravity=True,
                    dist="lognormal", b_hans=None, a_hans=None,
                    give_absorption_opacity=None,
                    give_scattering_opacity=None):
        """ Method to calculate the atmosphere's transmission radius
        (for the transmission spectrum).

            Args:
                temp:
                    the atmospheric temperature in K, at each atmospheric layer
                    (1-d numpy array, same length as pressure array).
                abunds:
                    dictionary of mass fractions for all atmospheric absorbers.
                    Dictionary keys are the species names.
                    Every mass fraction array
                    has same length as pressure array.
                gravity (float):
                    Surface gravity in cgs at reference radius and pressure.
                mmw:
                    the atmospheric mean molecular weight in amu,
                    at each atmospheric layer
                    (1-d numpy array, same length as pressure array).
                P0_bar (float):
                    Reference pressure P0 in bar where R(P=P0) = R_pl,
                    where R_pl is the reference radius (parameter of this
                    method), and g(P=P0) = gravity, where gravity is the
                    reference gravity (parameter of this method)
                R_pl (float):
                    Reference radius R_pl, in cm.
                sigma_lnorm (Optional[float]):
                    width of the log-normal cloud particle size distribution
                fsed (Optional[float]):
                    cloud settling parameter
                Kzz (Optional):
                    the atmospheric eddy diffusion coeffiecient in cgs untis
                    (i.e. :math:`\\rm cm^2/s`),
                    at each atmospheric layer
                    (1-d numpy array, same length as pressure array).
                radius (Optional):
                    dictionary of mean particle radii for all cloud species.
                    Dictionary keys are the cloud species names.
                    Every radius array has same length as pressure array.
                contribution (Optional[bool]):
                    If ``True`` the transmission and emission
                    contribution function will be
                    calculated. Default is ``False``.
                gray_opacity (Optional[float]):
                    Gray opacity value, to be added to the opacity at all
                    pressures and wavelengths (units :math:`\\rm cm^2/g`)
                Pcloud (Optional[float]):
                    Pressure, in bar, where opaque cloud deck is added to the
                    absorption opacity.
                kappa_zero (Optional[float]):
                    Scarttering opacity at 0.35 micron, in cgs units (cm^2/g).
                gamma_scat (Optional[float]):
                    Has to be given if kappa_zero is definded, this is the
                    wavelength powerlaw index of the parametrized scattering
                    opacity.
                haze_factor (Optional[float]):
                    Scalar factor, increasing the gas Rayleigh scattering
                    cross-section.
                variable_gravity (Optional[bool]):
                    Standard is ``True``. If ``False`` the gravity will be
                    constant as a function of pressure, during the transmission
                    radius calculation.
                dist (Optional[string]):
                    The cloud particle size distribution to use.
                    Can be either 'lognormal' (default) or 'hansen'.
                    If hansen, the b_hans parameters must be used.
                a_hans (Optional[dict]):
                    A dictionary of the 'a' parameter values for each
                    included cloud species and for each atmospheric layer,
                    formatted as the kzz argument. Equivilant to radius arg.
                    If a_hans is not included and dist is "hansen", then it will
                    be computed using Kzz and fsed (recommended).
                b_hans (Optional[dict]):
                    A dictionary of the 'b' parameter values for each
                    included cloud species and for each atmospheric layer,
                    formatted as the kzz argument. This is the width of the hansen
                    distribution normalized by the particle area (1/a_hans^2)
                give_absorption_opacity (Optional[function]):
                    A python function that takes wavelength arrays in microns and pressure arrays in bars
                    as input, and returns an absorption opacity matrix in units of cm^2/g, in the shape of
                    number of wavelength points x number of pressure points.
                    This opacity will then be added to the atmospheric absorption opacity.
                    This must not be used to add atomic / molecular line opacities in low-resolution mode (c-k),
                    because line opacities require a proper correlated-k treatment.
                    It may be used to add simple cloud absorption laws, for example, which
                    have opacities that vary only slowly with wavelength, such that the current
                    model resolution is sufficient to resolve any variations.
                give_scattering_opacity (Optional[function]):
                    A python function that takes wavelength arrays in microns and pressure arrays in bars
                    as input, and returns an isotropic scattering opacity matrix in units of cm^2/g, in the shape of
                    number of wavelength points x number of pressure points.
                    This opacity will then be added to the atmospheric absorption opacity.
                    It may be used to add simple cloud absorption laws, for example, which
                    have opacities that vary only slowly with wavelength, such that the current
                    model resolution is sufficient to resolve any variations.
        """
        self.__hack_cloud_photospheric_tau = None
        self.Pcloud = Pcloud
        self.gray_opacity = gray_opacity
        self.interpolate_species_opa(temp)
        self.haze_factor = haze_factor
        self.kappa_zero = kappa_zero
        self.gamma_scat = gamma_scat
        self.mix_opa_tot(abunds, mmw, gravity, sigma_lnorm, fsed, Kzz, radius,
                         dist=dist, a_hans=a_hans, b_hans=b_hans,
                         give_absorption_opacity=give_absorption_opacity,
                         give_scattering_opacity=give_scattering_opacity)
        self.calc_tr_rad(P0_bar, R_pl, gravity, mmw, contribution, variable_gravity)

    def calc_flux_transm(self, temp, abunds, gravity, mmw, P0_bar, R_pl,
                         sigma_lnorm=None,
                         fsed=None, Kzz=None, radius=None,
                         Pcloud=None,
                         kappa_zero=None,
                         gamma_scat=None,
                         contribution=False, gray_opacity=None,
                         add_cloud_scat_as_abs=None,
                         variable_gravity=True,
                         dist="lognormal", b_hans=None, a_hans=None,
                         give_absorption_opacity=None,
                         give_scattering_opacity=None):
        """ Method to calculate the atmosphere's emission flux *and*
        transmission radius (for the transmission spectrum).

            Args:
                temp:
                    the atmospheric temperature in K, at each atmospheric layer
                    (1-d numpy array, same length as pressure array).
                abunds:
                    dictionary of mass fractions for all atmospheric absorbers.
                    Dictionary keys are the species names.
                    Every mass fraction array
                    has same length as pressure array.
                gravity (float):
                    Surface gravity in cgs at reference radius and pressure,
                    constant durng the emission spectrum calculation.
                mmw:
                    the atmospheric mean molecular weight in amu,
                    at each atmospheric layer
                    (1-d numpy array, same length as pressure array).
                P0_bar (float):
                    Reference pressure P0 in bar where R(P=P0) = R_pl,
                    where R_pl is the reference radius (parameter of this
                    method), and g(P=P0) = gravity, where gravity is the
                    reference gravity (parameter of this method)
                R_pl (float):
                    Reference radius R_pl, in cm.
                sigma_lnorm (Optional[float]):
                    width of the log-normal cloud particle size distribution
                fsed (Optional[float]):
                    cloud settling parameter
                Kzz (Optional):
                    the atmospheric eddy diffusion coeffiecient in cgs untis
                    (i.e. :math:`\\rm cm^2/s`),
                    at each atmospheric layer
                    (1-d numpy array, same length as pressure array).
                radius (Optional):
                    dictionary of mean particle radii for all cloud species.
                    Dictionary keys are the cloud species names.
                    Every radius array has same length as pressure array.
                contribution (Optional[bool]):
                    If ``True`` the transmission contribution function will be
                    calculated. Default is ``False``.
                gray_opacity (Optional[float]):
                    Gray opacity value, to be added to the opacity at all
                    pressures and wavelengths (units :math:`\\rm cm^2/g`)
                Pcloud (Optional[float]):
                    Pressure, in bar, where opaque cloud deck is added to the
                    absorption opacity.
                kappa_zero (Optional[float]):
                    Scarttering opacity at 0.35 micron, in cgs units (cm^2/g).
                gamma_scat (Optional[float]):
                    Has to be given if kappa_zero is definded, this is the
                    wavelength powerlaw index of the parametrized scattering
                    opacity.
                add_cloud_scat_as_abs (Optional[bool]):
                    If ``True``, 20 % of the cloud scattering opacity will be
                    added to the absorption opacity, introduced to test for the
                    effect of neglecting scattering.
                variable_gravity (Optional[bool]):
                    Standard is ``True``. If ``False`` the gravity will be
                    constant as a function of pressure, during the transmission
                    radius calculation.
                dist (Optional[string]):
                    The cloud particle size distribution to use.
                    Can be either 'lognormal' (default) or 'hansen'.
                    If hansen, the b_hans parameters must be used.
                a_hans (Optional[dict]):
                    A dictionary of the 'a' parameter values for each
                    included cloud species and for each atmospheric layer,
                    formatted as the kzz argument. Equivilant to radius arg.
                    If a_hans is not included and dist is "hansen", then it will
                    be computed using Kzz and fsed (recommended).
                b_hans (Optional[dict]):
                    A dictionary of the 'b' parameter values for each
                    included cloud species and for each atmospheric layer,
                    formatted as the kzz argument. This is the width of the hansen
                    distribution normalized by the particle area (1/a_hans^2)
                give_absorption_opacity (Optional[function]):
                    A python function that takes wavelength arrays in microns and pressure arrays in bars
                    as input, and returns an absorption opacity matrix in units of cm^2/g, in the shape of
                    number of wavelength points x number of pressure points.
                    This opacity will then be added to the atmospheric absorption opacity.
                    This must not be used to add atomic / molecular line opacities in low-resolution mode (c-k),
                    because line opacities require a proper correlated-k treatment.
                    It may be used to add simple cloud absorption laws, for example, which
                    have opacities that vary only slowly with wavelength, such that the current
                    model resolution is sufficient to resolve any variations.
                give_scattering_opacity (Optional[function]):
                    A python function that takes wavelength arrays in microns and pressure arrays in bars
                    as input, and returns an isotropic scattering opacity matrix in units of cm^2/g, in the shape of
                    number of wavelength points x number of pressure points.
                    This opacity will then be added to the atmospheric absorption opacity.
                    It may be used to add simple cloud absorption laws, for example, which
                    have opacities that vary only slowly with wavelength, such that the current
                    model resolution is sufficient to resolve any variations.
        """
        self.Pcloud = Pcloud
        self.gray_opacity = gray_opacity
        self.kappa_zero = kappa_zero
        self.gamma_scat = gamma_scat
        self.interpolate_species_opa(temp)
        self.mix_opa_tot(abunds, mmw, gravity, sigma_lnorm, fsed, Kzz, radius,
                         add_cloud_scat_as_abs=add_cloud_scat_as_abs,
                         dist=dist, a_hans=a_hans, b_hans=b_hans,
                         give_absorption_opacity=give_absorption_opacity,
                         give_scattering_opacity=give_scattering_opacity)
        self.calc_opt_depth(gravity)
        self.calc_RT(contribution)
        self.calc_tr_rad(P0_bar, R_pl, gravity, mmw, contribution, variable_gravity)

    def calc_rosse_planck(self, temp, abunds, gravity, mmw, sigma_lnorm=None, fsed=None, Kzz=None, radius=None,
                          contribution=False, gray_opacity=None, Pcloud=None, kappa_zero=None, gamma_scat=None,
                          haze_factor=None, add_cloud_scat_as_abs=None, dist="lognormal", b_hans=None, a_hans=None):
        """ Method to calculate the atmosphere's Rosseland and Planck mean opacities.

            Args:
                temp:
                    the atmospheric temperature in K, at each atmospheric layer
                    (1-d numpy array, same length as pressure array).
                abunds:
                    dictionary of mass fractions for all atmospheric absorbers.
                    Dictionary keys are the species names.
                    Every mass fraction array
                    has same length as pressure array.
                gravity (float):
                    Surface gravity in cgs. Vertically constant for emission
                    spectra.
                mmw:
                    the atmospheric mean molecular weight in amu,
                    at each atmospheric layer
                    (1-d numpy array, same length as pressure array).
                sigma_lnorm (Optional[float]):
                    width of the log-normal cloud particle size distribution
                fsed (Optional[float]):
                    cloud settling parameter
                Kzz (Optional):
                    the atmospheric eddy diffusion coeffiecient in cgs untis
                    (i.e. :math:`\\rm cm^2/s`),
                    at each atmospheric layer
                    (1-d numpy array, same length as pressure array).
                radius (Optional):
                    dictionary of mean particle radii for all cloud species.
                    Dictionary keys are the cloud species names.
                    Every radius array has same length as pressure array.
                contribution (Optional[bool]):
                    If ``True`` the emission contribution function will be
                    calculated. Default is ``False``.
                gray_opacity (Optional[float]):
                    Gray opacity value, to be added to the opacity at all
                    pressures and wavelengths (units :math:`\\rm cm^2/g`)
                Pcloud (Optional[float]):
                    Pressure, in bar, where opaque cloud deck is added to the
                    absorption opacity.
                kappa_zero (Optional[float]):
                    Scarttering opacity at 0.35 micron, in cgs units (cm^2/g).
                gamma_scat (Optional[float]):
                    Has to be given if kappa_zero is definded, this is the
                    wavelength powerlaw index of the parametrized scattering
                    opacity.
                haze_factor (Optional[float]):
                    Scalar factor, increasing the gas Rayleigh scattering
                    cross-section.
                add_cloud_scat_as_abs (Optional[bool]):
                    If ``True``, 20 % of the cloud scattering opacity will be
                    added to the absorption opacity, introduced to test for the
                    effect of neglecting scattering.
                dist (Optional[string]):
                    The cloud particle size distribution to use.
                    Can be either 'lognormal' (default) or 'hansen'.
                    If hansen, the b_hans parameters must be used.
                a_hans (Optional[dict]):
                    A dictionary of the 'a' parameter values for each
                    included cloud species and for each atmospheric layer,
                    formatted as the kzz argument. Equivilant to radius arg.
                    If a_hans is not included and dist is "hansen", then it will
                    be computed using Kzz and fsed (recommended).
                b_hans (Optional[dict]):
                    A dictionary of the 'b' parameter values for each
                    included cloud species and for each atmospheric layer,
                    formatted as the kzz argument. This is the width of the hansen
                    distribution normalized by the particle area (1/a_hans^2)
        """
        if not self.do_scat_emis:
            print('Error: pRT must run in do_scat_emis = True mode to calculate'
                  ' kappa_Rosseland and kappa_Planck')
            sys.exit(1)

        self.Pcloud = Pcloud
        self.haze_factor = haze_factor
        self.kappa_zero = kappa_zero
        self.gamma_scat = gamma_scat
        self.gray_opacity = gray_opacity
        self.interpolate_species_opa(temp)
        self.mix_opa_tot(abunds, mmw, gravity, sigma_lnorm, fsed, Kzz, radius,
                         add_cloud_scat_as_abs=add_cloud_scat_as_abs,
                         dist=dist, a_hans=a_hans, b_hans=b_hans)

        self.kappa_rosseland = \
            fs.calc_kappa_rosseland(self.line_struc_kappas[:, :, :1, :], self.temp,
                                    self.w_gauss, self.border_freqs,
                                    self.do_scat_emis, self.continuum_opa_scat_emis)

        kappa_planck = \
            fs.calc_kappa_planck(self.line_struc_kappas[:, :, :1, :], self.temp,
                                 self.w_gauss, self.border_freqs,
                                 self.do_scat_emis, self.continuum_opa_scat_emis)

        return self.kappa_rosseland, kappa_planck

    def get_opa(self, temp):
        """ Method to calculate and return the line opacities (assuming an abundance
        of 100 % for the inidividual species) of the Radtrans object. This method
        updates the line_struc_kappas attribute within the Radtrans class. For the
        low resolution (`c-k`) mode, the wavelength-mean within every frequency bin
        is returned.

            Args:
                temp:
                    the atmospheric temperature in K, at each atmospheric layer
                    (1-d numpy array, same length as pressure array).

            Returns:
                * wavelength in cm (1-d numpy array)
                * dictionary of opacities, keys are the names of the line_species
                  dictionary, entries are 2-d numpy arrays, with the shape
                  being (number of frequencies, number of atmospheric layers).
                  Units are cm^2/g, assuming an absorber abundance of 100 % for all
                  respective species.

        """

        # Function to calc flux, called from outside
        self.interpolate_species_opa(temp)

        return_opas = {}

        resh_wgauss = self.w_gauss.reshape(len(self.w_gauss), 1, 1)

        for i_spec in range(len(self.line_species)):
            return_opas[self.line_species[i_spec]] = np.sum(
                self.line_struc_kappas[:, :, i_spec, :] *
                resh_wgauss, axis=0)

        return nc.c / self.freq, return_opas

    def plot_opas(self,
                  species,
                  temperature,
                  pressure_bar,
                  mass_fraction=None,
                  CO=0.55,
                  FeH=0.,
                  **kwargs):
        import matplotlib.pyplot as plt

        temp = np.array(temperature)
        pressure_bar = np.array(pressure_bar)

        temp = temp.reshape(1)
        pressure_bar = pressure_bar.reshape(1)

        self.setup_opa_structure(pressure_bar)

        wlen_cm, opas = self.get_opa(temp)
        wlen_micron = wlen_cm / 1e-4

        plt_weights = {}
        if mass_fraction is None:
            for spec in species:
                plt_weights[spec] = 1.
        elif mass_fraction == 'eq':
            from .poor_mans_nonequ_chem import interpol_abundances
            ab = interpol_abundances(CO * np.ones_like(temp),
                                     FeH * np.ones_like(temp),
                                     temp,
                                     pressure_bar)
            # print('ab', ab)
            for spec in species:
                plt_weights[spec] = ab[spec.split('_')[0]]
        else:
            for spec in species:
                plt_weights[spec] = mass_fraction[spec]

        for spec in species:
            plt.plot(wlen_micron,
                     plt_weights[spec] * opas[spec],
                     label=spec,
                     **kwargs)

    def calc_tau_cloud(self, gravity):
        """ Method to calculate the optical depth of the clouds as function of
        frequency and pressure. The array with the optical depths is set to the
        ``tau_cloud`` attribute. The optical depth is calculated from the top of
        the atmosphere (i.e. the smallest pressure). Therefore, below the cloud
        base, the optical depth is constant and equal to the value at the cloud
        base.

            Args:
                gravity (float):
                    Surface gravity in cgs. Vertically constant for emission
                    spectra.
        """
        opacity_shape = (1, self.freq_len, 1, len(self.press))
        cloud_opacity = self.cloud_total_opa_retrieval_check.reshape(opacity_shape)
        self.tau_cloud = fs.calc_tau_g_tot_ck(gravity, self.press, cloud_opacity)

    def write_out_rebin(self, resolution, path='', species=None, masses=None):
        import exo_k as xk

        if species is None:
            species = []

        # Define own wavenumber grid, make sure that log spacing is constant everywhere
        n_spectral_points = int(resolution * np.log(self.wlen_bords_micron[1] / self.wlen_bords_micron[0]) + 1)
        wavenumber_grid = np.logspace(np.log10(1 / self.wlen_bords_micron[1] / 1e-4),
                                      np.log10(1. / self.wlen_bords_micron[0] / 1e-4),
                                      n_spectral_points)
        dt = h5py.string_dtype(encoding='utf-8')
        # Do the rebinning, loop through species
        for spec in species:
            print('Rebinning species ' + spec + '...')

            # Create hdf5 file that Exo-k can read...
            f = h5py.File('temp.h5', 'w')

            try:
                f.create_dataset('DOI', (1,), data="--", dtype=dt)
            except ValueError:  # TODO check if ValueError is expected here
                f.create_dataset('DOI', data=['--'])

            f.create_dataset('bin_centers', data=self.freq[::-1] / nc.c)
            f.create_dataset('bin_edges', data=self.border_freqs[::-1] / nc.c)
            ret_opa_table = cp.copy(self.line_grid_kappas_custom_PT[spec])

            # Mass to go from opacities to cross-sections
            ret_opa_table = ret_opa_table * nc.amu * masses[spec.split('_')[0]]

            # Do the opposite of what I do when reading in Katy's Exomol tables
            # To get opacities into the right format
            ret_opa_table = ret_opa_table[:, ::-1, :]
            ret_opa_table = np.swapaxes(ret_opa_table, 2, 0)
            ret_opa_table = ret_opa_table.reshape(
                (self.custom_diffTs[spec], self.custom_diffPs[spec], self.freq_len, len(self.w_gauss))
            )
            ret_opa_table = np.swapaxes(ret_opa_table, 1, 0)
            ret_opa_table[ret_opa_table < 1e-60] = 1e-60
            f.create_dataset('kcoeff', data=ret_opa_table)
            f['kcoeff'].attrs.create('units', 'cm^2/molecule')

            # Add the rest of the stuff that is needed.
            try:
                f.create_dataset('method', (1,), data="petit_samples", dtype=dt)
            except ValueError:  # TODO check if ValueError is expected here
                f.create_dataset('method', data=['petit_samples'])

            f.create_dataset('mol_name', data=spec.split('_')[0], dtype=dt)
            f.create_dataset('mol_mass', data=[masses[spec.split('_')[0]]])
            f.create_dataset('ngauss', data=len(self.w_gauss))
            f.create_dataset('p', data=self.custom_line_TP_grid[spec][:self.custom_diffPs[spec], 1] / 1e6)
            f['p'].attrs.create('units', 'bar')
            f.create_dataset('samples', data=self.g_gauss)
            f.create_dataset('t', data=self.custom_line_TP_grid[spec][::self.custom_diffPs[spec], 0])
            f.create_dataset('weights', data=self.w_gauss)
            f.create_dataset('wlrange', data=[np.min(nc.c / self.border_freqs / 1e-4),
                                              np.max(nc.c / self.border_freqs / 1e-4)])
            f.create_dataset('wnrange', data=[np.min(self.border_freqs / nc.c),
                                              np.max(self.border_freqs / nc.c)])
            f.close()
            ###############################################
            # Use Exo-k to rebin to low-res, save to desired folder
            ###############################################
            tab = xk.Ktable(filename='temp.h5')
            tab.bin_down(wavenumber_grid)

            if path[-1] == '/':
                path = path[:-1]

            os.makedirs(path + '/' + spec + '_R_' + str(int(resolution)), exist_ok=True)
            tab.write_hdf5(path + '/' + spec + '_R_' + str(int(resolution)) + '/' + spec + '_R_' + str(
                int(resolution)) + '.h5')
            os.system('rm temp.h5')


def py_calc_cloud_opas(rho,
                       rho_p,
                       cloud_mass_fracs,
                       r_g,
                       sigma_n,
                       cloud_rad_bins,
                       cloud_radii,
                       cloud_specs_abs_opa,
                       cloud_specs_scat_opa,
                       cloud_aniso):
    """
    This function reimplements calc_cloud_opas from fort_spec.f90. For some reason
    it runs faster in python than in fortran, so we'll use this from now on.
    This function integrates the cloud opacity throught the different layers of
    the atmosphere to get the total optical depth, scattering and anisotropic fraction.

    See the fortran implementation for details of the input arrays.
    """
    ncloud = int(cloud_mass_fracs.shape[1])
    n_cloud_rad_bins = int(cloud_radii.shape[0])
    n_cloud_lambda_bins = int(cloud_specs_abs_opa.shape[1])
    nstruct = int(rho.shape[0])

    cloud_abs_opa_tot = np.zeros((n_cloud_lambda_bins, nstruct))
    cloud_scat_opa_tot = np.zeros((n_cloud_lambda_bins, nstruct))
    cloud_red_fac_aniso_tot = np.zeros((n_cloud_lambda_bins, nstruct))

    for i_struct in range(nstruct):
        for i_c in range(ncloud):
            n = 3.0 * cloud_mass_fracs[i_struct, i_c] * rho[i_struct] / (
                    4.0 * np.pi * rho_p[i_c] * (r_g[i_struct, i_c] ** 3.0)) * \
                np.exp(-4.5 * np.log(sigma_n) ** 2.0)

            dndr = n / (cloud_radii * np.sqrt(2.0 * np.pi) * np.log(sigma_n)) \
                * np.exp(-np.log(cloud_radii / r_g[i_struct, i_c]) ** 2.0 / (2.0 * (np.log(sigma_n) ** 2.0)))

            integrand_abs = (4.0 * np.pi / 3.0) * (cloud_radii[:, np.newaxis] ** 3.0) * rho_p[i_c] \
                * dndr[:, np.newaxis] * cloud_specs_abs_opa[:, :, i_c]
            integrand_scat = (4.0 * np.pi / 3.0) * (cloud_radii[:, np.newaxis] ** 3.0) * rho_p[i_c] \
                * dndr[:, np.newaxis] * cloud_specs_scat_opa[:, :, i_c]
            integrand_aniso = integrand_scat * (1.0 - cloud_aniso[:, :, i_c])
            add_abs = np.sum(integrand_abs * (cloud_rad_bins[1:n_cloud_rad_bins + 1, np.newaxis] -
                                              cloud_rad_bins[0:n_cloud_rad_bins, np.newaxis]), axis=0)

            cloud_abs_opa_tot[:, i_struct] = cloud_abs_opa_tot[:, i_struct] + add_abs

            add_scat = np.sum(integrand_scat * (cloud_rad_bins[1:n_cloud_rad_bins + 1, np.newaxis] -
                                                cloud_rad_bins[0:n_cloud_rad_bins, np.newaxis]), axis=0)
            cloud_scat_opa_tot[:, i_struct] = cloud_scat_opa_tot[:, i_struct] + add_scat

            add_aniso = np.sum(integrand_aniso * (cloud_rad_bins[1:n_cloud_rad_bins + 1, np.newaxis] -
                                                  cloud_rad_bins[0:n_cloud_rad_bins, np.newaxis]), axis=0)
            cloud_red_fac_aniso_tot[:, i_struct] = cloud_red_fac_aniso_tot[:, i_struct] + add_aniso

        cloud_red_fac_aniso_tot[:, i_struct] = np.divide(cloud_red_fac_aniso_tot[:, i_struct],
                                                         cloud_scat_opa_tot[:, i_struct],
                                                         where=cloud_scat_opa_tot[:, i_struct] > 1e-200)
        cloud_red_fac_aniso_tot[cloud_scat_opa_tot < 1e-200] = 0.0
        cloud_abs_opa_tot[:, i_struct] /= rho[i_struct]
        cloud_scat_opa_tot[:, i_struct] /= rho[i_struct]
    return cloud_abs_opa_tot, cloud_scat_opa_tot, cloud_red_fac_aniso_tot<|MERGE_RESOLUTION|>--- conflicted
+++ resolved
@@ -824,11 +824,7 @@
             if self.do_scat_emis:
                 self.continuum_opa_scat_emis = self.continuum_opa_scat_emis + add_term
 
-<<<<<<< HEAD
-    def calc_opt_depth(self, gravity):
-=======
-    def calc_opt_depth(self,gravity,cloud_wlen = None):
->>>>>>> 1ecafea5
+    def calc_opt_depth(self, gravity, cloud_wlen=None):
         # Calculate optical depth for the total opacity.
         if self.mode == 'lbl' or self.test_ck_shuffle_comp:
             if self.__hack_cloud_photospheric_tau is not None:
@@ -902,27 +898,15 @@
                     optical_depth = np.sum(w_gauss_photosphere * self.total_tau[:, :, 0, :], axis=0)
 
                     if median:
-<<<<<<< HEAD
-                        optical_depth_integ = np.median(optical_depth, axis=0)
+                        optical_depth_integ = np.median(optical_depth[wlen_select, :], axis=0)
                     else:
                         optical_depth_integ = np.sum(
                             (optical_depth[1:, :] + optical_depth[:-1, :]) * np.diff(self.freq)[..., np.newaxis],
                             axis=0) / (self.freq[-1] - self.freq[0]) / 2.
 
-                    optical_depth_cloud = np.sum(w_gauss_photosphere * total_tau_cloud[:, :, 0, :], axis=0)
-
-                    if median:
-                        optical_depth_cloud_integ = np.median(optical_depth_cloud, axis=0)
-=======
-                        optical_depth_integ = np.median(optical_depth[wlen_select, :],axis=0)
-                    else:
-                        optical_depth_integ = np.sum((optical_depth[1:,:]+optical_depth[:-1,:])*np.diff(self.freq)[..., np.newaxis],axis=0) / \
-                          (self.freq[-1]-self.freq[0])/2.
-
                     optical_depth_cloud = np.sum(w_gauss_photosphere*total_tau_cloud[:, :, 0, :], axis=0)
                     if median:
-                        optical_depth_cloud_integ = np.median(optical_depth_cloud[wlen_select, :],axis=0)
->>>>>>> 1ecafea5
+                        optical_depth_cloud_integ = np.median(optical_depth_cloud[wlen_select, :], axis=0)
                     else:
                         optical_depth_cloud_integ = np.sum(
                             (optical_depth_cloud[1:, :] + optical_depth_cloud[:-1, :]) * np.diff(self.freq)[
@@ -1091,7 +1075,6 @@
             )
 
             if contribution:
-<<<<<<< HEAD
                 self.contr_tr, self.radius_hse = fs.calc_transm_spec_contr(
                     self.line_struc_kappas, self.temp,
                     self.press, gravity, mmw, P0_bar, R_pl,
@@ -1113,32 +1096,10 @@
                   dist="lognormal", a_hans=None, b_hans=None,
                   stellar_intensity=None,
                   give_absorption_opacity=None,
-                  give_scattering_opacity=None
+                  give_scattering_opacity=None,
+                  cloud_wlen=None
                   ):
         """ Method to calculate the atmosphere's emitted flux
-=======
-                self.contr_tr, self.radius_hse = fs.calc_transm_spec_contr(self.line_struc_kappas,self.temp, \
-                                    self.press,gravity,mmw,P0_bar,R_pl, \
-                                    self.w_gauss,self.transm_rad**2., \
-                                    self.scat, \
-                                    self.continuum_opa_scat,variable_gravity)
-
-    def calc_flux(self,temp,abunds,gravity,mmw,sigma_lnorm = None, \
-                      fsed = None, Kzz = None, radius = None, \
-                      contribution=False, \
-                      gray_opacity = None, Pcloud = None, \
-                      kappa_zero = None, \
-                      gamma_scat = None, \
-                      add_cloud_scat_as_abs = None,\
-                      Tstar = None, Rstar=None, semimajoraxis = None,\
-                      geometry = 'dayside_ave',theta_star=0, \
-                      hack_cloud_photospheric_tau = None,
-                      dist= "lognormal", a_hans = None, b_hans = None,
-                      give_absorption_opacity = None,
-                      give_scattering_opacity = None,
-                      cloud_wlen = None):
-        ''' Method to calculate the atmosphere's emitted flux
->>>>>>> 1ecafea5
         (emission spectrum).
 
             Args:
@@ -1211,16 +1172,11 @@
                     Inclination angle of the direct light with respect to
                     the normal to the atmosphere. Used only in the
                     non-isotropic geometry scenario.
-<<<<<<< HEAD
-                hack_cloud_photospheric_tau:
-                    TODO docstring
-=======
                 hack_cloud_photospheric_tau (Optional[float]):
                     Median optical depth (across ``wlen_bords_micron``) of the
                     clouds from the top of the atmosphere down to the gas-only
                     photosphere. This parameter can be used for enforcing the
                     presence of clouds in the photospheric region.
->>>>>>> 1ecafea5
                 dist (Optional[string]):
                     The cloud particle size distribution to use.
                     Can be either 'lognormal' (default) or 'hansen'.
@@ -1256,9 +1212,6 @@
                     It may be used to add simple cloud absorption laws, for example, which
                     have opacities that vary only slowly with wavelength, such that the current
                     model resolution is sufficient to resolve any variations.
-<<<<<<< HEAD
-        """
-=======
                 cloud_wlen (Optional[Tuple[float, float]]):
                     Tuple with the wavelength range (in micron) that is used
                     for calculating the median optical depth of the clouds at
@@ -1267,8 +1220,7 @@
                     range of ``cloud_wlen`` should be encompassed by
                     ``wlen_bords_micron``. The full wavelength range is used
                     when ``cloud_wlen=None``.
-        '''
->>>>>>> 1ecafea5
+        """
 
         self.__hack_cloud_photospheric_tau = hack_cloud_photospheric_tau
         self.Pcloud = Pcloud
@@ -1281,15 +1233,14 @@
         self.cloud_wlen = cloud_wlen
 
         if self.cloud_wlen is not None and (
-            self.cloud_wlen[0] < 1e-4*self.lambda_angstroem[0] or \
-                    self.cloud_wlen[1] > 1e-4*self.lambda_angstroem[-1]):
+            self.cloud_wlen[0] < 1e-4*self.lambda_angstroem[0] or
+                self.cloud_wlen[1] > 1e-4*self.lambda_angstroem[-1]):
                 raise ValueError('The wavelength range of cloud_wlen should '
                                  'lie within the wavelength range of '
                                  'self.lambda_angstroem, which is slightly '
                                  'smaller than the wavelength range of '
                                  'wlen_bords_micron.')
 
-<<<<<<< HEAD
         if self.mu_star <= 0.:
             self.mu_star = 1e-8
 
@@ -1305,20 +1256,6 @@
                          give_absorption_opacity=give_absorption_opacity,
                          give_scattering_opacity=give_scattering_opacity)
         self.calc_opt_depth(gravity)
-=======
-        if self.mu_star<=0.:
-            self.mu_star=1e-8
-
-        self.get_star_spectrum(Tstar,semimajoraxis,Rstar)
-        self.interpolate_species_opa(temp)
-        self.mix_opa_tot(abunds,mmw,gravity,sigma_lnorm,fsed,Kzz,radius, \
-                             add_cloud_scat_as_abs = add_cloud_scat_as_abs,
-                             dist = dist, a_hans = a_hans,b_hans = b_hans,
-                             give_absorption_opacity = give_absorption_opacity,
-                             give_scattering_opacity = give_scattering_opacity)
-
-        self.calc_opt_depth(gravity,cloud_wlen)
->>>>>>> 1ecafea5
 
         if not self.skip_RT_step:
             self.calc_RT(contribution)
