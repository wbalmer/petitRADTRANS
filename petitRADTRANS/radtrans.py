--- conflicted
+++ resolved
@@ -375,7 +375,7 @@
             print('  Read CIA opacities for H2-H2...')
             self.cia_h2h2_lambda, self.cia_h2h2_temp, \
               self.cia_h2h2_alpha_grid,self.H2H2temp,self.H2H2wlen = \
-              fi.cia_read('H2-H2',self.path)
+              fi.cia_read('H2H2',self.path)
             self.cia_h2h2_alpha_grid = np.array(self.cia_h2h2_alpha_grid, \
                                                   dtype='d',order='F')
             self.cia_h2h2_temp = self.cia_h2h2_temp[:self.H2H2temp]
@@ -386,7 +386,7 @@
         if self.H2HeCIA:
             print('  Read CIA opacities for H2-He...')
             self.cia_h2he_lambda, self.cia_h2he_temp, self.cia_h2he_alpha_grid,\
-              self.H2Hetemp,self.H2Hewlen = fi.cia_read('H2-He',self.path)
+              self.H2Hetemp,self.H2Hewlen = fi.cia_read('H2He',self.path)
             self.cia_h2he_alpha_grid = np.array(self.cia_h2he_alpha_grid, \
                                                   dtype='d',order='F')
             self.cia_h2he_temp = self.cia_h2he_temp[:self.H2Hetemp]
@@ -691,16 +691,8 @@
                 print("You must provide a value for the Hansen distribution width, b_hans!")
                 b_hans = None
                 sys.exit(15)
-<<<<<<< HEAD
         for i_spec,cloud in enumerate(self.cloud_species):
             self.cloud_mass_fracs[:,i_spec] = abundances[cloud]
-=======
-
-        # Set cloud particle radii if already known
-        for i_spec,cloud in enumerate(self.cloud_species):
-            self.cloud_mass_fracs[:,i_spec] = \
-                abundances[cloud]
->>>>>>> b1e18497
             if radius != None:
                 self.r_g[:,i_spec] = radius[cloud]
             elif a_hans != None:
@@ -730,10 +722,10 @@
                                     self.cloud_aniso)
         else:
             fseds = np.zeros(len(self.cloud_species))
-            for i_spec in range(int(len(self.cloud_species))):
+            for i,cloud in renumerate(self.cloud_species):
                 try:
                     #print('fsed '+self.cloud_species[i_spec], fsed[self.cloud_species[i_spec]])
-                    fseds[i_spec] = fsed[self.cloud_species[i_spec]]
+                    fseds[i_spec] = fsed[cloud.split('_')[0]]
                 except:
                     fseds[i_spec] = fsed
             if dist is "lognormal":
@@ -762,16 +754,6 @@
                                               b_hans,
                                               Kzz)
                 cloud_abs_opa_TOT,cloud_scat_opa_TOT,cloud_red_fac_aniso_TOT = \
-<<<<<<< HEAD
-                fs.calc_hansen_opas(rho,self.rho_cloud_particles, \
-                                        self.cloud_mass_fracs, \
-                                        self.r_g,b_hans, \
-                                        self.cloud_rad_bins,self.cloud_radii, \
-                                        self.cloud_lambdas, \
-                                        self.cloud_specs_abs_opa, \
-                                        self.cloud_specs_scat_opa, \
-                                        self.cloud_aniso)
-=======
                 fs.calc_hansen_opas(rho,
                                     self.rho_cloud_particles,
                                     self.cloud_mass_fracs,
@@ -784,7 +766,6 @@
                                     self.cloud_aniso)
 
         # aniso = (1-g)
->>>>>>> b1e18497
         cloud_abs, cloud_abs_plus_scat_aniso, aniso, cloud_abs_plus_scat_no_aniso = \
            fs.interp_integ_cloud_opas(cloud_abs_opa_TOT,cloud_scat_opa_TOT, \
             cloud_red_fac_aniso_TOT,self.cloud_lambdas,self.border_freqs)
