--- conflicted
+++ resolved
@@ -110,11 +110,7 @@
         """
         # Inputs checks
         self.__check_line_opacity_mode(line_opacity_mode)
-<<<<<<< HEAD
-        self.__check_wavelengths_boundaries(wavelength_boundaries)
-=======
         self.__check_wavelength_boundaries(wavelength_boundaries)
->>>>>>> 38b194f5
         self.__check_anisotropic_cloud_scattering(anisotropic_cloud_scattering)
         self.__check_path_input_data(path_input_data)
 
@@ -150,15 +146,9 @@
         self._scattering_in_emission = scattering_in_emission
 
         if wavelength_boundaries is None:
-<<<<<<< HEAD
-            self._wavelengths_boundaries = np.array([0.05, 300.])  # um
-        else:
-            self._wavelengths_boundaries = wavelength_boundaries
-=======
             self._wavelength_boundaries = np.array([0.05, 300.])  # um
         else:
             self._wavelength_boundaries = wavelength_boundaries
->>>>>>> 38b194f5
 
         self._anisotropic_cloud_scattering = anisotropic_cloud_scattering
 
