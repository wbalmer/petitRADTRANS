--- conflicted
+++ resolved
@@ -1191,13 +1191,8 @@
                              dist = dist, a_hans = a_hans,b_hans = b_hans,
                              give_absorption_opacity = give_absorption_opacity,
                              give_scattering_opacity = give_scattering_opacity)
-<<<<<<< HEAD
+
         self.calc_opt_depth(gravity, cloud_wlen)
-        self.calc_RT(contribution)
-        self.calc_tau_cloud(gravity)
-=======
-        self.calc_opt_depth(gravity)
->>>>>>> 06f745b0
 
         if not self.skip_RT_step:
             self.calc_RT(contribution)
