from __future__ import division, print_function

<<<<<<< HEAD
import copy as cp
import glob
import os
import sys
=======
import copy
import glob
import os
import sys
import warnings
>>>>>>> b5fe59a1

import h5py
import numpy as np
from scipy.interpolate import interp1d
<<<<<<< HEAD
import warnings

from petitRADTRANS.config import petitradtrans_config
from petitRADTRANS import _read_opacities
from petitRADTRANS import nat_cst as nc
from petitRADTRANS import phoenix
from petitRADTRANS import pyth_input as pyi
from petitRADTRANS.fort_input import fort_input as fi
from petitRADTRANS.fort_rebin import fort_rebin as fr
from petitRADTRANS.fort_spec import fort_spec as fs


class Radtrans(_read_opacities.ReadOpacities):
    # TODO remove all re-definitions of attributes inside functions
=======

# from petitRADTRANS.config import petitradtrans_config
from petitRADTRANS import _read_opacities
from petitRADTRANS import fort_input as fi
from petitRADTRANS import fort_rebin as fr
from petitRADTRANS import fort_spec as fs
from petitRADTRANS import nat_cst as nc
# from petitRADTRANS import phoenix
from petitRADTRANS import pyth_input as pyi


class Radtrans(_read_opacities.ReadOpacities):
>>>>>>> b5fe59a1
    r""" Class defining objects for carrying out spectral calculations for a
    given set of opacities

    Args:
        line_species (Optional):
            list of strings, denoting which line absorber species to include.
        rayleigh_species (Optional):
            list of strings, denoting which Rayleigh scattering species to
            include.
        cloud_species (Optional):
            list of strings, denoting which cloud opacity species to include.
        continuum_opacities (Optional):
            list of strings, denoting which continuum absorber species to
            include.
        wlen_bords_micron (Optional):
            list containing left and right border of wavelength region to be
            considered, in micron. If nothing else is specified, it will be
            equal to ``[0.05, 300]``, hence using the full petitRADTRANS
            wavelength range (0.11 to 250 microns for ``'c-k'`` mode, 0.3 to 30
            microns for the ``'lbl'`` mode). The larger the range the longer the
            computation time.
        mode (Optional[string]):
            if equal to ``'c-k'``: use low-resolution mode, at
            :math:`\\lambda/\\Delta \\lambda = 1000`, with the correlated-k
            assumption. if equal to ``'lbl'``: use high-resolution mode, at
            :math:`\\lambda/\\Delta \\lambda = 10^6`, with a line-by-line
            treatment.
        do_scat_emis (Optional[bool]):
            Will be ``False`` by default.
            If ``True`` scattering will be included in the emission spectral
            calculations. Note that this increases the runtime of pRT!
        lbl_opacity_sampling (Optional[int]):
            Will be ``None`` by default. If integer positive value, and if
            ``mode == 'lbl'`` is ``True``, then this will only consider every
            lbl_opacity_sampling-nth point of the high-resolution opacities.
            This may be desired in the case where medium-resolution spectra are
            required with a :math:`\\lambda/\\Delta \\lambda > 1000`, but much smaller than
            :math:`10^6`, which is the resolution of the ``lbl`` mode. In this case it
            may make sense to carry out the calculations with lbl_opacity_sampling = 10,
            for example, and then rebinning to the final desired resolution:
            this may save time! The user should verify whether this leads to
            solutions which are identical to the rebinned results of the fiducial
            :math:`10^6` resolution. If not, this parameter must not be used.
    """

    def __init__(
            self,
            line_species=None,
            rayleigh_species=None,
            cloud_species=None,
            continuum_opacities=None,
            wlen_bords_micron=None,
            mode='c-k',
            test_ck_shuffle_comp=False,
            do_scat_emis=False,
            lbl_opacity_sampling=None,
            pressures=None,
            temperatures=None,
            stellar_intensity=None,
            geometry='dayside_ave',
            mu_star=1.,
            semimajoraxis=None,
            hack_cloud_photospheric_tau=None,
<<<<<<< HEAD
            path_input_data=petitradtrans_config['Paths']['prt_input_data_path']
    ):
        """

        Args:
            line_species:
            rayleigh_species:
            cloud_species:
            continuum_opacities:
            wlen_bords_micron:
            mode:
            test_ck_shuffle_comp:
            do_scat_emis:
            lbl_opacity_sampling:
        """
        if line_species is None:
            line_species = []

        if rayleigh_species is None:
            rayleigh_species = []

        if cloud_species is None:
            cloud_species = []

        if continuum_opacities is None:
            continuum_opacities = []  # TODO add continuum_opacities as attribute

        if wlen_bords_micron is None:
            wlen_bords_micron = np.array([0.05, 300.])  # um

        if pressures is None:
            pressures = np.array([1.0])  # bar

        if temperatures is None:
            temperatures = 300.0 * np.ones_like(pressures)  # K
        elif np.size(temperatures) != np.size(pressures):
            print(f"The size of the temperature array ({np.size(temperatures)}) "
                  f"must be equal to the size of the pressure array ({np.size(pressures)}), "
                  f"log-interpolating temperatures on the pressure array...")
            pressure_tmp = np.logspace(np.log10(np.min(pressures)), np.log10(np.max(pressures)), np.size(temperatures))
            temperatures = np.interp(pressures, pressure_tmp, temperatures)

        self.path_input_data = path_input_data

=======
            path_input_data=os.environ.get("pRT_input_data_path")
    ):
        self.path_input_data = path_input_data

        if self.path_input_data is None:
            raise OSError(f"Path to input data not specified!\n"
                          f"Please set pRT_input_data_path variable in .bashrc / .bash_profile or specify path via\n"
                          f">>> import os"
                          f">>> os.environ['pRT_input_data_path'] = 'absolute/path/of/the/folder/input_data'\n"
                          f"before creating a Radtrans object or loading the nat_cst module.\n"
                          f"(this will become unnecessary in a future update)"
                          )
        else:
            warnings.warn(f"pRT_input_data_path was set by an environment variable. In a future update, the path to "
                          f"the petitRADTRANS input_data will be set within a .ini file that will be automatically "
                          f"generated into the user home directory (OS agnostic), inside a .petitradtrans directory",
                          FutureWarning)

        if line_species is None:
            line_species = []

        if rayleigh_species is None:
            rayleigh_species = []

        if cloud_species is None:
            cloud_species = []

        if continuum_opacities is None:
            continuum_opacities = []

        if wlen_bords_micron is None:
            wlen_bords_micron = np.array([0.05, 300.])  # um

        if pressures is None:
            pressures = np.array([1.0])  # bar

        if temperatures is None:
            temperatures = 300.0 * np.ones_like(pressures)  # K
        elif np.size(temperatures) != np.size(pressures):
            print(f"The size of the temperature array ({np.size(temperatures)}) "
                  f"must be equal to the size of the pressure array ({np.size(pressures)}), "
                  f"log-interpolating temperatures on the pressure array...")
            pressure_tmp = np.logspace(np.log10(np.min(pressures)), np.log10(np.max(pressures)), np.size(temperatures))
            temperatures = np.interp(pressures, pressure_tmp, temperatures)

>>>>>>> b5fe59a1
        self.wlen_bords_micron = wlen_bords_micron

        # ADD TO SOURCE AND COMMENT PROPERLY LATER!
        self.test_ck_shuffle_comp = test_ck_shuffle_comp
        self.do_scat_emis = do_scat_emis

        # Stellar intensity (scaled by distance)
        self.stellar_intensity = stellar_intensity

<<<<<<< HEAD
        # for feautrier scattering of direct stellar light
=======
        # For feautrier scattering of direct stellar light
>>>>>>> b5fe59a1
        self.geometry = geometry
        self.mu_star = mu_star

        # Distance from the star (AU)
        self.semimajoraxis = semimajoraxis  # TODO remove as it is never used

        # Line-by-line or corr-k
        self.mode = mode
        self.lbl_opacity_sampling = lbl_opacity_sampling

        # Line opacity species to be considered
        self.line_species = line_species

        # Rayleigh scattering species to be considered
        self.rayleigh_species = rayleigh_species

        # Cloud species to be considered
        self.cloud_species = cloud_species

        # Read in the angle (mu) grid for the emission spectral calculations.
        buffer = np.genfromtxt(os.path.join(self.path_input_data, 'opa_input_files', 'mu_points.dat'))
        self.mu, self.w_gauss_mu = buffer[:, 0], buffer[:, 1]

        self.Pcloud = None
        self.haze_factor = None
        self.gray_opacity = None
        self.scat = False
        self.cloud_scaling_factor = None
        self.scaling_physicality = None

        # Read in frequency grid
        # Any opacities there at all?
        if len(line_species) + len(rayleigh_species) + len(cloud_species) + len(continuum_opacities) > 0:
            self.absorbers_present = True
        else:
            self.absorbers_present = False

        # Line species present? If yes: define wavelength array
        if len(line_species) > 0:  # TODO init Radtrans even if there is no opacity
            self.line_absorbers_present = True
        else:
            self.line_absorbers_present = False

        # Initialize line parameters
        if self.line_absorbers_present:
            self.freq, self.border_freqs, self.lambda_angstroem, self.border_lambda_angstroem, \
                self.freq_len, self.g_len, arr_min = self._init_line_opacities_parameters()
        else:
            self.freq_len = None
            self.g_len = None
            self.freq = None
            self.border_freqs = None
            self.border_lambda_angstroem = None
            arr_min = None

        self.skip_RT_step = False

<<<<<<< HEAD
        index = None
        arr_max = None

=======
>>>>>>> b5fe59a1
        #  Default surface albedo and emissivity -- will be used only if the surface scattering is turned on.
        self.reflectance = 0 * np.ones_like(self.freq)
        self.emissivity = 1 * np.ones_like(self.freq)

        # Initialize pressure-dependent parameters
        self.press, self.continuum_opa, self.continuum_opa_scat, self.continuum_opa_scat_emis, \
            self.contr_em, self.contr_tr, self.radius_hse, self.mmw, \
            self.line_struc_kappas, self.line_struc_kappas_comb, \
            self.total_tau, self.line_abundances, self.cloud_mass_fracs, self.r_g = \
            self._init_pressure_dependent_parameters(pressures=pressures)

        self.temp = temperatures

        # Some necessary definitions, also prepare arrays for fluxes, transmission radius...
        self.flux = np.array(np.zeros(self.freq_len), dtype='d', order='F')
        self.transm_rad = np.array(np.zeros(self.freq_len), dtype='d', order='F')

        # Initialize cloud parameters
        self.kappa_zero = None
        self.gamma_scat = None
        self.fsed = None

        # Initialize derived variables  TODO check if some of these can be made private variables instead of attributes
        self.cloud_total_opa_retrieval_check = None
        self.photon_destruction_prob = None
        self.kappa_rosseland = None
        self.tau_cloud = None
        self.tau_rosse = None

        # Initialize special variables
        self.__hack_cloud_total_scat_aniso = None
        self.__hack_cloud_total_abs = None
        self.__hack_cloud_photospheric_tau = hack_cloud_photospheric_tau

        # TODO instead of reading lines here, do it in a separate function
        # START Reading in opacities
        # Read in line opacities
        # Inherited from ReadOpacities in _read_opacities.py
<<<<<<< HEAD
        self.read_line_opacities(index, arr_min, arr_max, self.path_input_data)
=======

        # Define useless _read_opacities parameters for the sake of backward compatibility
        index = np.ones(self.freq.size, dtype=bool)
        arr_max = -1
        self.path = copy.copy(self.path_input_data)
        self.freq_len_full = copy.copy(self.freq_len)
        self.freq_full = copy.copy(self.freq)

        # self.read_line_opacities(index, arr_min, arr_max, self.path_input_data)  # future
        self.read_line_opacities(index, arr_min, arr_max)
>>>>>>> b5fe59a1

        # Read in continuum opacities
        # Clouds
        if len(self.cloud_species) > 0:
            # Inherited from ReadOpacities in _read_opacities.py
<<<<<<< HEAD
            self.read_cloud_opas(self.path_input_data)
=======
            # self.read_cloud_opas(self.path_input_data)  # future
            self.read_cloud_opas()
>>>>>>> b5fe59a1

        # CIA
        self.CIA_species = {}
        self.Hminus = False

        if len(continuum_opacities) > 0:
            for c in continuum_opacities:
                mol = c.split('-')

                if not c == 'H-':
                    print(f"  Read CIA opacities for {c}...")
                    cia_directory = os.path.join(self.path_input_data, 'opacities', 'continuum', 'CIA', c)

                    if os.path.isdir(cia_directory) is False:
                        raise ValueError(f"CIA directory '{cia_directory}' do not exists.")
                    else:
                        weight = 1

                        for m in mol:
                            weight = weight * nc.molecular_weight[m]

                        cia_lambda, cia_temp, cia_alpha_grid, \
                            cia_temp_dims, cia_lambda_dims = fi.cia_read(c, self.path_input_data)
                        cia_alpha_grid = np.array(cia_alpha_grid, dtype='d', order='F')
                        cia_temp = cia_temp[:cia_temp_dims]
                        cia_lambda = cia_lambda[:cia_lambda_dims]
                        cia_alpha_grid = cia_alpha_grid[:cia_lambda_dims, :cia_temp_dims]
                        species = {
                            'id': c,
                            'molecules': mol,
                            'weight': weight,
                            'lambda': cia_lambda,
                            'temperature': cia_temp,
                            'alpha': cia_alpha_grid
                        }
                        self.CIA_species[c] = species
                else:
                    self.Hminus = True
            print('Done.\n')

    def _check_cloud_effect(self, mass_mixing_ratios):
        """
        Check if the clouds have any effect, i.e. if the MMR is greater than 0.

        Args:
            mass_mixing_ratios: atmospheric mass mixing ratios

        Returns:

        """
        add_cloud_opacity = False
<<<<<<< HEAD

        if int(len(self.cloud_species)) > 0:
            for i_spec in range(len(self.cloud_species)):
                if np.any(mass_mixing_ratios[self.cloud_species[i_spec]] > 0):
                    add_cloud_opacity = True  # add cloud opacity only if there are actually clouds

                    break

        return add_cloud_opacity

=======

        if int(len(self.cloud_species)) > 0:
            for i_spec in range(len(self.cloud_species)):
                if np.any(mass_mixing_ratios[self.cloud_species[i_spec]] > 0):
                    add_cloud_opacity = True  # add cloud opacity only if there are actually clouds

                    break

        return add_cloud_opacity

>>>>>>> b5fe59a1
    def _init_line_opacities_parameters(self):
        if self.mode == 'c-k':
            if self.do_scat_emis and not self.test_ck_shuffle_comp:
                print(f"Emission scattering is enabled: enforcing test_ck_shuffle_comp = True")

                self.test_ck_shuffle_comp = True

            # For correlated-k
            # Get dimensions of molecular opacity arrays for a given P-T point, they define the resolution.
            # Use the first entry of self.line_species for this, if given.
            path_opa = os.path.join(self.path_input_data, 'opacities', 'lines', 'corr_k', self.line_species[0])
            hdf5_path = glob.glob(path_opa + '/*.h5')  # check if first species is hdf5

            if hdf5_path:
                f = h5py.File(hdf5_path[0], 'r')
                g_len = len(f['samples'][:])
                border_freqs = nc.c * f['bin_edges'][:][::-1]
            else:  # if no hdf5 line absorbers are given use the classical pRT format.
                # In the long run: move to hdf5 fully?
                # But: people calculate their own k-tables with my code sometimes now.
                freq_len, g_len = fi.get_freq_len(self.path_input_data, self.line_species[0])

                # Read in the frequency range of the opacity data
                freq, border_freqs = fi.get_freq(self.path_input_data, self.line_species[0], freq_len)

            # Extend the wavelength range if user requests larger
            # range than what first line opa species contains
            wlen = nc.c / border_freqs * 1e4

            if wlen[-1] < self.wlen_bords_micron[1]:
                delta_log_lambda = np.diff(np.log10(wlen))[-1]
                add_high = 1e1 ** np.arange(np.log10(wlen[-1]),
                                            np.log10(self.wlen_bords_micron[-1]) + delta_log_lambda,
                                            delta_log_lambda)[1:]
                wlen = np.concatenate((wlen, add_high))

            if wlen[0] > self.wlen_bords_micron[0]:
                delta_log_lambda = np.diff(np.log10(wlen))[0]
                add_low = 1e1 ** (-np.arange(-np.log10(wlen[0]),
                                             -np.log10(self.wlen_bords_micron[0]) + delta_log_lambda,
                                             delta_log_lambda)[1:][::-1])
                wlen = np.concatenate((add_low, wlen))

            border_freqs = nc.c / (wlen * 1e-4)
            freq = (border_freqs[1:] + border_freqs[:-1]) / 2.

            # Cut the wavelength range if user requests smaller
            # range than what first line opa species contains
            index = (nc.c / freq > self.wlen_bords_micron[0] * 1e-4) & \
                    (nc.c / freq < self.wlen_bords_micron[1] * 1e-4)

<<<<<<< HEAD
            # Use cp_freq to make an bool array of the same length as border freqs.
=======
            # Use cp_freq to make a bool array of the same length as border freqs.
>>>>>>> b5fe59a1
            cp_freq = np.zeros(len(freq) + 1)

            # Below the bool array, initialize with zero.
            border_ind = cp_freq > 1.

            # Copy indices of frequency midpoint array
            border_ind[:-1] = index

            # Set all values to the right of the old boundary to True
            border_ind[np.cumsum(border_ind) == len(freq[index])] = True

            # Set all values two positions to the right of the old bondary to False
            border_ind[np.cumsum(border_ind) > len(freq[index]) + 1] = False

            # So we have a bool array longer by one element than index now,
            # with one additional position True to the right of the rightmost old one.
            # Should give the correct border frequency indices.
            # Tested this below
            border_freqs = np.array(border_freqs[border_ind], dtype='d', order='F')
            freq = np.array(freq[index], dtype='d', order='F')
            freq_len = len(freq)

            arr_min = -1
        elif self.mode == 'lbl':
            # For high-res line-by-line radiative transfer
            path_length = os.path.join(
                self.path_input_data, 'opacities', 'lines', 'line_by_line', self.line_species[0], 'wlen.dat'
            )
            # Get dimensions of opacity arrays for a given P-T point
            # arr_min, arr_max denote where in the large opacity files
            # the required wavelength range sits.
            freq_len, arr_min, arr_max = fi.get_arr_len_array_bords(
                self.wlen_bords_micron[0] * 1e-4,
                self.wlen_bords_micron[1] * 1e-4,
                path_length
            )
<<<<<<< HEAD

            g_len = 1

            # Read in the frequency range of the opacity data
            wlen = fi.read_wlen(arr_min, freq_len, path_length)
            freq = nc.c / wlen

            # Down-sample frequency grid in lbl mode if requested
            if self.lbl_opacity_sampling is not None:
                freq = freq[::self.lbl_opacity_sampling]
                freq_len = len(freq)

=======

            g_len = 1

            # Read in the frequency range of the opacity data
            wlen = fi.read_wlen(arr_min, freq_len, path_length)
            freq = nc.c / wlen

            # Down-sample frequency grid in lbl mode if requested
            if self.lbl_opacity_sampling is not None:
                freq = freq[::self.lbl_opacity_sampling]
                freq_len = len(freq)

>>>>>>> b5fe59a1
            border_freqs = np.array(nc.c / self.calc_borders(nc.c / freq), dtype='d', order='F')
        else:
            raise ValueError(f"invalid mode value '{self.mode}'; should be 'c-k' or 'lbl'")

        lambda_angstroem = np.array(nc.c / freq * 1e8, dtype='d', order='F')

        if self.mode == 'c-k':
            border_lambda_angstroem = nc.c / border_freqs * 1e8
        elif self.mode == 'lbl':
            border_lambda_angstroem = np.array(self.calc_borders(lambda_angstroem))
        else:
            raise ValueError(f"invalid mode value '{self.mode}'; should be 'c-k' or 'lbl'")

        return freq, border_freqs, lambda_angstroem, border_lambda_angstroem, freq_len, g_len, arr_min

    def _init_pressure_dependent_parameters(self, pressures):
        """ Setup opacity arrays at atmospheric structure dimensions,
        and set the atmospheric pressure array.

        Args:
            pressures:
                the atmospheric pressure (1-d numpy array, sorted in increasing
                order), in units of bar. Will be converted to cgs internally.
        """
        press = pressures * 1e6  # bar to cgs
        p_len = pressures.shape[0]
        continuum_opa = np.zeros((self.freq_len, p_len), dtype='d', order='F')
        continuum_opa_scat = np.zeros((self.freq_len, p_len), dtype='d', order='F')
        continuum_opa_scat_emis = np.zeros((self.freq_len, p_len), dtype='d', order='F')
        contr_em = np.zeros((p_len, self.freq_len), dtype='d', order='F')
        contr_tr = np.zeros((p_len, self.freq_len), dtype='d', order='F')
        radius_hse = np.zeros((p_len, self.freq_len), dtype='d', order='F')

        mmw = np.zeros(p_len)

        if len(self.line_species) > 0:
            line_struc_kappas = np.zeros(
                (self.g_len, self.freq_len, len(self.line_species), p_len), dtype='d', order='F'
            )

            if self.mode == 'c-k':
                line_struc_kappas_comb = np.zeros((self.g_len, self.freq_len, p_len), dtype='d', order='F')
            else:
                line_struc_kappas_comb = None

            total_tau = np.zeros_like(line_struc_kappas, dtype='d', order='F')
            line_abundances = np.zeros((p_len, len(self.line_species)), dtype='d', order='F')
        else:
            # If there are no specified line species then we need at
            # least an array to contain the continuum opas
            # I'll (mis)use the line_struc_kappas array for that
            line_struc_kappas = np.zeros((self.g_len, self.freq_len, 1, p_len), dtype='d', order='F')
            line_struc_kappas_comb = None
            total_tau = np.zeros(line_struc_kappas.shape, dtype='d', order='F')
            line_abundances = np.zeros((p_len, 1), dtype='d', order='F')

        if len(self.cloud_species) > 0:
            cloud_mass_fracs = np.zeros((p_len, len(self.cloud_species)), dtype='d', order='F')
            r_g = np.zeros((p_len, len(self.cloud_species)), dtype='d', order='F')
        else:
            cloud_mass_fracs = None
            r_g = None

        return press, continuum_opa, continuum_opa_scat, continuum_opa_scat_emis, contr_em, contr_tr, radius_hse, mmw, \
            line_struc_kappas, line_struc_kappas_comb, total_tau, line_abundances, cloud_mass_fracs, r_g

    @staticmethod
    def calc_borders(x):
        # Return bin borders for midpoints.
        xn = [x[0] - (x[1] - x[0]) / 2.]

        for i in range(int(len(x)) - 1):
            xn.append(x[i] + (x[i + 1] - x[i]) / 2.)

        xn.append(x[int(len(x)) - 1] + (x[int(len(x)) - 1] - x[int(len(x)) - 2]) / 2.)

        return np.array(xn)

    # Preparing structures
    def setup_opa_structure(self, P):
        # TODO remove this function, now useless
        """ Setup opacity arrays at atmospheric structure dimensions,
        and set the atmospheric pressure array.

        Args:
            P:
                the atmospheric pressure (1-d numpy array, sorted in increasing
                order), in units of bar. Will be converted to cgs internally.
        """
        self.press, self.continuum_opa, self.continuum_opa_scat, self.continuum_opa_scat_emis, \
            self.contr_em, self.contr_tr, self.radius_hse, self.mmw, \
            self.line_struc_kappas, self.line_struc_kappas_comb, \
            self.total_tau, self.line_abundances, self.cloud_mass_fracs, self.r_g = \
            self._init_pressure_dependent_parameters(pressures=P)

    def interpolate_species_opa(self, temp):
        # Interpolate line opacities to given temperature structure.
        self.temp = temp

        if len(self.line_species) > 0:
            for i_spec in range(len(self.line_species)):
                self.line_struc_kappas[:, :, i_spec, :] = fi.interpol_opa_ck(
                    self.press,
                    temp,
                    self.custom_line_TP_grid[self.line_species[i_spec]],
                    self.custom_grid[self.line_species[i_spec]],
                    self.custom_diffTs[self.line_species[i_spec]],
                    self.custom_diffPs[self.line_species[i_spec]],
                    self.line_grid_kappas_custom_PT[self.line_species[i_spec]]
                )
        else:
            self.line_struc_kappas = np.zeros_like(self.line_struc_kappas)

    def interpolate_cia(self, key, mfrac):
        mu_part = np.sqrt(self.CIA_species[key]['weight'])
        factor = (mfrac/mu_part) ** 2 * self.mmw / nc.amu / (nc.L0**2) * self.press / nc.kB / self.temp
<<<<<<< HEAD

        x = self.CIA_species[key]['temperature']
        y = self.CIA_species[key]['lambda']
        z = self.CIA_species[key]['alpha']

=======

        x = self.CIA_species[key]['temperature']
        y = self.CIA_species[key]['lambda']
        z = self.CIA_species[key]['alpha']

>>>>>>> b5fe59a1
        xnew = self.temp
        ynew = nc.c/self.freq

        if x.shape[0] > 1:
            # Interpolation on temperatures for each wavelength point
            f = interp1d(x, z, kind='linear', bounds_error=False, fill_value=(z[:, 0], z[:, -1]), axis=1)
            z_temp2 = f(xnew)

            f1 = interp1d(y, z_temp2, kind='linear', bounds_error=False, fill_value=sys.float_info.min, axis=0)
            znew = f1(ynew)
            # znew = np.where(znew < 1.00001e-16, 0, znew)

            return np.multiply(znew, factor)
        else:
            raise ValueError(f"petitRADTRANS require a rectangular CIA table, table shape was {x.shape}")

    def mix_opa_tot(self, abundances, mmw, gravity,
                    sigma_lnorm=None, fsed=None, Kzz=None,
                    radius=None,
                    add_cloud_scat_as_abs=None,
                    dist="lognormal", a_hans=None,
                    b_hans=None,
                    give_absorption_opacity=None,
                    give_scattering_opacity=None):
        # Combine total line opacities,
        # according to mass fractions (abundances),
        # also add continuum opacities, i.e. clouds, CIA...
        self.mmw = mmw

        for i_spec in range(len(self.line_species)):
            self.line_abundances[:, i_spec] = abundances[self.line_species[i_spec]]

        self.continuum_opa = np.zeros_like(self.continuum_opa)
        self.continuum_opa_scat = np.zeros_like(self.continuum_opa_scat)
        self.continuum_opa_scat_emis = np.zeros_like(self.continuum_opa_scat_emis)

        # Calc. CIA opacity
        for key in self.CIA_species.keys():
            abund = 1

            for m in self.CIA_species[key]['molecules']:
                abund = abund * abundances[m]

            self.continuum_opa = self.continuum_opa + \
                self.interpolate_cia(key, np.sqrt(abund))

        # Calc. H- opacity
        if self.Hminus:
            self.continuum_opa = \
                self.continuum_opa + pyi.hminus_opacity(self.lambda_angstroem,
                                                        self.border_lambda_angstroem,
                                                        self.temp, self.press, mmw, abundances)

        # Add mock gray cloud opacity here
        if self.gray_opacity is not None:
            self.continuum_opa = self.continuum_opa + self.gray_opacity

        # Add cloud opacity here, will modify self.continuum_opa
        if self._check_cloud_effect(abundances):  # add cloud opacity only if there is actually clouds
            self.scat = True
            self.calc_cloud_opacity(abundances, mmw, gravity,
                                    sigma_lnorm, fsed, Kzz, radius,
                                    add_cloud_scat_as_abs,
                                    dist=dist, a_hans=a_hans, b_hans=b_hans)

        # Calculate rayleigh scattering opacities
        if len(self.rayleigh_species) != 0:
            self.scat = True
            self.add_rayleigh(abundances)
        # Add gray cloud deck
        if self.Pcloud is not None:
            self.continuum_opa[:, self.press > self.Pcloud * 1e6] += 1e99
        # Add power law opacity
        if self.kappa_zero is not None:
            self.scat = True
            wlen_micron = nc.c / self.freq / 1e-4
            scattering_add = self.kappa_zero \
                * (wlen_micron / 0.35) ** self.gamma_scat
            add_term = np.repeat(scattering_add[None],
                                 int(len(self.press)), axis=0).transpose()
            self.continuum_opa_scat += add_term

<<<<<<< HEAD
            if self.do_scat_emis:
                self.continuum_opa_scat_emis += add_term

        # Check if hack_cloud_photospheric_tau is used with
        # a single cloud model. Combining cloud opacities
        # from different models is currently not supported
        # with the hack_cloud_photospheric_tau parameter
        if len(self.cloud_species) > 0 and self.__hack_cloud_photospheric_tau is not None:
            if give_absorption_opacity is not None or give_scattering_opacity is not None:
                raise ValueError("The hack_cloud_photospheric_tau can only be "
                                 "used in combination with a single cloud model. "
                                 "Either use a physical cloud model by choosing "
                                 "cloud_species or use parametrized cloud "
                                 "opacities with the give_absorption_opacity "
                                 "and give_scattering_opacity parameters.")

        # Add optional absorption opacity from outside
        if give_absorption_opacity is None:
            if self.__hack_cloud_photospheric_tau is not None:
                if not hasattr(self, "hack_cloud_total_abs"):
                    opa_shape = (self.freq.shape[0], self.press.shape[0])
                    self.__hack_cloud_total_abs = np.zeros(opa_shape)

        else:
            cloud_abs = give_absorption_opacity(nc.c/self.freq/1e-4, self.press*1e-6)
            self.continuum_opa += cloud_abs

            if self.__hack_cloud_photospheric_tau is not None:
                # This assumes a single cloud model that is
                # given by the parametrized opacities from
                # give_absorption_opacity and give_scattering_opacity
                self.__hack_cloud_total_abs = cloud_abs

        # Add optional scatting opacity from outside
        if give_scattering_opacity is None:
            if self.__hack_cloud_photospheric_tau is not None:
                if not hasattr(self, "hack_cloud_total_scat_aniso"):
                    opa_shape = (self.freq.shape[0], self.press.shape[0])
                    self.__hack_cloud_total_scat_aniso = np.zeros(opa_shape)

        else:
            cloud_scat = give_scattering_opacity(nc.c/self.freq/1e-4, self.press*1e-6)
            self.continuum_opa_scat += cloud_scat

            if self.do_scat_emis:
=======
            if self.do_scat_emis:
                self.continuum_opa_scat_emis += add_term

        # Check if hack_cloud_photospheric_tau is used with
        # a single cloud model. Combining cloud opacities
        # from different models is currently not supported
        # with the hack_cloud_photospheric_tau parameter
        if len(self.cloud_species) > 0 and self.__hack_cloud_photospheric_tau is not None:
            if give_absorption_opacity is not None or give_scattering_opacity is not None:
                raise ValueError("The hack_cloud_photospheric_tau can only be "
                                 "used in combination with a single cloud model. "
                                 "Either use a physical cloud model by choosing "
                                 "cloud_species or use parametrized cloud "
                                 "opacities with the give_absorption_opacity "
                                 "and give_scattering_opacity parameters.")

        # Add optional absorption opacity from outside
        if give_absorption_opacity is None:
            if self.__hack_cloud_photospheric_tau is not None:
                if not hasattr(self, "hack_cloud_total_abs"):
                    opa_shape = (self.freq.shape[0], self.press.shape[0])
                    self.__hack_cloud_total_abs = np.zeros(opa_shape)

        else:
            cloud_abs = give_absorption_opacity(nc.c/self.freq/1e-4, self.press*1e-6)
            self.continuum_opa += cloud_abs

            if self.__hack_cloud_photospheric_tau is not None:
                # This assumes a single cloud model that is
                # given by the parametrized opacities from
                # give_absorption_opacity and give_scattering_opacity
                self.__hack_cloud_total_abs = cloud_abs

        # Add optional scatting opacity from outside
        if give_scattering_opacity is None:
            if self.__hack_cloud_photospheric_tau is not None:
                if not hasattr(self, "hack_cloud_total_scat_aniso"):
                    opa_shape = (self.freq.shape[0], self.press.shape[0])
                    self.__hack_cloud_total_scat_aniso = np.zeros(opa_shape)

        else:
            cloud_scat = give_scattering_opacity(nc.c/self.freq/1e-4, self.press*1e-6)
            self.continuum_opa_scat += cloud_scat

            if self.do_scat_emis:
>>>>>>> b5fe59a1
                self.continuum_opa_scat_emis += cloud_scat

            if self.__hack_cloud_photospheric_tau is not None:
                # This assumes a single cloud model that is
                # given by the parametrized opacities from
                # give_absorption_opacity and give_scattering_opacity
                self.__hack_cloud_total_scat_aniso = cloud_scat

        # Interpolate line opacities, combine with continuum oacities
        self.line_struc_kappas = fi.mix_opas_ck(self.line_abundances,
                                                self.line_struc_kappas, self.continuum_opa)

        # Similar to the line-by-line case below, if test_ck_shuffle_comp is
        # True, we will put the total opacity into the first species slot and
        # then carry the remaining radiative transfer steps only over that 0
        # index.
        if (self.mode == 'c-k') and self.test_ck_shuffle_comp:
            self.line_struc_kappas[:, :, 0, :] = fs.combine_opas_ck(
                self.line_struc_kappas,
                self.g_gauss,
                self.w_gauss
            )

        # In the line-by-line case we can simply
        # add the opacities of different species
        # in frequency space. All opacities are
        # stored in the first species index slot
        if (self.mode == 'lbl') and (int(len(self.line_species)) > 1):
            self.line_struc_kappas[:, :, 0, :] = \
                np.sum(self.line_struc_kappas, axis=2)

    def calc_cloud_opacity(self, abundances, mmw, gravity, sigma_lnorm,
                           fsed=None, Kzz=None,
                           radius=None, add_cloud_scat_as_abs=None,
                           dist="lognormal", a_hans=None, b_hans=None):
        # Function to calculate cloud opacities
        # for defined atmospheric structure.
        rho = self.press / nc.kB / self.temp * mmw * nc.amu

        if "hansen" in dist.lower():
            if isinstance(b_hans, np.ndarray):
                if not b_hans.shape == (self.press.shape[0], len(self.cloud_species)):
                    print("b_hans must be a float, a dictionary with arrays for each cloud species,")
                    print("or a numpy array with shape (pressures.shape[0],len(cloud_species)).")
                    sys.exit(15)
            elif isinstance(b_hans, dict):
                b_hans = np.array(list(b_hans.values()), dtype='d', order='F').T
            elif isinstance(b_hans, float):
                b_hans = np.array(
                    np.tile(b_hans * np.ones_like(self.press), (len(self.cloud_species), 1)),
                    dtype='d',
                    order='F'
                ).T
            else:
                raise ValueError(f"The Hansen distribution width (b_hans) must be an array, a dict, or a float, "
                                 f"but is of type '{type(b_hans)}' ({b_hans})")

        for i_spec in range(len(self.cloud_species)):
            self.cloud_mass_fracs[:, i_spec] = abundances[self.cloud_species[i_spec]]

            if radius is not None:
                self.r_g[:, i_spec] = radius[self.cloud_species[i_spec]]
            elif a_hans is not None:
                self.r_g[:, i_spec] = a_hans[self.cloud_species[i_spec]]

        if radius is not None or a_hans is not None:
            if dist == "lognormal":
                cloud_abs_opa_tot, cloud_scat_opa_tot, cloud_red_fac_aniso_tot = \
                    py_calc_cloud_opas(rho, self.rho_cloud_particles,
                                       self.cloud_mass_fracs, self.r_g, sigma_lnorm,
                                       self.cloud_rad_bins, self.cloud_radii,
                                       self.cloud_specs_abs_opa,
                                       self.cloud_specs_scat_opa,
                                       self.cloud_aniso)
            else:
                cloud_abs_opa_tot, cloud_scat_opa_tot, cloud_red_fac_aniso_tot = \
                    fs.calc_hansen_opas(rho, self.rho_cloud_particles,
                                        self.cloud_mass_fracs, self.r_g, b_hans,
                                        self.cloud_rad_bins, self.cloud_radii,
                                        self.cloud_specs_abs_opa,
                                        self.cloud_specs_scat_opa,
                                        self.cloud_aniso)
        else:
            fseds = np.zeros(len(self.cloud_species))

            if not hasattr(fsed, '__iter__'):
                for i_spec in range(len(self.cloud_species)):
                    fseds[i_spec] = fsed
            elif isinstance(fsed, dict):
                for i_spec in range(len(self.cloud_species)):
                    fseds[i_spec] = fsed[self.cloud_species[i_spec]]

            if dist == "lognormal":
                self.r_g = fs.get_rg_n(gravity, rho, self.rho_cloud_particles,
                                       self.temp, mmw, fseds,
<<<<<<< HEAD
=======
                                       self.cloud_mass_fracs,
>>>>>>> b5fe59a1
                                       sigma_lnorm, Kzz)

                cloud_abs_opa_tot, cloud_scat_opa_tot, cloud_red_fac_aniso_tot = \
                    py_calc_cloud_opas(rho, self.rho_cloud_particles,
                                       self.cloud_mass_fracs,
                                       self.r_g, sigma_lnorm,
                                       self.cloud_rad_bins, self.cloud_radii,
                                       self.cloud_specs_abs_opa,
                                       self.cloud_specs_scat_opa,
                                       self.cloud_aniso)
            else:
                self.r_g = fs.get_rg_n_hansen(gravity, rho, self.rho_cloud_particles,
                                              self.temp, mmw, fseds,
<<<<<<< HEAD
=======
                                              self.cloud_mass_fracs,
>>>>>>> b5fe59a1
                                              b_hans, Kzz)
                cloud_abs_opa_tot, cloud_scat_opa_tot, cloud_red_fac_aniso_tot = \
                    fs.calc_hansen_opas(
                        rho,
                        self.rho_cloud_particles,
                        self.cloud_mass_fracs,
                        self.r_g,
                        b_hans,
                        self.cloud_rad_bins,
                        self.cloud_radii,
                        self.cloud_specs_abs_opa,
                        self.cloud_specs_scat_opa,
                        self.cloud_aniso
                    )

        # aniso = (1-g)
        cloud_abs, cloud_abs_plus_scat_aniso, aniso, cloud_abs_plus_scat_no_aniso = \
            fs.interp_integ_cloud_opas(cloud_abs_opa_tot, cloud_scat_opa_tot,
                                       cloud_red_fac_aniso_tot, self.cloud_lambdas, self.border_freqs)

        if self.do_scat_emis:
            self.continuum_opa_scat_emis += cloud_abs_plus_scat_aniso - cloud_abs

            if self.__hack_cloud_photospheric_tau is not None:
                self.__hack_cloud_total_scat_aniso = cloud_abs_plus_scat_aniso - cloud_abs
                self.__hack_cloud_total_abs = cloud_abs

        self.continuum_opa_scat += cloud_abs_plus_scat_no_aniso - cloud_abs

        if add_cloud_scat_as_abs is not None:
            if add_cloud_scat_as_abs:
                self.continuum_opa += cloud_abs + 0.20 * (cloud_abs_plus_scat_no_aniso - cloud_abs)
            else:
                self.continuum_opa += cloud_abs
        else:
            self.continuum_opa += cloud_abs

        # This included scattering plus absorption
        self.cloud_total_opa_retrieval_check = cloud_abs_plus_scat_aniso

    def add_rayleigh(self, abundances):
        # Add Rayleigh scattering cross-sections
        for spec in self.rayleigh_species:
            haze_multiply = 1.
            if self.haze_factor is not None:
                haze_multiply = self.haze_factor
            add_term = haze_multiply * fs.add_rayleigh(spec, abundances[spec],
                                                       self.lambda_angstroem,
                                                       self.mmw, self.temp, self.press)
            self.continuum_opa_scat = self.continuum_opa_scat + add_term
            if self.do_scat_emis:
                self.continuum_opa_scat_emis = self.continuum_opa_scat_emis + add_term

<<<<<<< HEAD
    def calc_opt_depth(self, gravity):
=======
    def calc_opt_depth(self, gravity, cloud_wlen=None):
>>>>>>> b5fe59a1
        # Calculate optical depth for the total opacity.
        if self.mode == 'lbl' or self.test_ck_shuffle_comp:
            if self.__hack_cloud_photospheric_tau is not None:
                block1 = True
                block2 = True
                block3 = True
                block4 = True

                ab = np.ones_like(self.line_abundances)

                # BLOCK 1, subtract cloud, calc. tau for gas only
                if block1:
                    # Get continuum scattering opacity, without clouds:
                    self.continuum_opa_scat_emis = self.continuum_opa_scat_emis - \
                                                   self.__hack_cloud_total_scat_aniso

                    self.line_struc_kappas = fi.mix_opas_ck(ab,
                                                            self.line_struc_kappas, -self.__hack_cloud_total_abs)

                    # Calc. cloud-free optical depth
                    self.total_tau[:, :, :1, :], self.photon_destruction_prob = \
                        fs.calc_tau_g_tot_ck_scat(gravity,
                                                  self.press, self.line_struc_kappas[:, :, :1, :],
                                                  self.do_scat_emis, self.continuum_opa_scat_emis)

                # BLOCK 2, calc optical depth of cloud only!
                total_tau_cloud = np.zeros_like(self.total_tau)

                if block2:
                    # Reduce total (absorption) line opacity by continuum absorption opacity
                    # (those two were added in  before)
                    mock_line_cloud_continuum_only = \
                        np.zeros_like(self.line_struc_kappas)

                    if not block1 and not block3 and not block4:
                        ab = np.ones_like(self.line_abundances)

                    mock_line_cloud_continuum_only = \
                        fi.mix_opas_ck(ab, mock_line_cloud_continuum_only, self.__hack_cloud_total_abs)

                    # Calc. optical depth of cloud only
                    total_tau_cloud[:, :, :1, :], photon_destruction_prob_cloud = \
                        fs.calc_tau_g_tot_ck_scat(gravity,
                                                  self.press, mock_line_cloud_continuum_only[:, :, :1, :],
                                                  self.do_scat_emis, self.__hack_cloud_total_scat_aniso)

                    if (not block1 and not block3) and not block4:
                        print("Cloud only (for tests purposes...)!")
                        self.total_tau[:, :, :1, :], self.photon_destruction_prob = \
                            total_tau_cloud[:, :, :1, :], photon_destruction_prob_cloud

                # BLOCK 3, calc. photospheric position of atmo without cloud,
                # determine cloud optical depth there, compare to
                # __hack_cloud_photospheric_tau, calculate scaling ratio
                if block3:
                    median = True

                    if cloud_wlen is None:
                        # Use the full wavelength range for calculating the median
                        # optical depth of the clouds
                        wlen_select = np.ones(self.lambda_angstroem.shape[0], dtype=bool)

                    else:
                        # Use a smaller wavelength range for the median optical depth
                        # The units of cloud_wlen are converted from micron to Angstroem
                        wlen_select = (self.lambda_angstroem >= 1e4*cloud_wlen[0]) & \
                                      (self.lambda_angstroem <= 1e4*cloud_wlen[1])

                    # Calculate the cloud-free optical depth per wavelength
                    w_gauss_photosphere = self.w_gauss[..., np.newaxis, np.newaxis]
                    optical_depth = np.sum(w_gauss_photosphere * self.total_tau[:, :, 0, :], axis=0)

                    if median:
<<<<<<< HEAD
                        optical_depth_integ = np.median(optical_depth, axis=0)
=======
                        optical_depth_integ = np.median(optical_depth[wlen_select, :], axis=0)
>>>>>>> b5fe59a1
                    else:
                        optical_depth_integ = np.sum(
                            (optical_depth[1:, :] + optical_depth[:-1, :]) * np.diff(self.freq)[..., np.newaxis],
                            axis=0) / (self.freq[-1] - self.freq[0]) / 2.

<<<<<<< HEAD
                    optical_depth_cloud = np.sum(w_gauss_photosphere * total_tau_cloud[:, :, 0, :], axis=0)

                    if median:
                        optical_depth_cloud_integ = np.median(optical_depth_cloud, axis=0)
=======
                    optical_depth_cloud = np.sum(w_gauss_photosphere*total_tau_cloud[:, :, 0, :], axis=0)
                    if median:
                        optical_depth_cloud_integ = np.median(optical_depth_cloud[wlen_select, :], axis=0)
>>>>>>> b5fe59a1
                    else:
                        optical_depth_cloud_integ = np.sum(
                            (optical_depth_cloud[1:, :] + optical_depth_cloud[:-1, :]) * np.diff(self.freq)[
                                ..., np.newaxis], axis=0) / \
                                                    (self.freq[-1] - self.freq[0]) / 2.

                    # Interpolate the pressure where the optical
                    # depth of cloud-free atmosphere is 1.0

                    press_bol_clear = interp1d(optical_depth_integ, self.press)

                    try:
                        p_phot_clear = press_bol_clear(1.)
                    except ValueError:
                        p_phot_clear = self.press[-1]

                    # Interpolate the optical depth of the
                    # cloud-only atmosphere at the pressure
                    # of the cloud-free photosphere
                    tau_bol_cloud = interp1d(self.press, optical_depth_cloud_integ)
                    tau_cloud_at_phot_clear = tau_bol_cloud(p_phot_clear)

                    # Apply cloud scaling
                    self.cloud_scaling_factor = self.__hack_cloud_photospheric_tau / tau_cloud_at_phot_clear

                    if len(self.fsed) > 0:
                        max_rescaling = 1e100

                        for f in self.fsed.keys():
                            mr = 2.*(self.fsed[f]+1.)
                            max_rescaling = min(max_rescaling, mr)

                        self.scaling_physicality = self.cloud_scaling_factor/max_rescaling
                        print(f"Scaling_physicality: {self.cloud_scaling_factor / max_rescaling}")
                    else:
                        self.scaling_physicality = None

                # BLOCK 4, add scaled cloud back to opacities
                if block4:
                    # Get continuum scattering opacity, including clouds:
                    self.continuum_opa_scat_emis = self.continuum_opa_scat_emis + \
                                                   self.cloud_scaling_factor * self.__hack_cloud_total_scat_aniso

                    self.line_struc_kappas = \
                        fi.mix_opas_ck(ab, self.line_struc_kappas,
                                       self.cloud_scaling_factor * self.__hack_cloud_total_abs)

                    # Calc. total optical depth, including clouds
                    self.total_tau[:, :, :1, :], self.photon_destruction_prob = \
                        fs.calc_tau_g_tot_ck_scat(
                            gravity,
                            self.press, self.line_struc_kappas[:, :, :1, :],
                            self.do_scat_emis, self.continuum_opa_scat_emis
                        )

            else:
                self.total_tau[:, :, :1, :], self.photon_destruction_prob = \
                    fs.calc_tau_g_tot_ck_scat(gravity,
                                              self.press, self.line_struc_kappas[:, :, :1, :],
                                              self.do_scat_emis, self.continuum_opa_scat_emis)

            # To handle cases without any absorbers, where kappas are zero
            if not self.absorbers_present:
                print('No absorbers present, setting the photon'
                      ' destruction probability in the atmosphere to 1.')
                self.photon_destruction_prob[np.isnan(self.photon_destruction_prob)] = 1.

            # To handle cases when tau_cloud_at_Phot_clear = 0,
            # therefore cloud_scaling_factor = inf,
            # continuum_opa_scat_emis will contain nans and infs,
            # and photon_destruction_prob contains only nans
            if len(self.photon_destruction_prob[np.isnan(self.photon_destruction_prob)]) > 0.:
                print('Region of zero opacity detected, setting the photon'
                      ' destruction probability in this spectral range to 1.')
                self.photon_destruction_prob[np.isnan(self.photon_destruction_prob)] = 1.
                self.skip_RT_step = True

        else:
            self.total_tau = \
                fs.calc_tau_g_tot_ck(gravity, self.press,
                                     self.line_struc_kappas)

    def calc_RT(self, contribution):
        """Calculate the flux.
        """

        if self.do_scat_emis:
            # TODO investigate bug with scattering and low VMR near surface
            # print(np.shape(self.total_tau[:, :, 0, :]))
            # with open('tau.txt', 'w') as f:
            #     for i in range(np.shape(self.total_tau[:, :, 0, :])[0]):
            #         f.write('')
            #         for j in range(np.shape(self.total_tau[:, :, 0, :])[1]):
            #             line = self.total_tau[i, j, 0, :]
            #
            #             line = ' '.join(str(x) for x in line)
            #
            #             f.write(line)

            # raise ValueError('!')
            # Only use 0 index for species because for lbl or test_ck_shuffle_comp = True
            # everything has been moved into the 0th index
            self.flux, self.contr_em = fs.feautrier_rad_trans(
                self.border_freqs,
                self.total_tau[:, :, 0, :],
                self.temp,
                self.mu,
                self.w_gauss_mu,
                self.w_gauss,
                self.photon_destruction_prob,
                contribution,
                self.reflectance,
                self.emissivity,
                self.stellar_intensity,
                self.geometry,
                self.mu_star
            )

            self.kappa_rosseland = \
                fs.calc_kappa_rosseland(self.line_struc_kappas[:, :, 0, :], self.temp,
                                        self.w_gauss, self.border_freqs,
                                        self.do_scat_emis, self.continuum_opa_scat_emis)
        else:
            if ((self.mode == 'lbl') or self.test_ck_shuffle_comp) \
                    and (int(len(self.line_species)) > 1):

                self.flux, self.contr_em = fs.flux_ck(self.freq,
                                                      self.total_tau[:, :, :1, :],
                                                      self.temp,
                                                      self.mu,
                                                      self.w_gauss_mu,
                                                      self.w_gauss,
                                                      contribution)

            else:
                self.flux, self.contr_em = fs.flux_ck(self.freq,
                                                      self.total_tau, self.temp,
                                                      self.mu, self.w_gauss_mu,
                                                      self.w_gauss, contribution)

    def calc_tr_rad(self, P0_bar, R_pl, gravity, mmw,
                    contribution, variable_gravity):
        # Calculate the transmission spectrum
        if ((self.mode == 'lbl') or self.test_ck_shuffle_comp) \
                and (int(len(self.line_species)) > 1):
            self.transm_rad, self.radius_hse = fs.calc_transm_spec(
                self.line_struc_kappas[:, :, :1, :], self.temp,
                self.press, gravity, mmw, P0_bar, R_pl,
                self.w_gauss, self.scat,
                self.continuum_opa_scat, variable_gravity
            )

            if contribution:
                self.contr_tr, self.radius_hse = fs.calc_transm_spec_contr(
                    self.line_struc_kappas[:, :, :1, :], self.temp,
                    self.press, gravity, mmw, P0_bar, R_pl,
                    self.w_gauss, self.transm_rad ** 2., self.scat,
                    self.continuum_opa_scat, variable_gravity
                )
        else:
            self.transm_rad, self.radius_hse = fs.calc_transm_spec(
                self.line_struc_kappas, self.temp,
                self.press, gravity, mmw, P0_bar, R_pl,
                self.w_gauss, self.scat,
                self.continuum_opa_scat, variable_gravity
            )

            if contribution:
                self.contr_tr, self.radius_hse = fs.calc_transm_spec_contr(
                    self.line_struc_kappas, self.temp,
                    self.press, gravity, mmw, P0_bar, R_pl,
                    self.w_gauss, self.transm_rad ** 2.,
                    self.scat,
                    self.continuum_opa_scat, variable_gravity
                )

    def calc_flux(self, temp, abunds, gravity, mmw, sigma_lnorm=None,
                  fsed=None, Kzz=None, radius=None,
                  contribution=False,
                  gray_opacity=None, Pcloud=None,
                  kappa_zero=None,
                  gamma_scat=None,
                  add_cloud_scat_as_abs=None,
                  Tstar=None, Rstar=None, semimajoraxis=None,
                  geometry='dayside_ave', theta_star=0,
                  hack_cloud_photospheric_tau=None,
                  dist="lognormal", a_hans=None, b_hans=None,
                  stellar_intensity=None,
                  give_absorption_opacity=None,
<<<<<<< HEAD
                  give_scattering_opacity=None
=======
                  give_scattering_opacity=None,
                  cloud_wlen=None
>>>>>>> b5fe59a1
                  ):
        """ Method to calculate the atmosphere's emitted flux
        (emission spectrum).

            Args:
                temp:
                    the atmospheric temperature in K, at each atmospheric layer
                    (1-d numpy array, same length as pressure array).
                abunds:
                    dictionary of mass fractions for all atmospheric absorbers.
                    Dictionary keys are the species names.
                    Every mass fraction array
                    has same length as pressure array.
                gravity (float):
                    Surface gravity in cgs. Vertically constant for emission
                    spectra.
                mmw:
                    the atmospheric mean molecular weight in amu,
                    at each atmospheric layer
                    (1-d numpy array, same length as pressure array).
                sigma_lnorm (Optional[float]):
                    width of the log-normal cloud particle size distribution
                fsed (Optional[float]):
                    cloud settling parameter
                Kzz (Optional):
                    the atmospheric eddy diffusion coeffiecient in cgs untis
                    (i.e. :math:`\\rm cm^2/s`),
                    at each atmospheric layer
                    (1-d numpy array, same length as pressure array).
                radius (Optional):
                    dictionary of mean particle radii for all cloud species.
                    Dictionary keys are the cloud species names.
                    Every radius array has same length as pressure array.
                contribution (Optional[bool]):
                    If ``True`` the emission contribution function will be
                    calculated. Default is ``False``.
                gray_opacity (Optional[float]):
                    Gray opacity value, to be added to the opacity at all
                    pressures and wavelengths (units :math:`\\rm cm^2/g`)
                Pcloud (Optional[float]):
                    Pressure, in bar, where opaque cloud deck is added to the
                    absorption opacity.
                kappa_zero (Optional[float]):
                    Scattering opacity at 0.35 micron, in cgs units (cm^2/g).
                gamma_scat (Optional[float]):
                    Has to be given if kappa_zero is definded, this is the
                    wavelength powerlaw index of the parametrized scattering
                    opacity.
                add_cloud_scat_as_abs (Optional[bool]):
                    If ``True``, 20 % of the cloud scattering opacity will be
                    added to the absorption opacity, introduced to test for the
                    effect of neglecting scattering.
                Tstar (Optional[float]):
                    The temperature of the host star in K, used only if the
                    scattering is considered. If not specified, the direct
                    light contribution is not calculated.
                Rstar (Optional[float]):
                    The radius of the star in cm. If specified,
                    used to scale the to scale the stellar flux,
                    otherwise it uses PHOENIX radius.
                semimajoraxis (Optional[float]):
                    The distance of the planet from the star. Used to scale
                    the stellar flux when the scattering of the direct light
                    is considered.
                geometry (Optional[string]):
                    if equal to ``'dayside_ave'``: use the dayside average
                    geometry. if equal to ``'planetary_ave'``: use the
                    planetary average geometry. if equal to
                    ``'non-isotropic'``: use the non-isotropic
                    geometry.
                theta_star (Optional[float]):
                    Inclination angle of the direct light with respect to
                    the normal to the atmosphere. Used only in the
                    non-isotropic geometry scenario.
<<<<<<< HEAD
                hack_cloud_photospheric_tau:
                    TODO docstring
=======
                hack_cloud_photospheric_tau (Optional[float]):
                    Median optical depth (across ``wlen_bords_micron``) of the
                    clouds from the top of the atmosphere down to the gas-only
                    photosphere. This parameter can be used for enforcing the
                    presence of clouds in the photospheric region.
>>>>>>> b5fe59a1
                dist (Optional[string]):
                    The cloud particle size distribution to use.
                    Can be either 'lognormal' (default) or 'hansen'.
                    If hansen, the b_hans parameters must be used.
                a_hans (Optional[dict]):
                    A dictionary of the 'a' parameter values for each
                    included cloud species and for each atmospheric layer,
                    formatted as the kzz argument. Equivilant to radius arg.
                    If a_hans is not included and dist is "hansen", then it will
                    be computed using Kzz and fsed (recommended).
                b_hans (Optional[dict]):
                    A dictionary of the 'b' parameter values for each
                    included cloud species and for each atmospheric layer,
                    formatted as the kzz argument. This is the width of the hansen
                    distribution normalized by the particle area (1/a_hans^2)
                give_absorption_opacity (Optional[function]):
                    A python function that takes wavelength arrays in microns and pressure arrays in bars
                    as input, and returns an absorption opacity matrix in units of cm^2/g, in the shape of
                    number of wavelength points x number of pressure points.
                    This opacity will then be added to the atmospheric absorption opacity.
                    This must not be used to add atomic / molecular line opacities in low-resolution mode (c-k),
                    because line opacities require a proper correlated-k treatment.
                    It may be used to add simple cloud absorption laws, for example, which
                    have opacities that vary only slowly with wavelength, such that the current
                    model resolution is sufficient to resolve any variations.
                stellar_intensity (Optional[array]):
                    The stellar intensity to use. If None, it will be calculated using a PHOENIX model.
                give_scattering_opacity (Optional[function]):
                    A python function that takes wavelength arrays in microns and pressure arrays in bars
                    as input, and returns an isotropic scattering opacity matrix in units of cm^2/g, in the shape of
                    number of wavelength points x number of pressure points.
                    This opacity will then be added to the atmospheric absorption opacity.
                    It may be used to add simple cloud absorption laws, for example, which
                    have opacities that vary only slowly with wavelength, such that the current
                    model resolution is sufficient to resolve any variations.
<<<<<<< HEAD
=======
                cloud_wlen (Optional[Tuple[float, float]]):
                    Tuple with the wavelength range (in micron) that is used
                    for calculating the median optical depth of the clouds at
                    gas-only photosphere and then scaling the cloud optical
                    depth to the value of ``hack_cloud_photospheric_tau``. The
                    range of ``cloud_wlen`` should be encompassed by
                    ``wlen_bords_micron``. The full wavelength range is used
                    when ``cloud_wlen=None``.
>>>>>>> b5fe59a1
        """

        self.__hack_cloud_photospheric_tau = hack_cloud_photospheric_tau
        self.Pcloud = Pcloud
        self.kappa_zero = kappa_zero
        self.gamma_scat = gamma_scat
        self.gray_opacity = gray_opacity
        self.geometry = geometry
        self.mu_star = np.cos(theta_star * np.pi / 180.)
        self.fsed = fsed
        self.cloud_wlen = cloud_wlen

        if self.cloud_wlen is not None and (
            self.cloud_wlen[0] < 1e-4*self.lambda_angstroem[0] or
                self.cloud_wlen[1] > 1e-4*self.lambda_angstroem[-1]):
            raise ValueError('The wavelength range of cloud_wlen should '
                             'lie within the wavelength range of '
                             'self.lambda_angstroem, which is slightly '
                             'smaller than the wavelength range of '
                             'wlen_bords_micron.')

        if self.mu_star <= 0.:
            self.mu_star = 1e-8

        if stellar_intensity is None:
            self.get_star_spectrum(Tstar, semimajoraxis, Rstar)
        else:
            self.stellar_intensity = stellar_intensity

<<<<<<< HEAD
        if self.mu_star <= 0.:
            self.mu_star = 1e-8

        if stellar_intensity is None:
            self.get_star_spectrum(Tstar, semimajoraxis, Rstar)
        else:
            self.stellar_intensity = stellar_intensity

=======
>>>>>>> b5fe59a1
        self.interpolate_species_opa(temp)
        self.mix_opa_tot(abunds, mmw, gravity, sigma_lnorm, fsed, Kzz, radius,
                         add_cloud_scat_as_abs=add_cloud_scat_as_abs,
                         dist=dist, a_hans=a_hans, b_hans=b_hans,
                         give_absorption_opacity=give_absorption_opacity,
                         give_scattering_opacity=give_scattering_opacity)
        self.calc_opt_depth(gravity)

        if not self.skip_RT_step:
            self.calc_RT(contribution)

            if self._check_cloud_effect(abunds):
                self.calc_tau_cloud(gravity)
<<<<<<< HEAD

            if ((self.mode == 'lbl') or self.test_ck_shuffle_comp) and (int(len(self.line_species)) > 1):
                if self.do_scat_emis:
                    self.tau_rosse = fs.calc_tau_g_tot_ck(
                        gravity,
                        self.press,
                        self.kappa_rosseland.reshape(1, 1, 1, len(self.press))
                    ).reshape(len(self.press))
        else:
            warnings.warn("Cloud rescaling lead to nan opacities, skipping RT calculation!")

            self.flux = None
            self.contr_em = None
            self.skip_RT_step = False

=======

            if ((self.mode == 'lbl') or self.test_ck_shuffle_comp) and (int(len(self.line_species)) > 1):
                if self.do_scat_emis:
                    self.tau_rosse = fs.calc_tau_g_tot_ck(
                        gravity,
                        self.press,
                        self.kappa_rosseland.reshape(1, 1, 1, len(self.press))
                    ).reshape(len(self.press))
        else:
            warnings.warn("Cloud rescaling lead to nan opacities, skipping RT calculation!")

            self.flux = None
            self.contr_em = None
            self.skip_RT_step = False

>>>>>>> b5fe59a1
    def get_star_spectrum(self, Tstar, distance, Rstar=None):
        """Method to get the PHOENIX spectrum of the star and rebin it
        to the wavelength points. If Tstar is not explicitly written, the
        spectrum will be 0. If the distance is not explicitly written,
        the code will raise an error and break to urge the user to
        specify the value.

            Args:
                Tstar (float):
                    the stellar temperature in K.
                distance (float):
                    the semi-major axis of the planet in cm.
                Rstar (float):
                    if specified, uses this radius in cm
                    to scale the flux, otherwise it uses PHOENIX radius.
        """
        # TODO this could be static
        if Tstar is not None:
            if Rstar is not None:
<<<<<<< HEAD
                spec = phoenix.get_PHOENIX_spec(Tstar)
                rad = Rstar
            else:
                spec, rad = phoenix.get_PHOENIX_spec_rad(Tstar)
=======
                spec = nc.get_PHOENIX_spec(Tstar)
                rad = Rstar
            else:
                spec, rad = nc.get_PHOENIX_spec_rad(Tstar)
>>>>>>> b5fe59a1

            add_stellar_flux = np.zeros(100)
            add_wavelengths = np.logspace(np.log10(1.0000002e-02), 2, 100)

            # import pdb
            # pdb.set_trace()

            interpwavelengths = np.append(spec[:, 0], add_wavelengths)
            interpfluxes = np.append(spec[:, 1], add_stellar_flux)

            self.stellar_intensity = fr.rebin_spectrum(interpwavelengths,
                                                       interpfluxes,
                                                       nc.c / self.freq)

            try:
                # SCALED INTENSITY (Flux/pi)
                self.stellar_intensity = self.stellar_intensity / np.pi * \
                                         (rad / distance) ** 2
            except TypeError as e:
                message = '********************************' + \
                          ' Error! Please set the semi-major axis or turn off the calculation ' + \
                          'of the stellar spectrum by removing Tstar. ********************************'
                raise Exception(message) from e
        else:
            self.stellar_intensity = np.zeros_like(self.freq)

    def calc_transm(self, temp, abunds, gravity, mmw, P0_bar, R_pl,
                    sigma_lnorm=None,
                    fsed=None, Kzz=None, radius=None,
                    Pcloud=None,
                    kappa_zero=None,
                    gamma_scat=None,
                    contribution=False, haze_factor=None,
                    gray_opacity=None, variable_gravity=True,
                    dist="lognormal", b_hans=None, a_hans=None,
                    give_absorption_opacity=None,
                    give_scattering_opacity=None):
        """ Method to calculate the atmosphere's transmission radius
        (for the transmission spectrum).

            Args:
                temp:
                    the atmospheric temperature in K, at each atmospheric layer
                    (1-d numpy array, same length as pressure array).
                abunds:
                    dictionary of mass fractions for all atmospheric absorbers.
                    Dictionary keys are the species names.
                    Every mass fraction array
                    has same length as pressure array.
                gravity (float):
                    Surface gravity in cgs at reference radius and pressure.
                mmw:
                    the atmospheric mean molecular weight in amu,
                    at each atmospheric layer
                    (1-d numpy array, same length as pressure array).
                P0_bar (float):
                    Reference pressure P0 in bar where R(P=P0) = R_pl,
                    where R_pl is the reference radius (parameter of this
                    method), and g(P=P0) = gravity, where gravity is the
                    reference gravity (parameter of this method)
                R_pl (float):
                    Reference radius R_pl, in cm.
                sigma_lnorm (Optional[float]):
                    width of the log-normal cloud particle size distribution
                fsed (Optional[float]):
                    cloud settling parameter
                Kzz (Optional):
                    the atmospheric eddy diffusion coeffiecient in cgs untis
                    (i.e. :math:`\\rm cm^2/s`),
                    at each atmospheric layer
                    (1-d numpy array, same length as pressure array).
                radius (Optional):
                    dictionary of mean particle radii for all cloud species.
                    Dictionary keys are the cloud species names.
                    Every radius array has same length as pressure array.
                contribution (Optional[bool]):
                    If ``True`` the transmission and emission
                    contribution function will be
                    calculated. Default is ``False``.
                gray_opacity (Optional[float]):
                    Gray opacity value, to be added to the opacity at all
                    pressures and wavelengths (units :math:`\\rm cm^2/g`)
                Pcloud (Optional[float]):
                    Pressure, in bar, where opaque cloud deck is added to the
                    absorption opacity.
                kappa_zero (Optional[float]):
                    Scarttering opacity at 0.35 micron, in cgs units (cm^2/g).
                gamma_scat (Optional[float]):
                    Has to be given if kappa_zero is definded, this is the
                    wavelength powerlaw index of the parametrized scattering
                    opacity.
                haze_factor (Optional[float]):
                    Scalar factor, increasing the gas Rayleigh scattering
                    cross-section.
                variable_gravity (Optional[bool]):
                    Standard is ``True``. If ``False`` the gravity will be
                    constant as a function of pressure, during the transmission
                    radius calculation.
                dist (Optional[string]):
                    The cloud particle size distribution to use.
                    Can be either 'lognormal' (default) or 'hansen'.
                    If hansen, the b_hans parameters must be used.
                a_hans (Optional[dict]):
                    A dictionary of the 'a' parameter values for each
                    included cloud species and for each atmospheric layer,
                    formatted as the kzz argument. Equivilant to radius arg.
                    If a_hans is not included and dist is "hansen", then it will
                    be computed using Kzz and fsed (recommended).
                b_hans (Optional[dict]):
                    A dictionary of the 'b' parameter values for each
                    included cloud species and for each atmospheric layer,
                    formatted as the kzz argument. This is the width of the hansen
                    distribution normalized by the particle area (1/a_hans^2)
                give_absorption_opacity (Optional[function]):
                    A python function that takes wavelength arrays in microns and pressure arrays in bars
                    as input, and returns an absorption opacity matrix in units of cm^2/g, in the shape of
                    number of wavelength points x number of pressure points.
                    This opacity will then be added to the atmospheric absorption opacity.
                    This must not be used to add atomic / molecular line opacities in low-resolution mode (c-k),
                    because line opacities require a proper correlated-k treatment.
                    It may be used to add simple cloud absorption laws, for example, which
                    have opacities that vary only slowly with wavelength, such that the current
                    model resolution is sufficient to resolve any variations.
                give_scattering_opacity (Optional[function]):
                    A python function that takes wavelength arrays in microns and pressure arrays in bars
                    as input, and returns an isotropic scattering opacity matrix in units of cm^2/g, in the shape of
                    number of wavelength points x number of pressure points.
                    This opacity will then be added to the atmospheric absorption opacity.
                    It may be used to add simple cloud absorption laws, for example, which
                    have opacities that vary only slowly with wavelength, such that the current
                    model resolution is sufficient to resolve any variations.
        """
        self.__hack_cloud_photospheric_tau = None
        self.Pcloud = Pcloud
        self.gray_opacity = gray_opacity
        self.interpolate_species_opa(temp)
        self.haze_factor = haze_factor
        self.kappa_zero = kappa_zero
        self.gamma_scat = gamma_scat
        self.mix_opa_tot(abunds, mmw, gravity, sigma_lnorm, fsed, Kzz, radius,
                         dist=dist, a_hans=a_hans, b_hans=b_hans,
                         give_absorption_opacity=give_absorption_opacity,
                         give_scattering_opacity=give_scattering_opacity)
        self.calc_tr_rad(P0_bar, R_pl, gravity, mmw, contribution, variable_gravity)

    def calc_flux_transm(self, temp, abunds, gravity, mmw, P0_bar, R_pl,
                         sigma_lnorm=None,
                         fsed=None, Kzz=None, radius=None,
                         Pcloud=None,
                         kappa_zero=None,
                         gamma_scat=None,
                         contribution=False, gray_opacity=None,
                         add_cloud_scat_as_abs=None,
                         variable_gravity=True,
                         dist="lognormal", b_hans=None, a_hans=None,
                         give_absorption_opacity=None,
                         give_scattering_opacity=None):
        """ Method to calculate the atmosphere's emission flux *and*
        transmission radius (for the transmission spectrum).

            Args:
                temp:
                    the atmospheric temperature in K, at each atmospheric layer
                    (1-d numpy array, same length as pressure array).
                abunds:
                    dictionary of mass fractions for all atmospheric absorbers.
                    Dictionary keys are the species names.
                    Every mass fraction array
                    has same length as pressure array.
                gravity (float):
                    Surface gravity in cgs at reference radius and pressure,
                    constant durng the emission spectrum calculation.
                mmw:
                    the atmospheric mean molecular weight in amu,
                    at each atmospheric layer
                    (1-d numpy array, same length as pressure array).
                P0_bar (float):
                    Reference pressure P0 in bar where R(P=P0) = R_pl,
                    where R_pl is the reference radius (parameter of this
                    method), and g(P=P0) = gravity, where gravity is the
                    reference gravity (parameter of this method)
                R_pl (float):
                    Reference radius R_pl, in cm.
                sigma_lnorm (Optional[float]):
                    width of the log-normal cloud particle size distribution
                fsed (Optional[float]):
                    cloud settling parameter
                Kzz (Optional):
                    the atmospheric eddy diffusion coeffiecient in cgs untis
                    (i.e. :math:`\\rm cm^2/s`),
                    at each atmospheric layer
                    (1-d numpy array, same length as pressure array).
                radius (Optional):
                    dictionary of mean particle radii for all cloud species.
                    Dictionary keys are the cloud species names.
                    Every radius array has same length as pressure array.
                contribution (Optional[bool]):
                    If ``True`` the transmission contribution function will be
                    calculated. Default is ``False``.
                gray_opacity (Optional[float]):
                    Gray opacity value, to be added to the opacity at all
                    pressures and wavelengths (units :math:`\\rm cm^2/g`)
                Pcloud (Optional[float]):
                    Pressure, in bar, where opaque cloud deck is added to the
                    absorption opacity.
                kappa_zero (Optional[float]):
                    Scarttering opacity at 0.35 micron, in cgs units (cm^2/g).
                gamma_scat (Optional[float]):
                    Has to be given if kappa_zero is definded, this is the
                    wavelength powerlaw index of the parametrized scattering
                    opacity.
                add_cloud_scat_as_abs (Optional[bool]):
                    If ``True``, 20 % of the cloud scattering opacity will be
                    added to the absorption opacity, introduced to test for the
                    effect of neglecting scattering.
                variable_gravity (Optional[bool]):
                    Standard is ``True``. If ``False`` the gravity will be
                    constant as a function of pressure, during the transmission
                    radius calculation.
                dist (Optional[string]):
                    The cloud particle size distribution to use.
                    Can be either 'lognormal' (default) or 'hansen'.
                    If hansen, the b_hans parameters must be used.
                a_hans (Optional[dict]):
                    A dictionary of the 'a' parameter values for each
                    included cloud species and for each atmospheric layer,
                    formatted as the kzz argument. Equivilant to radius arg.
                    If a_hans is not included and dist is "hansen", then it will
                    be computed using Kzz and fsed (recommended).
                b_hans (Optional[dict]):
                    A dictionary of the 'b' parameter values for each
                    included cloud species and for each atmospheric layer,
                    formatted as the kzz argument. This is the width of the hansen
                    distribution normalized by the particle area (1/a_hans^2)
                give_absorption_opacity (Optional[function]):
                    A python function that takes wavelength arrays in microns and pressure arrays in bars
                    as input, and returns an absorption opacity matrix in units of cm^2/g, in the shape of
                    number of wavelength points x number of pressure points.
                    This opacity will then be added to the atmospheric absorption opacity.
                    This must not be used to add atomic / molecular line opacities in low-resolution mode (c-k),
                    because line opacities require a proper correlated-k treatment.
                    It may be used to add simple cloud absorption laws, for example, which
                    have opacities that vary only slowly with wavelength, such that the current
                    model resolution is sufficient to resolve any variations.
                give_scattering_opacity (Optional[function]):
                    A python function that takes wavelength arrays in microns and pressure arrays in bars
                    as input, and returns an isotropic scattering opacity matrix in units of cm^2/g, in the shape of
                    number of wavelength points x number of pressure points.
                    This opacity will then be added to the atmospheric absorption opacity.
                    It may be used to add simple cloud absorption laws, for example, which
                    have opacities that vary only slowly with wavelength, such that the current
                    model resolution is sufficient to resolve any variations.
        """
        self.Pcloud = Pcloud
        self.gray_opacity = gray_opacity
        self.kappa_zero = kappa_zero
        self.gamma_scat = gamma_scat
        self.interpolate_species_opa(temp)
        self.mix_opa_tot(abunds, mmw, gravity, sigma_lnorm, fsed, Kzz, radius,
                         add_cloud_scat_as_abs=add_cloud_scat_as_abs,
                         dist=dist, a_hans=a_hans, b_hans=b_hans,
                         give_absorption_opacity=give_absorption_opacity,
                         give_scattering_opacity=give_scattering_opacity)
        self.calc_opt_depth(gravity)
        self.calc_RT(contribution)
        self.calc_tr_rad(P0_bar, R_pl, gravity, mmw, contribution, variable_gravity)

    def calc_rosse_planck(self, temp, abunds, gravity, mmw, sigma_lnorm=None, fsed=None, Kzz=None, radius=None,
                          contribution=False, gray_opacity=None, Pcloud=None, kappa_zero=None, gamma_scat=None,
                          haze_factor=None, add_cloud_scat_as_abs=None, dist="lognormal", b_hans=None, a_hans=None):
        """ Method to calculate the atmosphere's Rosseland and Planck mean opacities.

            Args:
                temp:
                    the atmospheric temperature in K, at each atmospheric layer
                    (1-d numpy array, same length as pressure array).
                abunds:
                    dictionary of mass fractions for all atmospheric absorbers.
                    Dictionary keys are the species names.
                    Every mass fraction array
                    has same length as pressure array.
                gravity (float):
                    Surface gravity in cgs. Vertically constant for emission
                    spectra.
                mmw:
                    the atmospheric mean molecular weight in amu,
                    at each atmospheric layer
                    (1-d numpy array, same length as pressure array).
                sigma_lnorm (Optional[float]):
                    width of the log-normal cloud particle size distribution
                fsed (Optional[float]):
                    cloud settling parameter
                Kzz (Optional):
                    the atmospheric eddy diffusion coeffiecient in cgs untis
                    (i.e. :math:`\\rm cm^2/s`),
                    at each atmospheric layer
                    (1-d numpy array, same length as pressure array).
                radius (Optional):
                    dictionary of mean particle radii for all cloud species.
                    Dictionary keys are the cloud species names.
                    Every radius array has same length as pressure array.
                contribution (Optional[bool]):
                    If ``True`` the emission contribution function will be
                    calculated. Default is ``False``.
                gray_opacity (Optional[float]):
                    Gray opacity value, to be added to the opacity at all
                    pressures and wavelengths (units :math:`\\rm cm^2/g`)
                Pcloud (Optional[float]):
                    Pressure, in bar, where opaque cloud deck is added to the
                    absorption opacity.
                kappa_zero (Optional[float]):
                    Scarttering opacity at 0.35 micron, in cgs units (cm^2/g).
                gamma_scat (Optional[float]):
                    Has to be given if kappa_zero is definded, this is the
                    wavelength powerlaw index of the parametrized scattering
                    opacity.
                haze_factor (Optional[float]):
                    Scalar factor, increasing the gas Rayleigh scattering
                    cross-section.
                add_cloud_scat_as_abs (Optional[bool]):
                    If ``True``, 20 % of the cloud scattering opacity will be
                    added to the absorption opacity, introduced to test for the
                    effect of neglecting scattering.
                dist (Optional[string]):
                    The cloud particle size distribution to use.
                    Can be either 'lognormal' (default) or 'hansen'.
                    If hansen, the b_hans parameters must be used.
                a_hans (Optional[dict]):
                    A dictionary of the 'a' parameter values for each
                    included cloud species and for each atmospheric layer,
                    formatted as the kzz argument. Equivilant to radius arg.
                    If a_hans is not included and dist is "hansen", then it will
                    be computed using Kzz and fsed (recommended).
                b_hans (Optional[dict]):
                    A dictionary of the 'b' parameter values for each
                    included cloud species and for each atmospheric layer,
                    formatted as the kzz argument. This is the width of the hansen
                    distribution normalized by the particle area (1/a_hans^2)
        """
        if not self.do_scat_emis:
            print('Error: pRT must run in do_scat_emis = True mode to calculate'
                  ' kappa_Rosseland and kappa_Planck')
            sys.exit(1)

        self.Pcloud = Pcloud
        self.haze_factor = haze_factor
        self.kappa_zero = kappa_zero
        self.gamma_scat = gamma_scat
        self.gray_opacity = gray_opacity
        self.interpolate_species_opa(temp)
        self.mix_opa_tot(abunds, mmw, gravity, sigma_lnorm, fsed, Kzz, radius,
                         add_cloud_scat_as_abs=add_cloud_scat_as_abs,
                         dist=dist, a_hans=a_hans, b_hans=b_hans)

        self.kappa_rosseland = \
            fs.calc_kappa_rosseland(self.line_struc_kappas[:, :, :1, :], self.temp,
                                    self.w_gauss, self.border_freqs,
                                    self.do_scat_emis, self.continuum_opa_scat_emis)

        kappa_planck = \
            fs.calc_kappa_planck(self.line_struc_kappas[:, :, :1, :], self.temp,
                                 self.w_gauss, self.border_freqs,
                                 self.do_scat_emis, self.continuum_opa_scat_emis)

        return self.kappa_rosseland, kappa_planck

    def get_opa(self, temp):
        """ Method to calculate and return the line opacities (assuming an abundance
        of 100 % for the inidividual species) of the Radtrans object. This method
        updates the line_struc_kappas attribute within the Radtrans class. For the
        low resolution (`c-k`) mode, the wavelength-mean within every frequency bin
        is returned.

            Args:
                temp:
                    the atmospheric temperature in K, at each atmospheric layer
                    (1-d numpy array, same length as pressure array).

            Returns:
                * wavelength in cm (1-d numpy array)
                * dictionary of opacities, keys are the names of the line_species
                  dictionary, entries are 2-d numpy arrays, with the shape
                  being (number of frequencies, number of atmospheric layers).
                  Units are cm^2/g, assuming an absorber abundance of 100 % for all
                  respective species.

        """

        # Function to calc flux, called from outside
        self.interpolate_species_opa(temp)

        return_opas = {}

        resh_wgauss = self.w_gauss.reshape(len(self.w_gauss), 1, 1)

        for i_spec in range(len(self.line_species)):
            return_opas[self.line_species[i_spec]] = np.sum(
                self.line_struc_kappas[:, :, i_spec, :] *
                resh_wgauss, axis=0)

        return nc.c / self.freq, return_opas

    def plot_opas(self,
                  species,
                  temperature,
                  pressure_bar,
                  mass_fraction=None,
                  CO=0.55,
                  FeH=0.,
                  **kwargs):
        import matplotlib.pyplot as plt

        temp = np.array(temperature)
        pressure_bar = np.array(pressure_bar)

        temp = temp.reshape(1)
        pressure_bar = pressure_bar.reshape(1)

        self.setup_opa_structure(pressure_bar)

        wlen_cm, opas = self.get_opa(temp)
        wlen_micron = wlen_cm / 1e-4

        plt_weights = {}
        if mass_fraction is None:
            for spec in species:
                plt_weights[spec] = 1.
        elif mass_fraction == 'eq':
            from .poor_mans_nonequ_chem import interpol_abundances
            ab = interpol_abundances(CO * np.ones_like(temp),
                                     FeH * np.ones_like(temp),
                                     temp,
                                     pressure_bar)
            # print('ab', ab)
            for spec in species:
                plt_weights[spec] = ab[spec.split('_')[0]]
        else:
            for spec in species:
                plt_weights[spec] = mass_fraction[spec]

        for spec in species:
            plt.plot(wlen_micron,
                     plt_weights[spec] * opas[spec],
                     label=spec,
                     **kwargs)

    def calc_tau_cloud(self, gravity):
        """ Method to calculate the optical depth of the clouds as function of
        frequency and pressure. The array with the optical depths is set to the
        ``tau_cloud`` attribute. The optical depth is calculated from the top of
        the atmosphere (i.e. the smallest pressure). Therefore, below the cloud
        base, the optical depth is constant and equal to the value at the cloud
        base.

            Args:
                gravity (float):
                    Surface gravity in cgs. Vertically constant for emission
                    spectra.
        """
        opacity_shape = (1, self.freq_len, 1, len(self.press))
        cloud_opacity = self.cloud_total_opa_retrieval_check.reshape(opacity_shape)
        self.tau_cloud = fs.calc_tau_g_tot_ck(gravity, self.press, cloud_opacity)

    def write_out_rebin(self, resolution, path='', species=None, masses=None):
        import exo_k as xk

        if species is None:
            species = []

        # Define own wavenumber grid, make sure that log spacing is constant everywhere
        n_spectral_points = int(resolution * np.log(self.wlen_bords_micron[1] / self.wlen_bords_micron[0]) + 1)
        wavenumber_grid = np.logspace(np.log10(1 / self.wlen_bords_micron[1] / 1e-4),
                                      np.log10(1. / self.wlen_bords_micron[0] / 1e-4),
                                      n_spectral_points)
        dt = h5py.string_dtype(encoding='utf-8')
        # Do the rebinning, loop through species
        for spec in species:
            print('Rebinning species ' + spec + '...')

            # Create hdf5 file that Exo-k can read...
            f = h5py.File('temp.h5', 'w')

            try:
                f.create_dataset('DOI', (1,), data="--", dtype=dt)
            except ValueError:  # TODO check if ValueError is expected here
                f.create_dataset('DOI', data=['--'])

            f.create_dataset('bin_centers', data=self.freq[::-1] / nc.c)
            f.create_dataset('bin_edges', data=self.border_freqs[::-1] / nc.c)
<<<<<<< HEAD
            ret_opa_table = cp.copy(self.line_grid_kappas_custom_PT[spec])
=======
            ret_opa_table = copy.copy(self.line_grid_kappas_custom_PT[spec])
>>>>>>> b5fe59a1

            # Mass to go from opacities to cross-sections
            ret_opa_table = ret_opa_table * nc.amu * masses[spec.split('_')[0]]

            # Do the opposite of what I do when reading in Katy's Exomol tables
            # To get opacities into the right format
            ret_opa_table = ret_opa_table[:, ::-1, :]
            ret_opa_table = np.swapaxes(ret_opa_table, 2, 0)
            ret_opa_table = ret_opa_table.reshape(
                (self.custom_diffTs[spec], self.custom_diffPs[spec], self.freq_len, len(self.w_gauss))
            )
            ret_opa_table = np.swapaxes(ret_opa_table, 1, 0)
            ret_opa_table[ret_opa_table < 1e-60] = 1e-60
            f.create_dataset('kcoeff', data=ret_opa_table)
            f['kcoeff'].attrs.create('units', 'cm^2/molecule')

            # Add the rest of the stuff that is needed.
            try:
                f.create_dataset('method', (1,), data="petit_samples", dtype=dt)
            except ValueError:  # TODO check if ValueError is expected here
                f.create_dataset('method', data=['petit_samples'])

            f.create_dataset('mol_name', data=spec.split('_')[0], dtype=dt)
            f.create_dataset('mol_mass', data=[masses[spec.split('_')[0]]])
            f.create_dataset('ngauss', data=len(self.w_gauss))
            f.create_dataset('p', data=self.custom_line_TP_grid[spec][:self.custom_diffPs[spec], 1] / 1e6)
            f['p'].attrs.create('units', 'bar')
            f.create_dataset('samples', data=self.g_gauss)
            f.create_dataset('t', data=self.custom_line_TP_grid[spec][::self.custom_diffPs[spec], 0])
            f.create_dataset('weights', data=self.w_gauss)
            f.create_dataset('wlrange', data=[np.min(nc.c / self.border_freqs / 1e-4),
                                              np.max(nc.c / self.border_freqs / 1e-4)])
            f.create_dataset('wnrange', data=[np.min(self.border_freqs / nc.c),
                                              np.max(self.border_freqs / nc.c)])
            f.close()
            ###############################################
            # Use Exo-k to rebin to low-res, save to desired folder
            ###############################################
            tab = xk.Ktable(filename='temp.h5')
            tab.bin_down(wavenumber_grid)

            if path[-1] == '/':
                path = path[:-1]

            os.makedirs(path + '/' + spec + '_R_' + str(int(resolution)), exist_ok=True)
            tab.write_hdf5(path + '/' + spec + '_R_' + str(int(resolution)) + '/' + spec + '_R_' + str(
                int(resolution)) + '.h5')
            os.system('rm temp.h5')


def py_calc_cloud_opas(rho,
                       rho_p,
                       cloud_mass_fracs,
                       r_g,
                       sigma_n,
                       cloud_rad_bins,
                       cloud_radii,
                       cloud_specs_abs_opa,
                       cloud_specs_scat_opa,
                       cloud_aniso):
    """
    This function reimplements calc_cloud_opas from fort_spec.f90. For some reason
    it runs faster in python than in fortran, so we'll use this from now on.
    This function integrates the cloud opacity throught the different layers of
    the atmosphere to get the total optical depth, scattering and anisotropic fraction.

    See the fortran implementation for details of the input arrays.
    """
    ncloud = int(cloud_mass_fracs.shape[1])
    n_cloud_rad_bins = int(cloud_radii.shape[0])
    n_cloud_lambda_bins = int(cloud_specs_abs_opa.shape[1])
    nstruct = int(rho.shape[0])

    cloud_abs_opa_tot = np.zeros((n_cloud_lambda_bins, nstruct))
    cloud_scat_opa_tot = np.zeros((n_cloud_lambda_bins, nstruct))
    cloud_red_fac_aniso_tot = np.zeros((n_cloud_lambda_bins, nstruct))

    for i_struct in range(nstruct):
        for i_c in range(ncloud):
            n = 3.0 * cloud_mass_fracs[i_struct, i_c] * rho[i_struct] / (
                    4.0 * np.pi * rho_p[i_c] * (r_g[i_struct, i_c] ** 3.0)) * \
                np.exp(-4.5 * np.log(sigma_n) ** 2.0)

            dndr = n / (cloud_radii * np.sqrt(2.0 * np.pi) * np.log(sigma_n)) \
                * np.exp(-np.log(cloud_radii / r_g[i_struct, i_c]) ** 2.0 / (2.0 * (np.log(sigma_n) ** 2.0)))

            integrand_abs = (4.0 * np.pi / 3.0) * (cloud_radii[:, np.newaxis] ** 3.0) * rho_p[i_c] \
                * dndr[:, np.newaxis] * cloud_specs_abs_opa[:, :, i_c]
            integrand_scat = (4.0 * np.pi / 3.0) * (cloud_radii[:, np.newaxis] ** 3.0) * rho_p[i_c] \
                * dndr[:, np.newaxis] * cloud_specs_scat_opa[:, :, i_c]
            integrand_aniso = integrand_scat * (1.0 - cloud_aniso[:, :, i_c])
            add_abs = np.sum(integrand_abs * (cloud_rad_bins[1:n_cloud_rad_bins + 1, np.newaxis] -
                                              cloud_rad_bins[0:n_cloud_rad_bins, np.newaxis]), axis=0)

            cloud_abs_opa_tot[:, i_struct] = cloud_abs_opa_tot[:, i_struct] + add_abs

            add_scat = np.sum(integrand_scat * (cloud_rad_bins[1:n_cloud_rad_bins + 1, np.newaxis] -
                                                cloud_rad_bins[0:n_cloud_rad_bins, np.newaxis]), axis=0)
            cloud_scat_opa_tot[:, i_struct] = cloud_scat_opa_tot[:, i_struct] + add_scat

            add_aniso = np.sum(integrand_aniso * (cloud_rad_bins[1:n_cloud_rad_bins + 1, np.newaxis] -
                                                  cloud_rad_bins[0:n_cloud_rad_bins, np.newaxis]), axis=0)
            cloud_red_fac_aniso_tot[:, i_struct] = cloud_red_fac_aniso_tot[:, i_struct] + add_aniso

        cloud_red_fac_aniso_tot[:, i_struct] = np.divide(cloud_red_fac_aniso_tot[:, i_struct],
                                                         cloud_scat_opa_tot[:, i_struct],
                                                         where=cloud_scat_opa_tot[:, i_struct] > 1e-200)
        cloud_red_fac_aniso_tot[cloud_scat_opa_tot < 1e-200] = 0.0
        cloud_abs_opa_tot[:, i_struct] /= rho[i_struct]
        cloud_scat_opa_tot[:, i_struct] /= rho[i_struct]
    return cloud_abs_opa_tot, cloud_scat_opa_tot, cloud_red_fac_aniso_tot<|MERGE_RESOLUTION|>--- conflicted
+++ resolved
@@ -1,22 +1,12 @@
 from __future__ import division, print_function
 
-<<<<<<< HEAD
-import copy as cp
 import glob
 import os
 import sys
-=======
-import copy
-import glob
-import os
-import sys
-import warnings
->>>>>>> b5fe59a1
 
 import h5py
 import numpy as np
 from scipy.interpolate import interp1d
-<<<<<<< HEAD
 import warnings
 
 from petitRADTRANS.config import petitradtrans_config
@@ -30,21 +20,6 @@
 
 
 class Radtrans(_read_opacities.ReadOpacities):
-    # TODO remove all re-definitions of attributes inside functions
-=======
-
-# from petitRADTRANS.config import petitradtrans_config
-from petitRADTRANS import _read_opacities
-from petitRADTRANS import fort_input as fi
-from petitRADTRANS import fort_rebin as fr
-from petitRADTRANS import fort_spec as fs
-from petitRADTRANS import nat_cst as nc
-# from petitRADTRANS import phoenix
-from petitRADTRANS import pyth_input as pyi
-
-
-class Radtrans(_read_opacities.ReadOpacities):
->>>>>>> b5fe59a1
     r""" Class defining objects for carrying out spectral calculations for a
     given set of opacities
 
@@ -108,7 +83,6 @@
             mu_star=1.,
             semimajoraxis=None,
             hack_cloud_photospheric_tau=None,
-<<<<<<< HEAD
             path_input_data=petitradtrans_config['Paths']['prt_input_data_path']
     ):
         """
@@ -153,53 +127,6 @@
 
         self.path_input_data = path_input_data
 
-=======
-            path_input_data=os.environ.get("pRT_input_data_path")
-    ):
-        self.path_input_data = path_input_data
-
-        if self.path_input_data is None:
-            raise OSError(f"Path to input data not specified!\n"
-                          f"Please set pRT_input_data_path variable in .bashrc / .bash_profile or specify path via\n"
-                          f">>> import os"
-                          f">>> os.environ['pRT_input_data_path'] = 'absolute/path/of/the/folder/input_data'\n"
-                          f"before creating a Radtrans object or loading the nat_cst module.\n"
-                          f"(this will become unnecessary in a future update)"
-                          )
-        else:
-            warnings.warn(f"pRT_input_data_path was set by an environment variable. In a future update, the path to "
-                          f"the petitRADTRANS input_data will be set within a .ini file that will be automatically "
-                          f"generated into the user home directory (OS agnostic), inside a .petitradtrans directory",
-                          FutureWarning)
-
-        if line_species is None:
-            line_species = []
-
-        if rayleigh_species is None:
-            rayleigh_species = []
-
-        if cloud_species is None:
-            cloud_species = []
-
-        if continuum_opacities is None:
-            continuum_opacities = []
-
-        if wlen_bords_micron is None:
-            wlen_bords_micron = np.array([0.05, 300.])  # um
-
-        if pressures is None:
-            pressures = np.array([1.0])  # bar
-
-        if temperatures is None:
-            temperatures = 300.0 * np.ones_like(pressures)  # K
-        elif np.size(temperatures) != np.size(pressures):
-            print(f"The size of the temperature array ({np.size(temperatures)}) "
-                  f"must be equal to the size of the pressure array ({np.size(pressures)}), "
-                  f"log-interpolating temperatures on the pressure array...")
-            pressure_tmp = np.logspace(np.log10(np.min(pressures)), np.log10(np.max(pressures)), np.size(temperatures))
-            temperatures = np.interp(pressures, pressure_tmp, temperatures)
-
->>>>>>> b5fe59a1
         self.wlen_bords_micron = wlen_bords_micron
 
         # ADD TO SOURCE AND COMMENT PROPERLY LATER!
@@ -209,11 +136,7 @@
         # Stellar intensity (scaled by distance)
         self.stellar_intensity = stellar_intensity
 
-<<<<<<< HEAD
-        # for feautrier scattering of direct stellar light
-=======
         # For feautrier scattering of direct stellar light
->>>>>>> b5fe59a1
         self.geometry = geometry
         self.mu_star = mu_star
 
@@ -271,12 +194,9 @@
 
         self.skip_RT_step = False
 
-<<<<<<< HEAD
         index = None
         arr_max = None
 
-=======
->>>>>>> b5fe59a1
         #  Default surface albedo and emissivity -- will be used only if the surface scattering is turned on.
         self.reflectance = 0 * np.ones_like(self.freq)
         self.emissivity = 1 * np.ones_like(self.freq)
@@ -315,31 +235,13 @@
         # START Reading in opacities
         # Read in line opacities
         # Inherited from ReadOpacities in _read_opacities.py
-<<<<<<< HEAD
         self.read_line_opacities(index, arr_min, arr_max, self.path_input_data)
-=======
-
-        # Define useless _read_opacities parameters for the sake of backward compatibility
-        index = np.ones(self.freq.size, dtype=bool)
-        arr_max = -1
-        self.path = copy.copy(self.path_input_data)
-        self.freq_len_full = copy.copy(self.freq_len)
-        self.freq_full = copy.copy(self.freq)
-
-        # self.read_line_opacities(index, arr_min, arr_max, self.path_input_data)  # future
-        self.read_line_opacities(index, arr_min, arr_max)
->>>>>>> b5fe59a1
 
         # Read in continuum opacities
         # Clouds
         if len(self.cloud_species) > 0:
             # Inherited from ReadOpacities in _read_opacities.py
-<<<<<<< HEAD
             self.read_cloud_opas(self.path_input_data)
-=======
-            # self.read_cloud_opas(self.path_input_data)  # future
-            self.read_cloud_opas()
->>>>>>> b5fe59a1
 
         # CIA
         self.CIA_species = {}
@@ -391,7 +293,6 @@
 
         """
         add_cloud_opacity = False
-<<<<<<< HEAD
 
         if int(len(self.cloud_species)) > 0:
             for i_spec in range(len(self.cloud_species)):
@@ -402,18 +303,6 @@
 
         return add_cloud_opacity
 
-=======
-
-        if int(len(self.cloud_species)) > 0:
-            for i_spec in range(len(self.cloud_species)):
-                if np.any(mass_mixing_ratios[self.cloud_species[i_spec]] > 0):
-                    add_cloud_opacity = True  # add cloud opacity only if there are actually clouds
-
-                    break
-
-        return add_cloud_opacity
-
->>>>>>> b5fe59a1
     def _init_line_opacities_parameters(self):
         if self.mode == 'c-k':
             if self.do_scat_emis and not self.test_ck_shuffle_comp:
@@ -465,11 +354,7 @@
             index = (nc.c / freq > self.wlen_bords_micron[0] * 1e-4) & \
                     (nc.c / freq < self.wlen_bords_micron[1] * 1e-4)
 
-<<<<<<< HEAD
-            # Use cp_freq to make an bool array of the same length as border freqs.
-=======
             # Use cp_freq to make a bool array of the same length as border freqs.
->>>>>>> b5fe59a1
             cp_freq = np.zeros(len(freq) + 1)
 
             # Below the bool array, initialize with zero.
@@ -506,7 +391,6 @@
                 self.wlen_bords_micron[1] * 1e-4,
                 path_length
             )
-<<<<<<< HEAD
 
             g_len = 1
 
@@ -519,20 +403,6 @@
                 freq = freq[::self.lbl_opacity_sampling]
                 freq_len = len(freq)
 
-=======
-
-            g_len = 1
-
-            # Read in the frequency range of the opacity data
-            wlen = fi.read_wlen(arr_min, freq_len, path_length)
-            freq = nc.c / wlen
-
-            # Down-sample frequency grid in lbl mode if requested
-            if self.lbl_opacity_sampling is not None:
-                freq = freq[::self.lbl_opacity_sampling]
-                freq_len = len(freq)
-
->>>>>>> b5fe59a1
             border_freqs = np.array(nc.c / self.calc_borders(nc.c / freq), dtype='d', order='F')
         else:
             raise ValueError(f"invalid mode value '{self.mode}'; should be 'c-k' or 'lbl'")
@@ -649,19 +519,11 @@
     def interpolate_cia(self, key, mfrac):
         mu_part = np.sqrt(self.CIA_species[key]['weight'])
         factor = (mfrac/mu_part) ** 2 * self.mmw / nc.amu / (nc.L0**2) * self.press / nc.kB / self.temp
-<<<<<<< HEAD
 
         x = self.CIA_species[key]['temperature']
         y = self.CIA_species[key]['lambda']
         z = self.CIA_species[key]['alpha']
 
-=======
-
-        x = self.CIA_species[key]['temperature']
-        y = self.CIA_species[key]['lambda']
-        z = self.CIA_species[key]['alpha']
-
->>>>>>> b5fe59a1
         xnew = self.temp
         ynew = nc.c/self.freq
 
@@ -744,7 +606,6 @@
                                  int(len(self.press)), axis=0).transpose()
             self.continuum_opa_scat += add_term
 
-<<<<<<< HEAD
             if self.do_scat_emis:
                 self.continuum_opa_scat_emis += add_term
 
@@ -790,53 +651,6 @@
             self.continuum_opa_scat += cloud_scat
 
             if self.do_scat_emis:
-=======
-            if self.do_scat_emis:
-                self.continuum_opa_scat_emis += add_term
-
-        # Check if hack_cloud_photospheric_tau is used with
-        # a single cloud model. Combining cloud opacities
-        # from different models is currently not supported
-        # with the hack_cloud_photospheric_tau parameter
-        if len(self.cloud_species) > 0 and self.__hack_cloud_photospheric_tau is not None:
-            if give_absorption_opacity is not None or give_scattering_opacity is not None:
-                raise ValueError("The hack_cloud_photospheric_tau can only be "
-                                 "used in combination with a single cloud model. "
-                                 "Either use a physical cloud model by choosing "
-                                 "cloud_species or use parametrized cloud "
-                                 "opacities with the give_absorption_opacity "
-                                 "and give_scattering_opacity parameters.")
-
-        # Add optional absorption opacity from outside
-        if give_absorption_opacity is None:
-            if self.__hack_cloud_photospheric_tau is not None:
-                if not hasattr(self, "hack_cloud_total_abs"):
-                    opa_shape = (self.freq.shape[0], self.press.shape[0])
-                    self.__hack_cloud_total_abs = np.zeros(opa_shape)
-
-        else:
-            cloud_abs = give_absorption_opacity(nc.c/self.freq/1e-4, self.press*1e-6)
-            self.continuum_opa += cloud_abs
-
-            if self.__hack_cloud_photospheric_tau is not None:
-                # This assumes a single cloud model that is
-                # given by the parametrized opacities from
-                # give_absorption_opacity and give_scattering_opacity
-                self.__hack_cloud_total_abs = cloud_abs
-
-        # Add optional scatting opacity from outside
-        if give_scattering_opacity is None:
-            if self.__hack_cloud_photospheric_tau is not None:
-                if not hasattr(self, "hack_cloud_total_scat_aniso"):
-                    opa_shape = (self.freq.shape[0], self.press.shape[0])
-                    self.__hack_cloud_total_scat_aniso = np.zeros(opa_shape)
-
-        else:
-            cloud_scat = give_scattering_opacity(nc.c/self.freq/1e-4, self.press*1e-6)
-            self.continuum_opa_scat += cloud_scat
-
-            if self.do_scat_emis:
->>>>>>> b5fe59a1
                 self.continuum_opa_scat_emis += cloud_scat
 
             if self.__hack_cloud_photospheric_tau is not None:
@@ -932,10 +746,7 @@
             if dist == "lognormal":
                 self.r_g = fs.get_rg_n(gravity, rho, self.rho_cloud_particles,
                                        self.temp, mmw, fseds,
-<<<<<<< HEAD
-=======
                                        self.cloud_mass_fracs,
->>>>>>> b5fe59a1
                                        sigma_lnorm, Kzz)
 
                 cloud_abs_opa_tot, cloud_scat_opa_tot, cloud_red_fac_aniso_tot = \
@@ -949,10 +760,7 @@
             else:
                 self.r_g = fs.get_rg_n_hansen(gravity, rho, self.rho_cloud_particles,
                                               self.temp, mmw, fseds,
-<<<<<<< HEAD
-=======
                                               self.cloud_mass_fracs,
->>>>>>> b5fe59a1
                                               b_hans, Kzz)
                 cloud_abs_opa_tot, cloud_scat_opa_tot, cloud_red_fac_aniso_tot = \
                     fs.calc_hansen_opas(
@@ -1006,11 +814,7 @@
             if self.do_scat_emis:
                 self.continuum_opa_scat_emis = self.continuum_opa_scat_emis + add_term
 
-<<<<<<< HEAD
-    def calc_opt_depth(self, gravity):
-=======
     def calc_opt_depth(self, gravity, cloud_wlen=None):
->>>>>>> b5fe59a1
         # Calculate optical depth for the total opacity.
         if self.mode == 'lbl' or self.test_ck_shuffle_comp:
             if self.__hack_cloud_photospheric_tau is not None:
@@ -1084,26 +888,16 @@
                     optical_depth = np.sum(w_gauss_photosphere * self.total_tau[:, :, 0, :], axis=0)
 
                     if median:
-<<<<<<< HEAD
-                        optical_depth_integ = np.median(optical_depth, axis=0)
-=======
                         optical_depth_integ = np.median(optical_depth[wlen_select, :], axis=0)
->>>>>>> b5fe59a1
                     else:
                         optical_depth_integ = np.sum(
                             (optical_depth[1:, :] + optical_depth[:-1, :]) * np.diff(self.freq)[..., np.newaxis],
                             axis=0) / (self.freq[-1] - self.freq[0]) / 2.
 
-<<<<<<< HEAD
-                    optical_depth_cloud = np.sum(w_gauss_photosphere * total_tau_cloud[:, :, 0, :], axis=0)
-
-                    if median:
-                        optical_depth_cloud_integ = np.median(optical_depth_cloud, axis=0)
-=======
                     optical_depth_cloud = np.sum(w_gauss_photosphere*total_tau_cloud[:, :, 0, :], axis=0)
+
                     if median:
                         optical_depth_cloud_integ = np.median(optical_depth_cloud[wlen_select, :], axis=0)
->>>>>>> b5fe59a1
                     else:
                         optical_depth_cloud_integ = np.sum(
                             (optical_depth_cloud[1:, :] + optical_depth_cloud[:-1, :]) * np.diff(self.freq)[
@@ -1293,12 +1087,8 @@
                   dist="lognormal", a_hans=None, b_hans=None,
                   stellar_intensity=None,
                   give_absorption_opacity=None,
-<<<<<<< HEAD
-                  give_scattering_opacity=None
-=======
                   give_scattering_opacity=None,
                   cloud_wlen=None
->>>>>>> b5fe59a1
                   ):
         """ Method to calculate the atmosphere's emitted flux
         (emission spectrum).
@@ -1373,16 +1163,11 @@
                     Inclination angle of the direct light with respect to
                     the normal to the atmosphere. Used only in the
                     non-isotropic geometry scenario.
-<<<<<<< HEAD
-                hack_cloud_photospheric_tau:
-                    TODO docstring
-=======
                 hack_cloud_photospheric_tau (Optional[float]):
                     Median optical depth (across ``wlen_bords_micron``) of the
                     clouds from the top of the atmosphere down to the gas-only
                     photosphere. This parameter can be used for enforcing the
                     presence of clouds in the photospheric region.
->>>>>>> b5fe59a1
                 dist (Optional[string]):
                     The cloud particle size distribution to use.
                     Can be either 'lognormal' (default) or 'hansen'.
@@ -1418,8 +1203,6 @@
                     It may be used to add simple cloud absorption laws, for example, which
                     have opacities that vary only slowly with wavelength, such that the current
                     model resolution is sufficient to resolve any variations.
-<<<<<<< HEAD
-=======
                 cloud_wlen (Optional[Tuple[float, float]]):
                     Tuple with the wavelength range (in micron) that is used
                     for calculating the median optical depth of the clouds at
@@ -1428,7 +1211,6 @@
                     range of ``cloud_wlen`` should be encompassed by
                     ``wlen_bords_micron``. The full wavelength range is used
                     when ``cloud_wlen=None``.
->>>>>>> b5fe59a1
         """
 
         self.__hack_cloud_photospheric_tau = hack_cloud_photospheric_tau
@@ -1458,17 +1240,6 @@
         else:
             self.stellar_intensity = stellar_intensity
 
-<<<<<<< HEAD
-        if self.mu_star <= 0.:
-            self.mu_star = 1e-8
-
-        if stellar_intensity is None:
-            self.get_star_spectrum(Tstar, semimajoraxis, Rstar)
-        else:
-            self.stellar_intensity = stellar_intensity
-
-=======
->>>>>>> b5fe59a1
         self.interpolate_species_opa(temp)
         self.mix_opa_tot(abunds, mmw, gravity, sigma_lnorm, fsed, Kzz, radius,
                          add_cloud_scat_as_abs=add_cloud_scat_as_abs,
@@ -1482,7 +1253,6 @@
 
             if self._check_cloud_effect(abunds):
                 self.calc_tau_cloud(gravity)
-<<<<<<< HEAD
 
             if ((self.mode == 'lbl') or self.test_ck_shuffle_comp) and (int(len(self.line_species)) > 1):
                 if self.do_scat_emis:
@@ -1498,23 +1268,6 @@
             self.contr_em = None
             self.skip_RT_step = False
 
-=======
-
-            if ((self.mode == 'lbl') or self.test_ck_shuffle_comp) and (int(len(self.line_species)) > 1):
-                if self.do_scat_emis:
-                    self.tau_rosse = fs.calc_tau_g_tot_ck(
-                        gravity,
-                        self.press,
-                        self.kappa_rosseland.reshape(1, 1, 1, len(self.press))
-                    ).reshape(len(self.press))
-        else:
-            warnings.warn("Cloud rescaling lead to nan opacities, skipping RT calculation!")
-
-            self.flux = None
-            self.contr_em = None
-            self.skip_RT_step = False
-
->>>>>>> b5fe59a1
     def get_star_spectrum(self, Tstar, distance, Rstar=None):
         """Method to get the PHOENIX spectrum of the star and rebin it
         to the wavelength points. If Tstar is not explicitly written, the
@@ -1534,17 +1287,10 @@
         # TODO this could be static
         if Tstar is not None:
             if Rstar is not None:
-<<<<<<< HEAD
                 spec = phoenix.get_PHOENIX_spec(Tstar)
                 rad = Rstar
             else:
                 spec, rad = phoenix.get_PHOENIX_spec_rad(Tstar)
-=======
-                spec = nc.get_PHOENIX_spec(Tstar)
-                rad = Rstar
-            else:
-                spec, rad = nc.get_PHOENIX_spec_rad(Tstar)
->>>>>>> b5fe59a1
 
             add_stellar_flux = np.zeros(100)
             add_wavelengths = np.logspace(np.log10(1.0000002e-02), 2, 100)
@@ -2034,11 +1780,7 @@
 
             f.create_dataset('bin_centers', data=self.freq[::-1] / nc.c)
             f.create_dataset('bin_edges', data=self.border_freqs[::-1] / nc.c)
-<<<<<<< HEAD
-            ret_opa_table = cp.copy(self.line_grid_kappas_custom_PT[spec])
-=======
             ret_opa_table = copy.copy(self.line_grid_kappas_custom_PT[spec])
->>>>>>> b5fe59a1
 
             # Mass to go from opacities to cross-sections
             ret_opa_table = ret_opa_table * nc.amu * masses[spec.split('_')[0]]
