--- conflicted
+++ resolved
@@ -82,7 +82,6 @@
 
     def __init__(self,
                  name,
-<<<<<<< HEAD
                  path_to_observations=None,
                  data_resolution=None,
                  model_resolution=None,
@@ -97,29 +96,13 @@
                  photometric_transformation_function=None,
                  photometric_bin_edges=None,
                  opacity_mode='c-k',
+                 pRT_grid=False,
                  pRT_object=None,
                  wlen=None,
                  flux=None,
                  flux_error=None,
                  mask=None
                  ):
-=======
-                 path_to_observations = None,
-                 data_resolution = None,
-                 model_resolution = None,
-                 distance = None,
-                 external_pRT_reference = None,
-                 model_generating_function = None,
-                 wlen_range_micron = None,
-                 scale = False,
-                 scale_err = False,
-                 wlen_bins = None,
-                 photometry = False,
-                 photometric_transformation_function = None,
-                 photometric_bin_edges = None,
-                 pRT_grid = False,
-                 opacity_mode = 'c-k'):
->>>>>>> e5566029
 
         self.name = name
         self.path_to_observations = path_to_observations
@@ -365,16 +348,10 @@
         self.distance = new_dist
         return scale
 
-<<<<<<< HEAD
     def get_chisq(self, wlen_model,
                   spectrum_model,
-                  plotting):
-=======
-    def get_chisq(self, wlen_model, \
-                  spectrum_model, \
                   plotting,
                   parameters):
->>>>>>> e5566029
         """
         Calculate the chi square between the model and the data.
 
@@ -416,53 +393,32 @@
             if isinstance(flux_rebinned, (tuple, list)):
                 flux_rebinned = flux_rebinned[0]
 
-<<<<<<< HEAD
         diff = (flux_rebinned - self.flux * self.scale_factor)
-        f_err = self.flux_error
-
-        if self.scale_err:
-            f_err = self.flux_error * self.scale_factor
-
-        log_l = 0.0
-
-=======
-
-        diff = (flux_rebinned - self.flux*self.scale_factor)
-
-        '''
-        def line_b_error_scaling(parameters):
-            b_val = -np.inf
-            if parameters is not None:
-                if f'uncertainty_scaling_b_{self.name}' in parameters.keys():
-                    b_val = parameters[f'uncertainty_scaling_b_{self.name}'].value
-                elif f'uncertainty_scaling_b' in parameters.keys():
-                    b_val = parameters['uncertainty_scaling_b'].value
-            return 10**b
-        '''
 
         param_names = list(parameters.keys())
         tentotheb_scaling = False
         b_val = -np.inf
+
         for param_name in param_names:
             if 'Mike_Line_b' in param_name:
                 tentotheb_scaling = True
                 if param_name == 'Mike_Line_b':
                     b_val = parameters['Mike_Line_b'].value
-                    #print('A', self.name, param_name, b_val)
                 else:
                     id = param_name.split('Mike_Line_b')[-1][1:]
                     if id in self.name:
                         b_val = parameters[param_name].value
-                        #print('B', self.name, param_name, id, b_val)
+
 
         if self.scale_err:
-            f_err = self.flux_error*self.scale_factor
+            f_err = self.flux_error * self.scale_factor
         elif tentotheb_scaling is not None:
-            f_err = np.sqrt(self.flux_error**2. + 10**b_val)
+            f_err = np.sqrt(self.flux_error ** 2 + 10 ** b_val)
         else:
             f_err = self.flux_error
-        logL=0.0
->>>>>>> e5566029
+
+        log_l = 0.0
+
         if self.covariance is not None:
             log_l += -1 * np.dot(diff, np.dot(self.inv_cov, diff)) / 2
             log_l += -0.5 * self.log_covariance_determinant
