--- conflicted
+++ resolved
@@ -182,17 +182,12 @@
                 else:
                     self.loadtxt(path_to_observations)
 
-<<<<<<< HEAD
-                self.wlen_range_pRT = [0.95 * self.wlen[0],
-                                       1.05 * self.wlen[-1]]
-=======
                 if wlen_range_micron is not None:
                     self.wlen_range_pRT = wlen_range_micron
                 else:
-                    self.wlen_range_pRT = [0.95 * self.wlen[0], \
-                                    1.05 * self.wlen[-1]]
-
->>>>>>> 8e76e217
+                    self.wlen_range_pRT = [0.95 * self.wlen[0],
+                                           1.05 * self.wlen[-1]]
+
                 if wlen_bins is not None:
                     self.wlen_bins = wlen_bins
                 else:
