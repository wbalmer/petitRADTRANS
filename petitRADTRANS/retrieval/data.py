import sys
import os
import numpy as np
import logging
from scipy.ndimage.filters import gaussian_filter
import petitRADTRANS.nat_cst as nc
from .rebin_give_width import rebin_give_width

class Data:
    """
    This class stores the spectral data to be retrieved from a single instrument or observation.

    Each dataset is associated with an instance of petitRadTrans and an atmospheric model.
    The pRT instance can be overwritten, and associated with an existing pRT instance with the
    external_pRT_reference parameter.
    This setup allows for joint or independant retrievals on multiple datasets.

    Args:
        name : str
            Identifier for this data set.
        path_to_observations : str
            Path to observations file, including filename. This can be a txt or dat file
            containing the wavelength, flux, transit depth and error, or a fits file
            containing the wavelength, spectrum and covariance matrix.
        distance : float
            The distance to the object in cgs units. Defaults to a 10pc normalized distance.
        data_resolution : float
            Spectral resolution of the instrument. Optional, allows convolution of model to
            instrumental line width.
        model_resolution : float
            Will be ``None`` by default.  The resolution of the c-k opacity tables in pRT.
            This will generate a new c-k table using exo-k. The default (and maximum)
            correlated k resolution in pRT is :math:`\lambda/\Delta \lambda > 1000` (R=500).
            Lowering the resolution will speed up the computation.
            If integer positive value, and if ``opacities == 'lbl'`` is ``True``, then this
            will sample the the high-resolution opacities at the specified resolution.
            This may be desired in the case where medium-resolution spectra are
            required with a :math:`\lambda/\Delta \lambda > 1000`, but much smaller than
            :math:`10^6`, which is the resolution of the ``lbl`` mode. In this case it
            may make sense to carry out the calculations with lbl_opacity_sampling = 10e5,
            for example, and then rebinning to the final desired resolution:
            this may save time! The user should verify whether this leads to
            solutions which are identical to the rebinned results of the fiducial
            :math:`10^6` resolution. If not, this parameter must not be used.
            Note the difference between this parameter and the lbl_opacity_sampling
            parameter in the RadTrans class - the actual desired resolution should
            be set here.
        external_pRT_instance : object
            An existing RadTrans object. Leave as none unless you're sure of what you're doing.
        model_generating_function : method
            A function, typically defined in run_definition.py that returns the model wavelength and spectrum (emission or transmission).
            This is the function that contains the physics of the model, and calls pRT in order to compute the spectrum.
        wlen_range_micron : tuple,list
            Set the wavelength range of the pRT object. Defaults to a range +/-5% greater than that of the data. Must at least be
            equal to the range of the data.
        scale : bool
            Turn on or off scaling the data by a constant factor. Set to True if scaling the data during the retrieval.
        wlen_bins : numpy.ndarray
            Set the wavelength bins to bin the pRT model to the data. Defaults to the data bins.
        photometry : bool
            Set to True if using photometric data.
        photometric_transformation_function : method
            Transform the photometry (account for filter transmission etc.).
            This function must take in the wavelength and flux of a spectrum,
            and output a single photometric point (and optionally flux error).
        photometric_bin_edges : Tuple, numpy.ndarray
            The edges of the photometric bin in micron. [low,high]
        opacity_mode : str
            Should the retrieval be run using correlated-k opacities (default, 'c-k'),
            or line by line ('lbl') opacities? If 'lbl' is selected, it is HIGHLY
            recommended to set the model_resolution parameter. In general,
            'c-k' mode is recommended for retrievals of everything other than
            high-resolution (R>40000) spectra.

    """

    def __init__(self,
                 name,
                 path_to_observations = None,
                 data_resolution = None,
                 model_resolution = None,
                 distance = None,
                 external_pRT_reference = None,
                 model_generating_function = None,
                 wlen_range_micron = None,
                 scale = False,
                 wlen_bins = None,
                 photometry = False,
                 photometric_transformation_function = None,
                 photometric_bin_edges = None,
                 opacity_mode = 'c-k'):

        self.name = name
        self.path_to_observations = path_to_observations

        # To be filled later
        self.pRT_object = None
        self.wlen = None #: The wavelength bin centers
        self.flux = None #: The flux or transit depth
        self.flux_error = None #: The error on the flux or transit depth

        # Data file
        if not os.path.exists(path_to_observations):
            logging.error(path_to_observations + " Does not exist!")
            sys.exit(7)

        # Sanity check distance
        self.distance = distance
        if not distance:
            self.distance = 10.* nc.pc
        if self.distance < 1.0*nc.pc:
            logging.warning("Your distance is less than 1pc, are you sure you're using cgs units?")


        self.data_resolution = data_resolution
        self.model_resolution = model_resolution
        self.external_pRT_reference = external_pRT_reference
        self.model_generating_function = model_generating_function
        self.opacity_mode = opacity_mode
        if opacity_mode not in ['c-k','lbl']:
            logging.error("opacity_mode must be either 'c-k' or 'lbl'!")
            sys.exit(10)
        # Sanity check model function
        if not model_generating_function and not external_pRT_reference:
            logging.error("Please provide a model generating function or external reference for " + name + "!")
            sys.exit(8)
        if model_resolution is not None:
            if opacity_mode is 'c_k' and model_resolution > 1000:
                logging.warning("The maximum opacity for c-k mode is 1000!")
                self.model_resolution = None
            if opacity_mode is 'lbl' and model_resolution < 1000:
<<<<<<< HEAD
                logging.warning("Your resolution is lower than R=1000, it's recommended to use 'c-k' mode. "+ \
                                "It is also not recommended to downsample that strongly in 'lbl' mode.")
=======
                logging.warning("Your resolution is lower than R=1000, it's recommended to use 'c-k' mode.")
>>>>>>> 5433d963

        # Optional, covariance and scaling
        self.covariance = None
        self.inv_cov = None
        self.flux_error = None
        self.scale = scale
        self.scale_factor = 1.0

        # Bins and photometry
        self.wlen_bins = wlen_bins
        self.photometry = photometry
        self.photometric_transformation_function = \
            photometric_transformation_function
        if photometry:
            if photometric_transformation_function is None:
                logging.error("Please provide a photometry transformation function for " + name + "!")
                sys.exit(9)
            if photometric_bin_edges is None:
                logging.error("You must include the photometric bin size if photometry is True!")
                sys.exit(9)
        self.photometry_range = wlen_range_micron
        self.width_photometry = photometric_bin_edges

        # Read in data
        if path_to_observations is not None:
            if not photometry:
                if path_to_observations.endswith('.fits'):
                    self.loadfits(path_to_observations)
                else:
                    self.loadtxt(path_to_observations)

                self.wlen_range_pRT = [0.95 * self.wlen[0], \
                                    1.05 * self.wlen[-1]]
                if wlen_bins is not None:
                    self.wlen_bins = wlen_bins
                else:
                    self.wlen_bins = np.zeros_like(self.wlen)
                    self.wlen_bins[:-1] = np.diff(self.wlen)
                    self.wlen_bins[-1] = self.wlen_bins[-2]
            else:
                if wlen_range_micron is not None:
                    self.wlen_range_pRT = wlen_range_micron
                else:
                    self.wlen_range_pRT = [0.95*self.width_photometry[0],
                                            1.05*self.width_photometry[1]]
                # For binning later
                self.wlen_bins = self.width_photometry[1]-self.width_photometry[0]
                if self.data_resolution is None:
                    self.data_resolution = np.mean(self.width_photometry)/self.wlen_bins

    def loadtxt(self, path, delimiter = ',', comments = '#'):
        """
        This function reads in a .txt or .dat file containing the spectrum. Headers should be commented out with '#',
        the first column must be the wavelength in micron, the second column the flux or transit depth,
        and the final column must be the error on each data point.
        Checks will be performed to determine the correct delimiter, but the recommended format is to use a
        csv file with columns for wavlength, flux and error.

        Args:
            path : str
                Directory and filename of the data.
            delimiter : string, int
                The string used to separate values. By default, commas act as delimiter.
                An integer or sequence of integers can also be provided as width(s) of each field.
            comments : string
                The character used to indicate the start of a comment.
                All the characters occurring on a line after a comment are discarded
        """

        if self.photometry:
            return
        obs = np.genfromtxt(path,delimiter = delimiter, comments = comments)
        # Input sanity checks
        if np.isnan(obs).any():
            obs = np.genfromtxt(path, delimiter = ' ', comments = comments)
        if len(obs.shape) < 2:
            obs = np.genfromtxt(path, comments = comments)
        if obs.shape[1] != 3:
            obs= np.genfromtxt(path)

        # Warnings and errors
        if obs.shape[1] != 3:
            logging.error("Failed to properly load data in " + path + "!!!")
            sys.exit(6)
        if np.isnan(obs).any():
            logging.warning("nans present in " + path + ", please verify your data before running the retrieval!")
        self.wlen = obs[:,0]
        self.flux = obs[:,1]
        self.flux_error = obs[:,-1]

    def loadfits(self,path):
        """
        Load in a particular style of fits file.
        Must include extension SPECTRUM with fields WAVLENGTH, FLUX
        and COVARIANCE (or ERROR).

        Args:
            path : str
                Directory and filename of the data.
        """

        from astropy.io import fits
        if self.photometry:
            return
        self.wlen = fits.getdata(path, 'SPECTRUM').field("WAVELENGTH")
        self.flux = fits.getdata(path, 'SPECTRUM').field("FLUX")
        try:
            self.covariance = fits.getdata(path,'SPECTRUM').field("COVARIANCE")
            self.inv_cov = np.linalg.inv(self.covariance)

            # Note that this will only be the uncorrelated error.
            # Dot with the correlation matrix (if available) to get
            # the full error.
            self.flux_error = np.sqrt(self.covariance.diagonal())
        except:
            self.flux_error = fits.getdata(path,'SPECTRUM').field("ERROR")

    def set_distance(self,distance):
        """
        Sets the distance variable in the data class.
        This does NOT rescale the flux to the new distance.
        In order to rescale the flux and error, use the scale_to_distance method.

        Args:
            distance : float
                The distance to the object in cgs units.
        """

        self.distance = distance
        return self.distance

    def scale_to_distance(self, new_dist):
        """
        Updates the distance variable in the data class.
        This will rescale the flux to the new distance.

        Args:
            new_dist : float
                The distance to the object in cgs units.
        """

        scale = (self.distance/new_dist)**2
        self.flux *= scale
        if self.covariance is not None:
            self.covariance *= scale**2
            self.inv_cov = np.linalg.inv(self.covariance)
            self.flux_error = np.sqrt(self.covariance.diagonal())
        else:
            self.flux_error *= scale
        self.distance = new_dist
        return scale

    def get_chisq(self, wlen_model, \
                  spectrum_model, \
                  plotting):
        """
        Calculate the chi square between the model and the data.

        Args:
            wlen_model : numpy.ndarray
                The wavlengths of the model
            spectrum_model : numpy.ndarray
                The model flux in the same units as the data.
            plotting : bool
                Show test plots.

        Returns:
            logL : float
                The log likelihood of the model given the data.
        """

        if plotting:
            import pylab as plt
        # Convolve to data resolution
        if self.data_resolution is not None:
            spectrum_model = self.convolve(wlen_model, \
                        spectrum_model, \
                        self.data_resolution)

        if not self.photometry:
            # Rebin to model observation
            flux_rebinned = rebin_give_width(wlen_model, \
                                            spectrum_model, \
                                            self.wlen, \
                                            self.wlen_bins)
        else:
            flux_rebinned = \
                self.photometric_transformation_function(wlen_model, \
                                                spectrum_model)
            # species spectrum_to_flux functions return (flux,error)
            if isinstance(flux_rebinned,(tuple,list)):
                flux_rebinned = flux_rebinned[0]


        diff = (flux_rebinned - self.flux*self.scale_factor)
        f_err = self.flux_error*self.scale_factor
        logL=0.0
        if self.covariance is not None:
            logL += -1*np.dot(diff, np.dot(self.inv_cov, diff))/2.
        else:
            logL += -1*np.sum( (diff / f_err)**2. ) / 2.
        if plotting:
            if not self.photometry:
                plt.plot(self.wlen, flux_rebinned)
                plt.errorbar(self.wlen, \
                                self.flux*self.scale_factor, \
                                yerr = f_err, \
                                fmt = '+')
                plt.show()
        return logL

    def convolve(self, \
                 input_wavelength, \
                 input_flux, \
                 instrument_res):
        """
        This function convolves a model spectrum to the instrumental wavelength
        using the provided data_resolution
        Args:
            input_wavelength : numpy.ndarray
                The wavelength grid of the model spectrum
            input_flux : numpy.ndarray
                The flux as computed by the model
            instrument_res : float
                :math:`\lambda/\Delta \lambda`, the width of the gaussian kernel to convolve with the model spectrum.

        Returns:
            flux_LSF
                The convolved spectrum.
        """

        # From talking to Ignas: delta lambda of resolution element
        # is FWHM of the LSF's standard deviation, hence:
        sigma_LSF = 1./instrument_res/(2.*np.sqrt(2.*np.log(2.)))

        # The input spacing of petitRADTRANS is 1e3, but just compute
        # it to be sure, or more versatile in the future.
        # Also, we have a log-spaced grid, so the spacing is constant
        # as a function of wavelength
        spacing = np.mean(2.*np.diff(input_wavelength)/ \
                          (input_wavelength[1:]+input_wavelength[:-1]))

        # Calculate the sigma to be used in the gauss filter in units
        # of input wavelength bins
        sigma_LSF_gauss_filter = sigma_LSF/spacing

        flux_LSF = gaussian_filter(input_flux, \
                                   sigma = sigma_LSF_gauss_filter, \
                                   mode = 'nearest')

        return flux_LSF<|MERGE_RESOLUTION|>--- conflicted
+++ resolved
@@ -129,12 +129,7 @@
                 logging.warning("The maximum opacity for c-k mode is 1000!")
                 self.model_resolution = None
             if opacity_mode is 'lbl' and model_resolution < 1000:
-<<<<<<< HEAD
-                logging.warning("Your resolution is lower than R=1000, it's recommended to use 'c-k' mode. "+ \
-                                "It is also not recommended to downsample that strongly in 'lbl' mode.")
-=======
                 logging.warning("Your resolution is lower than R=1000, it's recommended to use 'c-k' mode.")
->>>>>>> 5433d963
 
         # Optional, covariance and scaling
         self.covariance = None
