--- conflicted
+++ resolved
@@ -404,14 +404,9 @@
 
 
             if self.scale_err:
-<<<<<<< HEAD
                 cov = self.scale_factor**2 * self.covariance
                 inv_cov =  np.linalg.inv(cov)
                 _ , log_covariance_determinant = np.linalg.slogdet(2*np.pi*cov)
-=======
-                inv_cov = self.scale_factor * self.inv_cov
-            #logL += -1*np.sum((diff/np.sqrt(self.covariance.diagonal()))**2)/2.
->>>>>>> d5e27d48
             logL += -0.5*np.dot(diff, np.dot(inv_cov, diff))
             logL += -0.5 * log_covariance_determinant
         else:
