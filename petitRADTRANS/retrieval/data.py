--- conflicted
+++ resolved
@@ -244,15 +244,9 @@
                           " the first three have this meaning: wavelength, flux, flux error")
         if np.isnan(obs).any():
             logging.warning("nans present in " + path + ", please verify your data before running the retrieval!")
-<<<<<<< HEAD
         self.wlen = obs[:, 0]
         self.flux = obs[:, 1]
-        self.flux_error = obs[:, -1]
-=======
-        self.wlen = obs[:,0]
-        self.flux = obs[:,1]
-        self.flux_error = obs[:,2]
->>>>>>> ee229b89
+        self.flux_error = obs[:, 2]
 
     def loadfits(self, path):
         """
