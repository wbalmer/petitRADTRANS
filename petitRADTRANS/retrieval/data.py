--- conflicted
+++ resolved
@@ -146,11 +146,8 @@
         # Optional, covariance and scaling
         self.covariance = None
         self.inv_cov = None
-<<<<<<< HEAD
-=======
         self.log_covariance_determinant = None
         self.flux_error = None
->>>>>>> d9b03bd4
         self.scale = scale
         self.scale_err = scale_err
 
@@ -255,9 +252,6 @@
         self.flux = obs[:, 1]
         self.flux_error = obs[:, 2]
 
-<<<<<<< HEAD
-    def loadfits(self, path):
-=======
     def load_jwst(self,path):
         """
         Load in an x1d fits file as produced by the STSci JWST pipeline.
@@ -277,7 +271,6 @@
         self.flux_error = 1e-26 * 2.99792458e14 * self.flux_error/self.wlen**2
 
     def loadfits(self,path):
->>>>>>> d9b03bd4
         """
         Load in a particular style of fits file.
         Must include extension SPECTRUM with fields WAVLENGTH, FLUX
@@ -396,33 +389,23 @@
         log_l = 0.0
 
         if self.covariance is not None:
-<<<<<<< HEAD
-            log_l += -1 * np.dot(diff, np.dot(self.inv_cov * (self.scale_factor ** -2), diff)) / 2.
-            log_l += -0.5 * np.log(np.linalg.det(2 * np.pi * self.covariance))
-=======
             #logL += -1*np.sum((diff/np.sqrt(self.covariance.diagonal()))**2)/2.
             logL += -1*np.dot(diff, np.dot(self.inv_cov, diff))/2.
             logL += -0.5 * self.log_covariance_determinant
->>>>>>> d9b03bd4
         else:
             log_l += -1 * np.sum((diff / f_err) ** 2) / 2
             log_l += -0.5 * np.sum(np.log(2 * np.pi * f_err ** 2))
         if plotting:
-            import matplotlib.pyplot as plt
-
             if not self.photometry:
                 plt.clf()
                 plt.plot(self.wlen, flux_rebinned)
                 plt.errorbar(self.wlen,
-                             self.flux * self.scale_factor,
-                             yerr=f_err*self.scale_factor,
-                             fmt='+')
+                             self.flux*self.scale_factor,
+                             yerr = f_err,
+                             fmt = '+')
                 plt.show()
-<<<<<<< HEAD
-=======
             print(self.name,logL)
         return logL
->>>>>>> d9b03bd4
 
         return log_l
 
