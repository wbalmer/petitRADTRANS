import sys
import os
import time
import copy as cp
import os
import sys

os.environ["OMP_NUM_THREADS"] = "1"
import numpy as np
from scipy.interpolate import interp1d, CubicSpline
from petitRADTRANS import nat_cst as nc
from petitRADTRANS.retrieval import cloud_cond as fc
from petitRADTRANS.physics import guillot_global
from .util import surf_to_meas, calc_MMW

"""
Models Module

This module contains a set of functions that generate the spectra used
in the petitRADTRANS retrieval. This includes setting up the
pressure-temperature structure, the chemistry, and the radiative
transfer to compute the emission or transmission spectrum.

All models must take the same set of inputs:

    prt_object : petitRADTRANS.RadTrans
        This is the pRT object that is used to compute the spectrum
        It must be fully initialized prior to be used in the model function
    parameters : dict
        A dictionary of Parameter objects. The naming of the parameters
        must be consistent between the Priors and the model function you
        are using.
    pt_plot_mode : bool
        If this argument is True, the model function should return the pressure
        and temperature arrays before computing the flux.
    amr : bool
        If this parameter is True, your model should allow for reshaping of the
        pressure and temperature arrays based on the position of the clouds or
        the location of the photosphere, increasing the resolution where required.
        For example, using the fixed_length_amr function defined below.
"""
# Global constants to reduce calculations and initializations.
PGLOBAL = np.logspace(-6, 3, 1000)


def emission_model_diseq(pRT_object,
                         parameters,
                         PT_plot_mode=False,
                         AMR=True):
    """
    Disequilibrium Chemistry Emission Model

    This model computes an emission spectrum based on disequilibrium carbon chemistry,
    equilibrium clouds and a spline temperature-pressure profile. (Molliere 2020).

    Args:
        pRT_object : object
            An instance of the pRT class, with optical properties as defined in the RunDefinition.
        parameters : dict
            Dictionary of required parameters:
                *  D_pl : Distance to the planet in [cm]
                *  log_g : Log of surface gravity
                *  R_pl : planet radius [cm]
                *  T_int : Interior temperature of the planet [K]
                *  t3 : Innermost temperature spline [K]
                *  T2 : Middle temperature spline [K]
                *  T1 : Outer temperature spline [K]
                *  alpha : power law index in tau = delta * press_cgs**alpha
                *  log_delta : proportionality factor in tau = delta * press_cgs**alpha
                *  sigma_lnorm : Width of cloud particle size distribution (log normal)
                *  log_pquench : Pressure at which CO, CH4 and H2O abundances become vertically constant
                *  Fe/H : Metallicity
                *  C/O : Carbon to oxygen ratio
                *  log_kzz : Vertical mixing parameter
                *  fsed : sedimentation parameter
                *  log_X_cb : Scaling factor for equilibrium cloud abundances.
        PT_plot_mode : bool
            Return only the pressure-temperature profile for plotting. Evaluate mode only.
        AMR :
            Adaptive mesh refinement. Use the high resolution pressure grid around the cloud base.

    Returns:
        wlen_model : np.array
            Wavlength array of computed model, not binned to data [um]
        spectrum_model : np.array
            Computed emission spectrum [W/m2/micron]
    """
<<<<<<< HEAD
    pglobal_check(pRT_object.press * 1e-6,
                  parameters['pressure_simple'].value,
                  parameters['pressure_scaling'].value)

    # for key, val in parameters.items():
    #    print(key,val.value)

    # Priors for these parameters are implemented here, as they depend on each other
    t3 = ((3./4.*parameters['T_int'].value**4.*(0.1+2./3.))**0.25)*(1.0-parameters['T3'].value)
    t2 = t3*(1.0-parameters['T2'].value)
    t1 = t2*(1.0-parameters['T1'].value)
=======
    #start = time.time()
    pglobal_check(pRT_object.press/1e6,
                    parameters['pressure_simple'].value,
                    parameters['pressure_scaling'].value)

    #for key, val in parameters.items():
    #    print(key,val.value)

    # Priors for these parameters are implemented here, as they depend on each other
    T3 = ((3./4.*parameters['T_int'].value**4.*(0.1+2./3.))**0.25)*(1.0-parameters['T3'].value)
    T2 = T3*(1.0-parameters['T2'].value)
    T1 = T2*(1.0-parameters['T1'].value)
>>>>>>> 57a1a177
    delta = ((10.0**(-3.0+5.0*parameters['log_delta'].value))*1e6)**(-parameters['alpha'].value)

    # Make the P-T profile
    temp_arr = np.array([t1, t2, t3])
    if AMR:
        p_use = PGLOBAL
    else:
        p_use = pRT_object.press / 1e6
    temperatures = PT_ret_model(temp_arr,
                                delta,
                                parameters['alpha'].value,
                                parameters['T_int'].value,
                                p_use,
                                parameters['Fe/H'].value,
                                parameters['C/O'].value,
                                conv=True)
    if PT_plot_mode:
        return p_use, temperatures

    # If in evaluation mode, and PTs are supposed to be plotted
    abundances, mmw, small_index = get_abundances(p_use,
                                                  temperatures,
                                                  pRT_object.line_species,
                                                  pRT_object.cloud_species,
                                                  parameters,
<<<<<<< HEAD
                                                  AMR=AMR)
    kzz_use = (10.0** parameters['log_kzz'].value) * np.ones_like(p_use)

    # Only include the high resolution pressure array near the cloud base.
    pressures = p_use

=======
                                                  AMR =AMR)
    Kzz_use = (10.0**parameters['log_kzz'].value ) * np.ones_like(p_use)

    # Only include the high resolution pressure array near the cloud base.
    pressures = p_use
    #print(PGLOBAL.shape, pressures.shape, pressures[small_index].shape, pRT_object.press.shape)
>>>>>>> 57a1a177
    if AMR:
        temperatures = temperatures[small_index]
        pressures = PGLOBAL[small_index]
        mmw = mmw[small_index]
        kzz_use = kzz_use[small_index]
        # prt_object.setup_opa_structure(pressures)
    # Calculate the spectrum
    if pressures.shape[0] != pRT_object.press.shape[0]:
        return None, None
    pRT_object.press = pressures * 1e6

    gravity = -np.inf
    R_pl = -np.inf

<<<<<<< HEAD
=======
    gravity = -np.inf
    R_pl = -np.inf
>>>>>>> 57a1a177
    if 'log_g' in parameters.keys() and 'mass' in parameters.keys():
        gravity = 10 ** parameters['log_g'].value
        r_pl = np.sqrt(nc.G * parameters['mass'].value / gravity)
    elif 'log_g' in parameters.keys():
        gravity = 10 ** parameters['log_g'].value
        r_pl = parameters['R_pl'].value
    elif 'mass' in parameters.keys():
        r_pl = parameters['R_pl'].value
        gravity = nc.G * parameters['mass'].value / r_pl ** 2
    else:
        print("Pick two of log_g, R_pl and mass priors!")
        sys.exit(5)
<<<<<<< HEAD

    sigma_lnorm = None
    b_hans = None
    distribution = "lognormal"

=======
    sigma_lnorm = None
    b_hans = None
    distribution = "lognormal"
>>>>>>> 57a1a177
    if "sigma_lnorm" in parameters.keys():
        sigma_lnorm = parameters['sigma_lnorm'].value
    elif "b_hans" in parameters.keys():
        b_hans = parameters['b_hans'].value
        distribution = "hansen"
<<<<<<< HEAD

    pRT_object.calc_flux(temperatures,
                         abundances,
                         gravity,
                         mmw,
                         contribution=False,
                         fsed=parameters['fsed'].value,
                         Kzz=kzz_use,
                         sigma_lnorm=sigma_lnorm,
                         b_hans=b_hans,
                         dist=distribution)
=======
    pRT_object.calc_flux(temperatures,
                        abundances,
                        gravity,
                        MMW,
                        contribution = False,
                        fsed = parameters['fsed'].value,
                        Kzz = Kzz_use,
                        sigma_lnorm = sigma_lnorm,
                        b_hans = b_hans,
                        dist = distribution)
>>>>>>> 57a1a177
    # Getting the model into correct units (W/m2/micron)
    wlen_model = nc.c / pRT_object.freq / 1e-4
    wlen = nc.c / pRT_object.freq
    f_lambda = pRT_object.calculate_star_radiosity * nc.c / wlen ** 2.
    # convert to flux per m^2 (from flux per cm^2) cancels with step below
    # f_lambda = f_lambda * 1e4
    # convert to flux per micron (from flux per cm) cancels with step above
    # f_lambda = f_lambda * 1e-4
    # convert from ergs to Joule
    f_lambda = f_lambda * 1e-7
    spectrum_model = surf_to_meas(f_lambda,
<<<<<<< HEAD
                                  r_pl,
                                  parameters['D_pl'].value)  # print(wlen_model,spectrum_model)

=======
                                  R_pl,
                                  parameters['D_pl'].value)    #print(wlen_model,spectrum_model)
    #end = time.time()
    #print(end-start)
>>>>>>> 57a1a177
    return wlen_model, spectrum_model


def guillot_free_emission(pRT_object,
                          parameters,
                          PT_plot_mode=False,
                          AMR=False):
    """
    Free Chemistry Emission Model

    This model computes an emission spectrum based on free retrieval chemistry,
    free Ackermann-Marley clouds and a Guillot temperature-pressure profile. (Molliere 2018).

    Args:
        pRT_object : object
            An instance of the pRT class, with optical properties as defined in the RunDefinition.
        parameters : dict
            Dictionary of required parameters:
                *  D_pl : Distance to the planet in [cm]
                *  log_g : Log of surface gravity
                *  R_pl : planet radius [cm]
                *  T_int : Interior temperature of the planet [K]
                *  T_equ : Equilibrium temperature of the planet
                *  gamma : Guillot gamma parameter
                *  log_kappa_IR : The log of the ratio between the infrared and optical opacities
                *  sigma_lnorm : Width of cloud particle size distribution (log normal)
                *  log_kzz : Vertical mixing parameter
                *  fsed : sedimentation parameter
                *  species : Log abundances for each species in rd.line_list
                   (species stands in for the actual name)
                *  log_X_cb : Log cloud abundances.
                *  Pbase : log of cloud base pressure for each species.
        PT_plot_mode : bool
            Return only the pressure-temperature profile for plotting. Evaluate mode only.
        AMR :
            Adaptive mesh refinement. Use the high resolution pressure grid around the cloud base.

    Returns:
        wlen_model : np.array
            Wavlength array of computed model, not binned to data [um]
        spectrum_model : np.array
            Computed emission spectrum [W/m2/micron]
    """

    # for key, val in parameters.items():
    #    print(key,val.value)

<<<<<<< HEAD
    pglobal_check(pRT_object.press * 1e-6,
=======
    pglobal_check(pRT_object.press/1e6,
>>>>>>> 57a1a177
                  parameters['pressure_simple'].value,
                  parameters['pressure_scaling'].value)
    if AMR:
        p_use = PGLOBAL
    else:
        p_use = pRT_object.press * 1e-6
    temperatures = guillot_global(p_use,
                                  10 ** parameters['log_kappa_IR'].value,
                                  parameters['gamma'].value,
                                  10 ** parameters['log_g'].value,
                                  parameters['T_int'].value,
                                  parameters['T_equ'].value)
    pbases = {}
    # TODO - identify species rather than hard coding
<<<<<<< HEAD
    if "Pbase_Fe(c)" not in parameters.keys():
        pbases['Fe(c)'] = fc.simple_cdf_Fe_free(
            p_use, temperatures, 10 ** parameters['log_X_cb_Fe(c)'].value
        )
    else:
        pbases['Fe(c)'] = 10 ** parameters["Pbase_Fe(c)"].value
    if 'Pbase_MgSiO3(c)' not in parameters.keys():
        pbases['MgSiO3(c)'] = fc.simple_cdf_MgSiO3_free(
            p_use, temperatures, 10 ** parameters['log_X_cb_MgSiO3(c)'].value
        )
    else:
        pbases['MgSiO3(c)'] = 10 ** parameters['Pbase_MgSiO3(c)'].value
=======
    if not "Pbase_Fe(c)" in parameters.keys():
        Pbases['Fe(c)'] = fc.simple_cdf_Fe_free(p_use, temperatures,
                                    10**parameters['log_X_cb_Fe(c)'].value)
    else:
        Pbases['Fe(c)'] = 10**parameters["Pbase_Fe(c)"].value
    if not 'Pbase_MgSiO3(c)' in parameters.keys():
        Pbases['MgSiO3(c)'] = fc.simple_cdf_MgSiO3_free(p_use, temperatures,
                                    10**parameters['log_X_cb_MgSiO3(c)'].value)
    else:
        Pbases['MgSiO3(c)'] = 10**parameters['Pbase_MgSiO3(c)'].value
>>>>>>> 57a1a177

    if AMR:
        p_clouds = np.array(list(pbases.values()))
        pressures, small_index = fixed_length_amr(p_clouds,
                                                  p_use,
                                                  parameters['pressure_scaling'].value,
                                                  parameters['pressure_width'].value)
        pRT_object.press = pressures * 1e6
        temperatures = temperatures[small_index]
    else:
        pressures = pRT_object.press / 1e6

    # If in evaluation mode, and PTs are supposed to be plotted
    if PT_plot_mode:
        return pressures, temperatures
    abundances = {}
    msum = 0.0
    for species in pRT_object.line_species:
        abundances[species] = 10 ** parameters[species.split("_R_")[0]].value * np.ones_like(pressures)
        msum += 10 ** parameters[species.split("_R_")[0]].value
    abundances['H2'] = 0.766 * (1.0 - msum) * np.ones_like(pressures)
    abundances['He'] = 0.234 * (1.0 - msum) * np.ones_like(pressures)

    mmw = calc_MMW(abundances)

    for cloud in pRT_object.cloud_species:
        cname = cloud.split('_')[0]
        pbase = pbases[cname]
        abundances[cname] = np.zeros_like(temperatures)
        msum += 10 ** parameters['log_X_cb_' + cname].value
        try:
            abundances[cname][pressures < pbase] = \
                10 ** parameters['log_X_cb_' + cname].value * \
                ((pressures[pressures <= pbase] / pbase) ** parameters['fsed'].value)
        except:
            return None, None

    # This is bad for some reason...
    # if msum > 1.0:
    #    return None, None

    if 'log_g' in parameters.keys() and 'mass' in parameters.keys():
        gravity = 10 ** parameters['log_g'].value
        r_pl = np.sqrt(nc.G * parameters['mass'].value / gravity)
    elif 'log_g' in parameters.keys():
        gravity = 10 ** parameters['log_g'].value
        r_pl = parameters['R_pl'].value
    elif 'mass' in parameters.keys():
        r_pl = parameters['R_pl'].value
        gravity = nc.G * parameters['mass'].value / r_pl ** 2
    else:
        print("Pick two of log_g, R_pl and mass priors!")
        sys.exit(5)
    pRT_object.calc_flux(temperatures,
                         abundances,
                         gravity,
                         mmw,
                         contribution=False,
                         fsed=parameters['fsed'].value,
                         Kzz=10 ** parameters['log_kzz'].value * np.ones_like(pressures),
                         sigma_lnorm=parameters['sigma_lnorm'].value)

    wlen_model = nc.c / pRT_object.freq / 1e-4
    wlen = nc.c / pRT_object.freq
    f_lambda = pRT_object.calculate_star_radiosity * nc.c / wlen ** 2.
    # convert to flux per m^2 (from flux per cm^2) cancels with step below
    # f_lambda = f_lambda * 1e4
    # convert to flux per micron (from flux per cm) cancels with step above
    # f_lambda = f_lambda * 1e-4
    # convert from ergs to Joule
    f_lambda = f_lambda * 1e-7
    spectrum_model = surf_to_meas(f_lambda,
                                  r_pl,
                                  parameters['D_pl'].value)
    return wlen_model, spectrum_model


def guillot_eqchem_transmission(pRT_object,
                                parameters,
                                PT_plot_mode=False,
                                AMR=False):
    """
    Equilibrium Chemistry Transmission Model, Guillot Profile

    This model computes a transmission spectrum based on equilibrium chemistry
    and a Guillot temperature-pressure profile.

    Args:
        pRT_object : object
            An instance of the pRT class, with optical properties as defined in the RunDefinition.
        parameters : dict
            Dictionary of required parameters:
                *  Rstar : Radius of the host star [cm]
                *  log_g : Log of surface gravity
                *  R_pl : planet radius [cm]
                *  T_int : Interior temperature of the planet [K]
                *  T_equ : Equilibrium temperature of the planet
                *  gamma : Guillot gamma parameter
                *  log_kappa_IR : The log of the ratio between the infrared and optical opacities
                *  Fe/H : Metallicity
                *  C/O : Carbon to oxygen ratio
                *  Pcloud : optional, cloud base pressure of a grey cloud deck.
        PT_plot_mode : bool
            Return only the pressure-temperature profile for plotting. Evaluate mode only.
        AMR :
            Adaptive mesh refinement. Use the high resolution pressure grid around the cloud base.

    Returns:
        wlen_model : np.array
            Wavlength array of computed model, not binned to data [um]
        spectrum_model : np.array
            Computed transmission spectrum R_pl**2/Rstar**2
    """

    try:
        from petitRADTRANS import poor_mans_nonequ_chem as pm
    except ImportError:
        print("Could not import poor_mans_nonequ_chemistry. Exiting.")
        sys.exit(2)
    # Make the P-T profile
    pressures = pRT_object.press / 1e6
    temperatures = guillot_global(pressures,
                                  10 ** parameters['log_kappa_IR'].value,
                                  parameters['gamma'].value,
                                  10 ** parameters['log_g'].value,
                                  parameters['Tint'].value,
                                  parameters['Tequ'].value)

    # If in evaluation mode, and PTs are supposed to be plotted
    if PT_plot_mode:
        return pressures, temperatures

    # Make the abundance profile
    co_ratios = parameters['C/O'].value * np.ones_like(pressures)
    fehs = parameters['[Fe/H]'].value * np.ones_like(pressures)

    abundances_interp = pm.interpol_abundances(co_ratios,
                                               fehs,
                                               temperatures,
                                               pressures)

    abundances = {}
    for species in pRT_object.line_species:
        abundances[species] = \
            abundances_interp[species.split('_R_')[0].replace('_all_iso', '').replace('C2H2', 'C2H2,acetylene')]
    abundances['H2'] = abundances_interp['H2']
    abundances['He'] = abundances_interp['He']

    mmw = abundances_interp['MMW']

    # Calculate the spectrum
    if 'Pcloud' in parameters.keys():
        pRT_object.calc_transm(temperatures,
                               abundances,
                               10 ** parameters['log_g'].value,
                               mmw,
                               R_pl=parameters['R_pl'].value,
                               P0_bar=0.01,
                               Pcloud=parameters['Pcloud'].value)
    else:
        pRT_object.calc_transm(temperatures,
                               abundances,
                               10 ** parameters['log_g'].value,
                               mmw,
                               R_pl=parameters['R_pl'].value,
                               P0_bar=0.01)

    wlen_model = nc.c / pRT_object.freq / 1e-4
    spectrum_model = (pRT_object.transm_rad / parameters['Rstar'].value) ** 2.

    return wlen_model, spectrum_model


def isothermal_eqchem_transmission(pRT_object,
                                   parameters,
                                   PT_plot_mode=False,
                                   AMR=False):
    """
    Equilibrium Chemistry Transmission Model, Isothermal Profile

    This model computes a transmission spectrum based on equilibrium chemistry
    and a Guillot temperature-pressure profile.

    Args:
        pRT_object : object
            An instance of the pRT class, with optical properties as defined in the RunDefinition.
        parameters : dict
            Dictionary of required parameters:
                *  Rstar : Radius of the host star [cm]
                *  log_g : Log of surface gravity
                *  R_pl : planet radius [cm]
                *  T_int : Interior temperature of the planet [K]
                *  T_equ : Equilibrium temperature of the planet
                *  Fe/H : Metallicity
                *  C/O : Carbon to oxygen ratio
                *  Pcloud : optional, cloud base pressure of a grey cloud deck.
        PT_plot_mode : bool
            Return only the pressure-temperature profile for plotting. Evaluate mode only.
        AMR :
            Adaptive mesh refinement. Use the high resolution pressure grid around the cloud base.

    Returns:
        wlen_model : np.array
            Wavlength array of computed model, not binned to data [um]
        spectrum_model : np.array
            Computed transmission spectrum R_pl**2/Rstar**2
    """

    try:
        from petitRADTRANS import poor_mans_nonequ_chem as pm
    except ImportError:
        print("Could not import poor_mans_nonequ_chemistry. Exiting.")
        sys.exit(2)
    # Make the P-T profile
    pressures = pRT_object.press / 1e6
    temperatures = parameters['Temp'].value * np.ones_like(pressures)

    # If in evaluation mode, and PTs are supposed to be plotted
    if PT_plot_mode:
        return pressures, temperatures

    # Make the abundance profile
    co_ratios = parameters['C/O'].value * np.ones_like(pressures)
    fehs = parameters['[Fe/H]'].value * np.ones_like(pressures)

    abundances_interp = pm.interpol_abundances(co_ratios,
                                               fehs,
                                               temperatures,
                                               pressures)

    abundances = {}
    for species in pRT_object.line_species:
        abundances[species] = \
            abundances_interp[species.split('_R_')[0].replace('_all_iso', '').replace('C2H2', 'C2H2,acetylene')]
    abundances['H2'] = abundances_interp['H2']
    abundances['He'] = abundances_interp['He']

    mmw = abundances_interp['MMW']
    pcloud = None
    if 'log_Pcloud' in parameters.keys():
        pcloud = 10 ** parameters['log_Pcloud'].value
    elif 'Pcloud' in parameters.keys():
        pcloud = parameters['log_Pcloud'].value
    if pcloud is not None:
        # P0_bar is important for low gravity transmission
        # spectrum. 100 is standard, 0.01 is good for small,
        # low gravity objects
        pRT_object.calc_transm(temperatures,
                               abundances,
                               10 ** parameters['log_g'].value,
                               mmw,
                               R_pl=parameters['R_pl'].value,
                               P0_bar=0.01,
                               Pcloud=pcloud)
    else:
        pRT_object.calc_transm(temperatures,
                               abundances,
                               10 ** parameters['log_g'].value,
                               mmw,
                               R_pl=parameters['R_pl'].value,
                               P0_bar=0.01)
    wlen_model = nc.c / pRT_object.freq / 1e-4
    spectrum_model = (pRT_object.transm_rad / parameters['Rstar'].value) ** 2.
    return wlen_model, spectrum_model


def isothermal_free_transmission(pRT_object,
                                 parameters,
                                 PT_plot_mode=False,
                                 AMR=False):
    """
    Free Chemistry Transmission Model, Guillot Profile

    This model computes a transmission spectrum based on free retrieval chemistry
    and an isothermal temperature-pressure profile.

    Args:
        pRT_object : object
            An instance of the pRT class, with optical properties as defined in the RunDefinition.
        parameters : dict
            Dictionary of required parameters:
                *  Rstar : Radius of the host star [cm]
                *  log_g : Log of surface gravity
                *  R_pl : planet radius [cm]
                *  Temp : Isothermal temperature [K]
                *  species : Abundances for each species used in the retrieval
                *  Pcloud : optional, cloud base pressure of a grey cloud deck.
        PT_plot_mode : bool
            Return only the pressure-temperature profile for plotting. Evaluate mode only.
        AMR :
            Adaptive mesh refinement. Use the high resolution pressure grid around the cloud base.

    Returns:
        wlen_model : np.array
            Wavlength array of computed model, not binned to data [um]
        spectrum_model : np.array
            Computed transmission spectrum R_pl**2/Rstar**2
    """

    # Make the P-T profile
    pressures = pRT_object.press / 1e6
    temperatures = parameters['Temp'].value * np.ones_like(pressures)
    # for key,value in parameters.items():
    #    print(key,value.value)
    # If in evaluation mode, and PTs are supposed to be plotted
    if PT_plot_mode:
        return pressures, temperatures
    abundances = {}
    msum = 0.0
    for species in pRT_object.line_species:
        spec = species.split('_R_')[0]
        abundances[species] = 10 ** parameters[spec].value * np.ones_like(pressures)
        msum += 10 ** parameters[spec].value
    if msum > 1.0:
        return None, None
    abundances['H2'] = 0.766 * (1.0 - msum) * np.ones_like(pressures)
    abundances['He'] = 0.234 * (1.0 - msum) * np.ones_like(pressures)

    # MMW = abundances_interp['MMW']
    mmw = calc_MMW(abundances)

    # Calculate the spectrum
    pcloud = 100.0
    if 'Pcloud' in parameters.keys():
        pcloud = parameters['Pcloud'].value
    elif 'log_Pcloud' in parameters.keys():
        pcloud = 10 ** parameters['log_Pcloud'].value
    # Calculate the spectrum

    if pcloud is not None:
        # P0_bar is important for low gravity transmission
        # spectrum. 100 is standard, 0.01 is good for small,
        # low gravity objects
        pRT_object.calc_transm(temperatures,
                               abundances,
                               10 ** parameters['log_g'].value,
                               mmw,
                               R_pl=parameters['R_pl'].value,
                               P0_bar=0.01,
                               Pcloud=pcloud)
    else:
        pRT_object.calc_transm(temperatures,
                               abundances,
                               10 ** parameters['log_g'].value,
                               mmw,
                               R_pl=parameters['R_pl'].value,
                               P0_bar=0.01)

    wlen_model = nc.c / pRT_object.freq / 1e-4
    spectrum_model = (pRT_object.transm_rad / parameters['Rstar'].value) ** 2.
    return wlen_model, spectrum_model


##################
# Helper Functions
##################

# Global Guillot P-T formula with kappa/gravity replaced by delta
def PT_ret_model(T3, delta, alpha, tint, press, FeH, CO, conv=True):
    """
    Self-luminous retrieval P-T model.

    Arsg:
        T3 : np.array([t1, t2, t3])
            temperature points to be added on top
            radiative Eddington structure (above tau_ = 0.1).
            Use spline interpolation, t1 < t2 < t3 < tconnect as prior.
        delta :
            proportionality factor in tau_ = delta * press_cgs**alpha
        alpha:
            power law index in tau_ = delta * press_cgs**alpha
            For the tau_ model: use proximity to kappa_rosseland photosphere
            as prior.
        tint:
            internal temperature of the Eddington model
        press:
            input pressure profile in bar
        conv:
            enforce convective adiabat yes/no
        CO:
            C/O for the nabla_ad interpolation
        FeH:
            metallicity for the nabla_ad interpolation
    """

    try:
        from petitRADTRANS import poor_mans_nonequ_chem as pm
    except ImportError:
        print("Could not import poor_mans_nonequ_chemistry. Exiting.")
        sys.exit(2)
    # Go grom bar to cgs
    press_cgs = press * 1e6

    # Calculate the optical depth
    tau = delta * press_cgs ** alpha

    # This is the eddington temperature
    tedd = (3. / 4. * tint ** 4. * (2. / 3. + tau)) ** 0.25

    ab = pm.interpol_abundances(CO * np.ones_like(tedd),
                                FeH * np.ones_like(tedd),
                                tedd,
                                press)

    nabla_ad = ab['nabla_ad']

    # Enforce convective adiabat
    if conv:
        # Calculate the current, radiative temperature gradient
        nab_rad = np.diff(np.log(tedd)) / np.diff(np.log(press_cgs))
        # Extend to array of same length as pressure structure
        nabla_rad = np.ones_like(tedd)
        nabla_rad[0] = nab_rad[0]
        nabla_rad[-1] = nab_rad[-1]
        nabla_rad[1:-1] = (nab_rad[1:] + nab_rad[:-1]) / 2.

        # Where is the atmosphere convectively unstable?
        conv_index = nabla_rad > nabla_ad

        # TODO: Check remains convective and convergence
        for i in range(10):
            if i == 0:
                t_take = cp.copy(tedd)
            else:
                t_take = cp.copy(tfinal)

            ab = pm.interpol_abundances(CO * np.ones_like(t_take),
                                        FeH * np.ones_like(t_take),
                                        t_take,
                                        press)

            nabla_ad = ab['nabla_ad']

            # Calculate the average nabla_ad between the layers
            nabla_ad_mean = nabla_ad
            nabla_ad_mean[1:] = (nabla_ad[1:] + nabla_ad[:-1]) / 2.
            # What are the increments in temperature due to convection
            tnew = nabla_ad_mean[conv_index] * np.mean(np.diff(np.log(press_cgs)))
            # What is the last radiative temperature?
            tstart = np.log(t_take[~conv_index][-1])
            # Integrate and translate to temperature from log(temperature)
            tnew = np.exp(np.cumsum(tnew) + tstart)

            # Add upper radiative and
            # lower conective part into one single array
            tfinal = cp.copy(t_take)
            tfinal[conv_index] = tnew

            if np.max(np.abs(t_take - tfinal) / t_take) < 0.01:
                # print('n_ad', 1./(1.-nabla_ad[conv_index]))
                break

    else:
        tfinal = tedd

    # Add the three temperature-point P-T description above tau = 0.1
    def press_tau(tau_):
        # Returns the pressure at a given tau_, in cgs
        return (tau_ / delta) ** (1. / alpha)

    # Where is the uppermost pressure of the Eddington radiative structure?
    p_bot_spline = press_tau(0.1)

    for i_intp in range(2):

        if i_intp == 0:

            # Create the pressure coordinates for the spline support nodes at low pressure
            support_points_low = np.logspace(np.log10(press_cgs[0]),
                                             np.log10(p_bot_spline),
                                             4)

            # Create the pressure coordinates for the spline support nodes at high pressure,
            # the corresponding temperatures for these nodes will be taken from the
            # radiative+convective solution
            support_points_high = 1e1 ** np.arange(np.log10(p_bot_spline),
                                                   np.log10(press_cgs[-1]),
                                                   np.diff(np.log10(support_points_low))[0])

            # Combine into one support node array, don't add the p_bot_spline point twice.
            support_points = np.zeros(len(support_points_low) + len(support_points_high) - 1)
            support_points[:4] = support_points_low
            support_points[4:] = support_points_high[1:]

        else:

            # Create the pressure coordinates for the spline support nodes at low pressure
            support_points_low = np.logspace(np.log10(press_cgs[0]),
                                             np.log10(p_bot_spline),
                                             7)

            # Create the pressure coordinates for the spline support nodes at high pressure,
            # the corresponding temperatures for these nodes will be taken from the
            # radiative+convective solution
            support_points_high = np.logspace(np.log10(p_bot_spline), np.log10(press_cgs[-1]), 7)

            # Combine into one support node array, don't add the p_bot_spline point twice.
            support_points = np.zeros(len(support_points_low) + len(support_points_high) - 1)
            support_points[:7] = support_points_low
            support_points[7:] = support_points_high[1:]

        # Define the temperature values at the node points.
        t_support = np.zeros_like(support_points)

        if i_intp == 0:
            tfintp = interp1d(press_cgs, tfinal, kind='cubic')
            # The temperature at p_bot_spline (from the radiative-convectice solution)
            t_support[int(len(support_points_low)) - 1] = tfintp(p_bot_spline)
            # The temperature at pressures below p_bot_spline (free parameters)
            t_support[:(int(len(support_points_low)) - 1)] = T3
            # t_support[:3] = tfintp(support_points_low)
            # The temperature at pressures above p_bot_spline
            # (from the radiative-convectice solution)
            t_support[int(len(support_points_low)):] = \
                tfintp(support_points[(int(len(support_points_low))):])

        else:
            tfintp1 = interp1d(press_cgs, tret, kind='cubic')
            t_support[:(int(len(support_points_low)) - 1)] = \
                tfintp1(support_points[:(int(len(support_points_low)) - 1)])

            tfintp = interp1d(press_cgs, tfinal)
            # The temperature at p_bot_spline (from the radiative-convectice solution)
            t_support[int(len(support_points_low)) - 1] = tfintp(p_bot_spline)
            # print('diff', t_connect_calc - tfintp(p_bot_spline))
            t_support[int(len(support_points_low)):] = \
                tfintp(support_points[(int(len(support_points_low))):])

        # Make the temperature spline interpolation to be returned to the user
        cs = CubicSpline(np.log10(support_points), t_support)
        tret = cs(np.log10(press_cgs))

    tret[tret < 0.0] = 10.0
    # Return the temperature, the pressure at tau_ = 1,
    # and the temperature at the connection point.
    # The last two are needed for the priors on the P-T profile.
    return tret  # , press_tau(1.)/1e6, tfintp(p_bot_spline)


def _make_half_pressure_better(P_clouds, press):
    """
    deprecated
    """
    # Obsolete, replaced with fixed_length_amr
    press_plus_index = np.zeros((press.shape[0], 2))
    press_plus_index[:, 0] = press
    press_plus_index[:, 1] = range(len(press))

    press_small = press_plus_index[::24, :]
    press_plus_index = press_plus_index[::2, :]

    indexes_small = press_small[:, 0] > 0.
    indexes = press_plus_index[:, 0] > 0.

    for cname, P_cloud in P_clouds.items():
        indexes_small = indexes_small & \
                        ((np.log10(press_small[:, 0] / P_cloud) > 0.05) |
                         (np.log10(press_small[:, 0] / P_cloud) < -0.3))
        indexes = indexes & \
            ((np.log10(press_plus_index[:, 0] / P_cloud) > 0.05) | (np.log10(press_plus_index[:, 0] / P_cloud) < -0.3))

    press_cut = press_plus_index[~indexes, :]
    press_small_cut = press_small[indexes_small, :]

    press_out = np.zeros((len(press_cut) + len(press_small_cut)) * 2).reshape((len(press_cut) + len(press_small_cut)),
                                                                              2)
    press_out[:len(press_small_cut), :] = press_small_cut
    press_out[len(press_small_cut):, :] = press_cut

    press_out = np.sort(press_out, axis=0)
    return press_out[:, 0], press_out[:, 1].astype('int')


def fixed_length_amr(P_clouds, press, scaling=10, width=3):
    """
    This function takes in the cloud base pressures for each cloud,
    and returns an array of pressures with a high resolution mesh
    in the region where the cloud is located.

    Args:
        P_clouds : numpy.ndarray
            The cloud base pressures in bar
        press : np.ndarray
            The high resolution pressure array.
        scaling : int
            The factor by which the low resolution pressure array is scaled
        width : int
            The number of low resolution bins to be replaced for each cloud layer.
    """

    # P_clouds is array of pressures
    # press should be ~len scaling*100
    # guarantees total length will be press.shape[0] + P_clouds.shape[0]*width*(scaling - 1)
    # scaling is how many hi-res points per normal point. Must be int
    # width is the number of low res points to replace. Must be int.
<<<<<<< HEAD
    press_plus_index = np.zeros((press.shape[0], 2))
    press_plus_index[:, 0] = np.logspace(np.log10(np.min(press)), np.log10(np.max(press)), press.shape[0])
    press_plus_index[:, 1] = range(len(press_plus_index[:, 0]))
    # Set up arrays for indexing
    press_small = press_plus_index[::scaling, :]
=======
    press_plus_index = np.zeros((press.shape[0],2))
    press_plus_index[:,0] = np.logspace(np.log10(np.min(press)),np.log10(np.max(press)),press.shape[0])
    press_plus_index[:,1] = range(len(press_plus_index[:,0]))
    # Set up arrays for indexing
    press_small = press_plus_index[::scaling,:]
>>>>>>> 57a1a177
    # Make some lists to store the replacement indices
    c_list = []
    for i, P_cloud in enumerate(P_clouds):
        # Find out where the clouds are in the high res grid
        idx = (np.abs(press_plus_index[:, 0] - P_cloud)).argmin()
        # constant length list of indices around that point
        inds = np.linspace(int(idx - (width * scaling / 2.0)), int(idx + (width * scaling / 2.0)) - 1,
                           int(scaling * width), dtype=int)
        c_list.append(inds)
    # We need to return a list that's always the same length
    # So we need to check for duplicates
    total_inds = [-9999]
    for j in range(len(c_list)):
        uselist = c_list[j]
        if np.min(uselist) < 0:
            uselist -= np.min(uselist)
        if np.max(uselist) > len(press_plus_index)-1:
            uselist -= (np.max(uselist)-len(press_plus_index)-1)
        # At first, just copy in the list
        #if j == 0:
        #    if np.any(c_list[j] < 0):
<<<<<<< HEAD
        #        total_inds.extend(np.linspace(0, len(c_list[j]), len(c_list[j]), dtype=int))
        #        continue
        #    if np.any(c_list[j] > press.shape[0]):
        #        total_inds.extend(np.linspace(press.shape[0] - len(c_list[j]), press.shape[0], dtype=int))
=======
        #        total_inds.extend(np.linspace(0,len(c_list[j]),len(c_list[j]),dtype=int))
        #        continue
        #    if np.any(c_list[j] > press.shape[0]):
        #        total_inds.extend(np.linspace(press.shape[0]-len(c_list[j]),press.shape[0],dtype=int))
>>>>>>> 57a1a177
        #        continue
        #    total_inds.extend(c_list[j])
        #    continue
        # Check if the next set of indices is lower than the current minimum
        # if so, we want to add scaling*width indices below the current minimum
<<<<<<< HEAD
        if min(uselist) <= min(np.array(total_inds)):
=======
        if min(uselist)<=min(np.array(total_inds)):
>>>>>>> 57a1a177
            start = uselist[-1]
            sl = len(total_inds)
            ind = 0
            done = 0
<<<<<<< HEAD
            while len(total_inds) < sl + int(scaling * width):
                if start - ind < 0:
=======
            while len(total_inds) < sl+int(scaling*width):
                if start-ind < 0:
>>>>>>> 57a1a177
                    start = start + len(uselist)
                    ind = done
                if np.in1d(start - ind, np.array(total_inds)).any():
                    ind += 1
                    continue
                else:
                    total_inds.append(int(start - ind))
                    ind += 1
                    done += 1
        # Check if the smallest new index is larger than the current max
        # if so, we can just add the indexes
        # I can probably replace all this with total_inds.extend(c_list[j])
<<<<<<< HEAD
        elif max(uselist) >= max(np.array(total_inds)):
=======
        elif max(uselist)>=max(np.array(total_inds)):
>>>>>>> 57a1a177
            start = uselist[0]
            sl = len(total_inds)
            ind = 0
            done = 0
<<<<<<< HEAD
            while len(total_inds) < sl + int(scaling * width):
                if (start + ind) >= (len(press_plus_index) - 1):
=======
            while len(total_inds) < sl+int(scaling*width):
                if (start+ind) >= (len(press_plus_index)-1):
>>>>>>> 57a1a177
                    start = start - len(uselist)
                    ind = done
                    continue
                if np.in1d(start + ind, np.array(total_inds)).any():
                    ind += 1
                    continue
                else:
                    total_inds.append(int(start + ind))
                    ind += 1
                    done += 1
        else:
            # This loop takes care of cases where we're between existing entries
            # it adds indices until duplicates are found, then keeps incrementing
            # until there is a free index to add.
            start = uselist[0]
            sl = len(total_inds)
            ind = 0
            done = 0
<<<<<<< HEAD
            while len(total_inds) < sl + int(scaling * width):
                if (start + ind) >= (len(press_plus_index) - 1):
=======
            while len(total_inds) < sl+int(scaling*width):
                if (start+ind) >= (len(press_plus_index)-1):
>>>>>>> 57a1a177
                    start = start - len(uselist)
                    ind = done
                    continue
                if np.in1d(start + ind, np.array(total_inds)).any():
                    ind += 1
                    continue
                else:
                    total_inds.append(int(start + ind))
                    ind += 1
                    done += 1
    # total_inds = np.array(sorted(total_inds,reverse=False))
    # Stack the low res and high res grids, sort it, and take the unique values
    total_inds.pop(0)
<<<<<<< HEAD
    press_out = np.vstack((press_small, press_plus_index[total_inds]))
    press_out = np.sort(press_out, axis=0)
    p_out, ind = np.unique(press_out[:, 0], return_index=True)
    shape = int((press.shape[0]/scaling) + P_clouds.shape[0]*width*(scaling - 1))

    if p_out.shape[0] != shape:
        print(f"AMR returned incorrect shape: {p_out.shape[0]} instead of {shape}!")
=======
    press_out = np.vstack((press_small,press_plus_index[total_inds]))
    press_out = np.sort(press_out, axis = 0)
    p_out,ind = np.unique(press_out[:,0],return_index=True)
    shape = int((press.shape[0]/scaling) + P_clouds.shape[0]*width*(scaling - 1))
    if p_out.shape[0] != shape:
        print(f"AMR returned incorrect shape: {p_out.shape[0]} instead of {shape}!")
    return p_out, press_out[ind, 1].astype('int')
>>>>>>> 57a1a177

    return p_out, press_out[ind, 1].astype('int')


def get_abundances(pressures, temperatures, line_species, cloud_species, parameters, AMR=False):
    """
    This function takes in the C/O ratio, metallicity, and quench pressures and uses them
    to compute the gas phase and equilibrium condensate abundances.
    Clouds are currently hard coded into the function.

    Args:
        pressures : numpy.ndarray
            A log spaced pressure array. If amr is on it should be the full high resolution grid.
        temperatures : numpy.ndarray
            A temperature array with the same shape as pressures
        line_species : List(str)
            A list of gas species that will contribute to the line-by-line opacity of the pRT atmosphere.
        cloud_species : List(str)
            A list of condensate species that will contribute to the cloud opacity of the pRT atmosphere.
        parameters : dict
            A dictionary of model parameters, in particular it must contain the names C/O, Fe/H and
            log_pquench. Additionally the cloud parameters log_X_cb_Fe(c) and MgSiO3(c) must be present.
        AMR : bool
            Turn the adaptive mesh grid on or off. See fixed_length_amr for implementation.

    Returns:
        abundances : dict
            Mass fraction abundances of all atmospheric species
        MMW : numpy.ndarray
            Array of the mean molecular weights in each pressure bin
        small_index : numpy.ndarray
            The indices of the high resolution grid to use to define the adaptive grid.
    """

    try:
        from petitRADTRANS import poor_mans_nonequ_chem as pm
    except ImportError:
        print("Could not import poor_mans_nonequ_chemistry. Exiting.")
        sys.exit(2)
    # Make the abundance profile
    co_ratios = parameters['C/O'].value * np.ones_like(pressures)
    fehs = parameters['Fe/H'].value * np.ones_like(pressures)

    # Prior check all input params
    x_fe = fc.return_XFe(parameters['Fe/H'].value, parameters['C/O'].value)
    x_mgsio3 = fc.return_XMgSiO3(parameters['Fe/H'].value, parameters['C/O'].value)

    clouds = {
        'Fe(c)': 10 ** parameters['log_X_cb_Fe(c)'].value * x_fe,
        'MgSiO3(c)': 10 ** parameters['log_X_cb_MgSiO3(c)'].value * x_mgsio3
    }

    pquench_c = None
    if 'log_pquench' in parameters.keys():
        pquench_c = 10 ** parameters['log_pquench'].value
    abundances_interp = pm.interpol_abundances(co_ratios,
                                               fehs,
                                               temperatures,
                                               pressures,
                                               Pquench_carbon=pquench_c)
    mmw = abundances_interp['MMW']

    pbases = {
        'Fe(c)': fc.simple_cdf_Fe(
            pressures, temperatures, parameters['Fe/H'].value, parameters['C/O'].value, np.mean(mmw)
        ),
        'MgSiO3(c)': fc.simple_cdf_MgSiO3(
            pressures, temperatures, parameters['Fe/H'].value, parameters['C/O'].value, np.mean(mmw)
        )
    }
    # Pbases['KCL(c)'] = fc.simple_cdf_KCL(pressures, temperatures,
    #                            parameters['Fe/H'].value, parameters['C/O'].value, np.mean(MMW))
    # Pbases['Na2S(c)'] = fc.simple_cdf_Na2S(pressures, temperatures,
    #                            parameters['Fe/H'].value, parameters['C/O'].value, np.mean(MMW))
    fseds = {}
    abundances = {}
    # Clouds
    p_clouds = []
    for key, val in pbases.items():
        p_clouds.append(val)
    p_clouds = np.array(p_clouds)

    if AMR:
        press_use, small_index = fixed_length_amr(p_clouds,
                                                  pressures,
                                                  parameters['pressure_scaling'].value,
                                                  parameters['pressure_width'].value)
    else:
        # TODO: Test
        press_use = pressures
        small_index = np.linspace(press_use[0], press_use[-1], press_use.shape[0], dtype=int)

    for cloud in cp.copy(cloud_species):
        cname = cloud.split('_')[0]
        if 'log_X_cb_' + cname not in parameters.keys():
            continue
        abundances[cname] = np.zeros_like(temperatures)
        abundances[cname][pressures < pbases[cname]] = \
            clouds[cname] * \
            (pressures[pressures <= pbases[cname]] /
             pbases[cname]) ** parameters['fsed'].value
        fseds[cname] = parameters['fsed'].value

    if AMR:
        abundances['Fe(c)'] = abundances['Fe(c)'][small_index]
        abundances['MgSiO3(c)'] = abundances['MgSiO3(c)'][small_index]
        for species in line_species:
            abundances[species] = abundances_interp[species.split('_')[0]][small_index]
        abundances['H2'] = abundances_interp['H2'][small_index]
        abundances['He'] = abundances_interp['He'][small_index]

    else:
        for species in line_species:
            abundances[species] = abundances_interp[species.split('_')[0]]
        abundances['H2'] = abundances_interp['H2']
        abundances['He'] = abundances_interp['He']
    if 'FeH' in abundances.keys():
        abundances['FeH'] = abundances['FeH'] / 2.
    return abundances, mmw, small_index


def pglobal_check(press, shape, scaling):
    """
    Check to ensure that the global pressure array has the correct length.
    Updates PGLOBAL.

    Args:
        press : numpy.ndarray
            Pressure array from a prt_object. Used to set the min and max values of PGLOBAL
        shape : int
            the shape of the pressure array if no amr is used
        scaling :
            The factor by which the pressure array resolution should be scaled.
    """

    global PGLOBAL
    if PGLOBAL.shape[0] != int(scaling * shape):
        PGLOBAL = np.logspace(np.log10(press[0]),
                              np.log10(press[-1]),
                              int(scaling * shape))


def set_resolution(lines, abundances, resolution):
    """
    deprecated
    """
    # Set correct key names in abundances for pRT, with set resolution
    # Only needed for free chemistry retrieval
    # print(lines)
    # print(abundances)
    if resolution is None:
        return abundances
    for line in lines:
        abundances[line] = abundances[line.split("_R_" + str(resolution))[0]]
        del abundances[line.split("_R_" + str(resolution))]
    return abundances<|MERGE_RESOLUTION|>--- conflicted
+++ resolved
@@ -85,7 +85,6 @@
         spectrum_model : np.array
             Computed emission spectrum [W/m2/micron]
     """
-<<<<<<< HEAD
     pglobal_check(pRT_object.press * 1e-6,
                   parameters['pressure_simple'].value,
                   parameters['pressure_scaling'].value)
@@ -97,20 +96,6 @@
     t3 = ((3./4.*parameters['T_int'].value**4.*(0.1+2./3.))**0.25)*(1.0-parameters['T3'].value)
     t2 = t3*(1.0-parameters['T2'].value)
     t1 = t2*(1.0-parameters['T1'].value)
-=======
-    #start = time.time()
-    pglobal_check(pRT_object.press/1e6,
-                    parameters['pressure_simple'].value,
-                    parameters['pressure_scaling'].value)
-
-    #for key, val in parameters.items():
-    #    print(key,val.value)
-
-    # Priors for these parameters are implemented here, as they depend on each other
-    T3 = ((3./4.*parameters['T_int'].value**4.*(0.1+2./3.))**0.25)*(1.0-parameters['T3'].value)
-    T2 = T3*(1.0-parameters['T2'].value)
-    T1 = T2*(1.0-parameters['T1'].value)
->>>>>>> 57a1a177
     delta = ((10.0**(-3.0+5.0*parameters['log_delta'].value))*1e6)**(-parameters['alpha'].value)
 
     # Make the P-T profile
@@ -136,21 +121,12 @@
                                                   pRT_object.line_species,
                                                   pRT_object.cloud_species,
                                                   parameters,
-<<<<<<< HEAD
                                                   AMR=AMR)
     kzz_use = (10.0** parameters['log_kzz'].value) * np.ones_like(p_use)
 
     # Only include the high resolution pressure array near the cloud base.
     pressures = p_use
 
-=======
-                                                  AMR =AMR)
-    Kzz_use = (10.0**parameters['log_kzz'].value ) * np.ones_like(p_use)
-
-    # Only include the high resolution pressure array near the cloud base.
-    pressures = p_use
-    #print(PGLOBAL.shape, pressures.shape, pressures[small_index].shape, pRT_object.press.shape)
->>>>>>> 57a1a177
     if AMR:
         temperatures = temperatures[small_index]
         pressures = PGLOBAL[small_index]
@@ -164,12 +140,6 @@
 
     gravity = -np.inf
     R_pl = -np.inf
-
-<<<<<<< HEAD
-=======
-    gravity = -np.inf
-    R_pl = -np.inf
->>>>>>> 57a1a177
     if 'log_g' in parameters.keys() and 'mass' in parameters.keys():
         gravity = 10 ** parameters['log_g'].value
         r_pl = np.sqrt(nc.G * parameters['mass'].value / gravity)
@@ -182,23 +152,16 @@
     else:
         print("Pick two of log_g, R_pl and mass priors!")
         sys.exit(5)
-<<<<<<< HEAD
 
     sigma_lnorm = None
     b_hans = None
     distribution = "lognormal"
 
-=======
-    sigma_lnorm = None
-    b_hans = None
-    distribution = "lognormal"
->>>>>>> 57a1a177
     if "sigma_lnorm" in parameters.keys():
         sigma_lnorm = parameters['sigma_lnorm'].value
     elif "b_hans" in parameters.keys():
         b_hans = parameters['b_hans'].value
         distribution = "hansen"
-<<<<<<< HEAD
 
     pRT_object.calc_flux(temperatures,
                          abundances,
@@ -210,18 +173,6 @@
                          sigma_lnorm=sigma_lnorm,
                          b_hans=b_hans,
                          dist=distribution)
-=======
-    pRT_object.calc_flux(temperatures,
-                        abundances,
-                        gravity,
-                        MMW,
-                        contribution = False,
-                        fsed = parameters['fsed'].value,
-                        Kzz = Kzz_use,
-                        sigma_lnorm = sigma_lnorm,
-                        b_hans = b_hans,
-                        dist = distribution)
->>>>>>> 57a1a177
     # Getting the model into correct units (W/m2/micron)
     wlen_model = nc.c / pRT_object.freq / 1e-4
     wlen = nc.c / pRT_object.freq
@@ -233,16 +184,9 @@
     # convert from ergs to Joule
     f_lambda = f_lambda * 1e-7
     spectrum_model = surf_to_meas(f_lambda,
-<<<<<<< HEAD
                                   r_pl,
                                   parameters['D_pl'].value)  # print(wlen_model,spectrum_model)
 
-=======
-                                  R_pl,
-                                  parameters['D_pl'].value)    #print(wlen_model,spectrum_model)
-    #end = time.time()
-    #print(end-start)
->>>>>>> 57a1a177
     return wlen_model, spectrum_model
 
 
@@ -290,11 +234,7 @@
     # for key, val in parameters.items():
     #    print(key,val.value)
 
-<<<<<<< HEAD
     pglobal_check(pRT_object.press * 1e-6,
-=======
-    pglobal_check(pRT_object.press/1e6,
->>>>>>> 57a1a177
                   parameters['pressure_simple'].value,
                   parameters['pressure_scaling'].value)
     if AMR:
@@ -309,7 +249,6 @@
                                   parameters['T_equ'].value)
     pbases = {}
     # TODO - identify species rather than hard coding
-<<<<<<< HEAD
     if "Pbase_Fe(c)" not in parameters.keys():
         pbases['Fe(c)'] = fc.simple_cdf_Fe_free(
             p_use, temperatures, 10 ** parameters['log_X_cb_Fe(c)'].value
@@ -322,18 +261,6 @@
         )
     else:
         pbases['MgSiO3(c)'] = 10 ** parameters['Pbase_MgSiO3(c)'].value
-=======
-    if not "Pbase_Fe(c)" in parameters.keys():
-        Pbases['Fe(c)'] = fc.simple_cdf_Fe_free(p_use, temperatures,
-                                    10**parameters['log_X_cb_Fe(c)'].value)
-    else:
-        Pbases['Fe(c)'] = 10**parameters["Pbase_Fe(c)"].value
-    if not 'Pbase_MgSiO3(c)' in parameters.keys():
-        Pbases['MgSiO3(c)'] = fc.simple_cdf_MgSiO3_free(p_use, temperatures,
-                                    10**parameters['log_X_cb_MgSiO3(c)'].value)
-    else:
-        Pbases['MgSiO3(c)'] = 10**parameters['Pbase_MgSiO3(c)'].value
->>>>>>> 57a1a177
 
     if AMR:
         p_clouds = np.array(list(pbases.values()))
@@ -929,19 +856,11 @@
     # guarantees total length will be press.shape[0] + P_clouds.shape[0]*width*(scaling - 1)
     # scaling is how many hi-res points per normal point. Must be int
     # width is the number of low res points to replace. Must be int.
-<<<<<<< HEAD
     press_plus_index = np.zeros((press.shape[0], 2))
     press_plus_index[:, 0] = np.logspace(np.log10(np.min(press)), np.log10(np.max(press)), press.shape[0])
     press_plus_index[:, 1] = range(len(press_plus_index[:, 0]))
     # Set up arrays for indexing
     press_small = press_plus_index[::scaling, :]
-=======
-    press_plus_index = np.zeros((press.shape[0],2))
-    press_plus_index[:,0] = np.logspace(np.log10(np.min(press)),np.log10(np.max(press)),press.shape[0])
-    press_plus_index[:,1] = range(len(press_plus_index[:,0]))
-    # Set up arrays for indexing
-    press_small = press_plus_index[::scaling,:]
->>>>>>> 57a1a177
     # Make some lists to store the replacement indices
     c_list = []
     for i, P_cloud in enumerate(P_clouds):
@@ -963,38 +882,22 @@
         # At first, just copy in the list
         #if j == 0:
         #    if np.any(c_list[j] < 0):
-<<<<<<< HEAD
         #        total_inds.extend(np.linspace(0, len(c_list[j]), len(c_list[j]), dtype=int))
         #        continue
         #    if np.any(c_list[j] > press.shape[0]):
         #        total_inds.extend(np.linspace(press.shape[0] - len(c_list[j]), press.shape[0], dtype=int))
-=======
-        #        total_inds.extend(np.linspace(0,len(c_list[j]),len(c_list[j]),dtype=int))
-        #        continue
-        #    if np.any(c_list[j] > press.shape[0]):
-        #        total_inds.extend(np.linspace(press.shape[0]-len(c_list[j]),press.shape[0],dtype=int))
->>>>>>> 57a1a177
         #        continue
         #    total_inds.extend(c_list[j])
         #    continue
         # Check if the next set of indices is lower than the current minimum
         # if so, we want to add scaling*width indices below the current minimum
-<<<<<<< HEAD
         if min(uselist) <= min(np.array(total_inds)):
-=======
-        if min(uselist)<=min(np.array(total_inds)):
->>>>>>> 57a1a177
             start = uselist[-1]
             sl = len(total_inds)
             ind = 0
             done = 0
-<<<<<<< HEAD
             while len(total_inds) < sl + int(scaling * width):
                 if start - ind < 0:
-=======
-            while len(total_inds) < sl+int(scaling*width):
-                if start-ind < 0:
->>>>>>> 57a1a177
                     start = start + len(uselist)
                     ind = done
                 if np.in1d(start - ind, np.array(total_inds)).any():
@@ -1007,22 +910,13 @@
         # Check if the smallest new index is larger than the current max
         # if so, we can just add the indexes
         # I can probably replace all this with total_inds.extend(c_list[j])
-<<<<<<< HEAD
         elif max(uselist) >= max(np.array(total_inds)):
-=======
-        elif max(uselist)>=max(np.array(total_inds)):
->>>>>>> 57a1a177
             start = uselist[0]
             sl = len(total_inds)
             ind = 0
             done = 0
-<<<<<<< HEAD
             while len(total_inds) < sl + int(scaling * width):
                 if (start + ind) >= (len(press_plus_index) - 1):
-=======
-            while len(total_inds) < sl+int(scaling*width):
-                if (start+ind) >= (len(press_plus_index)-1):
->>>>>>> 57a1a177
                     start = start - len(uselist)
                     ind = done
                     continue
@@ -1041,13 +935,8 @@
             sl = len(total_inds)
             ind = 0
             done = 0
-<<<<<<< HEAD
             while len(total_inds) < sl + int(scaling * width):
                 if (start + ind) >= (len(press_plus_index) - 1):
-=======
-            while len(total_inds) < sl+int(scaling*width):
-                if (start+ind) >= (len(press_plus_index)-1):
->>>>>>> 57a1a177
                     start = start - len(uselist)
                     ind = done
                     continue
@@ -1061,7 +950,6 @@
     # total_inds = np.array(sorted(total_inds,reverse=False))
     # Stack the low res and high res grids, sort it, and take the unique values
     total_inds.pop(0)
-<<<<<<< HEAD
     press_out = np.vstack((press_small, press_plus_index[total_inds]))
     press_out = np.sort(press_out, axis=0)
     p_out, ind = np.unique(press_out[:, 0], return_index=True)
@@ -1069,15 +957,6 @@
 
     if p_out.shape[0] != shape:
         print(f"AMR returned incorrect shape: {p_out.shape[0]} instead of {shape}!")
-=======
-    press_out = np.vstack((press_small,press_plus_index[total_inds]))
-    press_out = np.sort(press_out, axis = 0)
-    p_out,ind = np.unique(press_out[:,0],return_index=True)
-    shape = int((press.shape[0]/scaling) + P_clouds.shape[0]*width*(scaling - 1))
-    if p_out.shape[0] != shape:
-        print(f"AMR returned incorrect shape: {p_out.shape[0]} instead of {shape}!")
-    return p_out, press_out[ind, 1].astype('int')
->>>>>>> 57a1a177
 
     return p_out, press_out[ind, 1].astype('int')
 
