--- conflicted
+++ resolved
@@ -78,12 +78,7 @@
         spectrum_model : np.array
             Computed emission spectrum [W/m2/micron]
     """
-<<<<<<< HEAD
-    pglobal_check(pRT_object.press,
-=======
-
     pglobal_check(pRT_object.press/1e6,
->>>>>>> 9b64397c
                     parameters['pressure_simple'].value,
                     parameters['pressure_scaling'].value)
 
