--- conflicted
+++ resolved
@@ -226,12 +226,9 @@
 
     #for key, val in parameters.items():
     #    print(key,val.value)
-<<<<<<< HEAD
 
     # let's start out by setting up our global pressure arrays
     # This is used for the hi res bins for AMR
-=======
->>>>>>> bae3564f
     pglobal_check(pRT_object.press/1e6,
                   parameters['pressure_simple'].value,
                   parameters['pressure_scaling'].value)
@@ -241,12 +238,9 @@
     else:
         p_use = pRT_object.press/1e6
 
-<<<<<<< HEAD
     # We need 2 of 3 for gravity, radius and mass
     # So check which parameters are included in the Retrieval
     # and calculate the third if necessary
-=======
->>>>>>> bae3564f
     gravity = -np.inf
     R_pl = -np.inf
     if 'log_g' in parameters.keys() and 'mass' in parameters.keys():
@@ -262,17 +256,13 @@
         print("Pick two of log_g, R_pl and mass priors!")
         sys.exit(5)
 
-<<<<<<< HEAD
     # We're using a guillot profile
-=======
->>>>>>> bae3564f
     temperatures = nc.guillot_global(p_use, \
                                 10**parameters['log_kappa_IR'].value,
                                 parameters['gamma'].value, \
                                 gravity, \
                                 parameters['T_int'].value, \
                                 parameters['T_equ'].value)
-<<<<<<< HEAD
 
     # Set up gas phase abundances, check to make sure that
     # the total mass fraction is < 1.0
@@ -294,43 +284,16 @@
     # Now we need to find the cloud base pressure
     # This sets where in the atmosphere the cloud is
     # as well as giving us the location for the AMR regions
-=======
-    abundances = {}
-    msum = 0.0
-    for species in pRT_object.line_species:
-        abundances[species] = 10**parameters[species.split("_R_")[0]].value * np.ones_like(pRT_object.press)
-        msum += 10**parameters[species.split("_R_")[0]].value
-    abundances['H2'] = 0.766 * (1.0-msum) * np.ones_like(pRT_object.press)
-    abundances['He'] = 0.234 * (1.0-msum) * np.ones_like(pRT_object.press)
-
-    MMW = calc_MMW(abundances)
-
->>>>>>> bae3564f
     Pbases = {}
     for cloud in pRT_object.cloud_species:
         cname = cloud.split('_')[0]
         if not "Pbase_" +cname in parameters.keys():
-<<<<<<< HEAD
             # Assume vertically constant abundances
             Pbases[cname] = fc.simple_cdf_free(cname, p_use, temperatures, 10**parameters['log_X_cb_'+cname].value, MMW[0])
         else:
             Pbases[cname] = 10**parameters['Pbase_'+cname].value
 
     # Set up the adaptive pressure grid
-=======
-            Pbases[cname] = fc.simple_cdf_free(cname, p_use, temperatures, 10**parameters['log_X_cb_'+cname].value, np.mean(MMW))
-        else:
-            Pbases[cname] = 10**parameters['Pbase_'+cname].value
-
-        abundances[cname] = np.zeros_like(temperatures)
-        #msum += 10**parameters['log_X_cb_'+cname].value
-        try:
-            abundances[cname][pressures < Pbases[cname]] = \
-                            10**parameters['log_X_cb_'+cname].value *\
-                            ((pressures[pressures <= pbase]/pbase)**parameters['fsed'].value)
-        except:
-            return None,None
->>>>>>> bae3564f
     if AMR:
         p_clouds = np.array(list(Pbases.values()))
         pressures,small_index = fixed_length_amr(p_clouds,
@@ -347,7 +310,6 @@
     else:
         pressures = pRT_object.press/1e6
 
-<<<<<<< HEAD
     # Now that we have the pressure array, we can set up the
     # cloud abundance profile
     for cloud in pRT_object.cloud_species:
@@ -368,17 +330,6 @@
         return pressures, temperatures
 
     # Calculate the spectrum
-=======
-    # If in evaluation mode, and PTs are supposed to be plotted
-    if PT_plot_mode:
-        return pressures, temperatures
-
-
-    # This is bad for some reason...
-    #if msum > 1.0:
-    #    return None, None
-
->>>>>>> bae3564f
     pRT_object.calc_flux(temperatures, \
                      abundances, \
                      gravity, \
