"""
This file creates a default plotting style for all pRT plots

All of these can be changed when calling most plotting functions.
This will affect the matplotlib rcParams, which can be reset to
the default values after pRT is finished.
"""

import os

import matplotlib as mpl

have_display = bool(os.environ.get('DISPLAY', None))
if not have_display:
    mpl.use('Agg')
prt_colours = ['#009FB8', '#FF695C', '#70FF92', '#FFBB33', '#6171FF', "#FF1F69", "#52AC25", '#E574FF', "#FF261D",
               "#B429FF"]
font = {'family': 'serif',
        'size': 24}
lines = {'markeredgecolor': 'k',
         'markersize': 8}

xtick = {'top': True,
         'bottom': True,
         'direction': 'in',
         'labelsize': 19}

ytick = {'left': True,
         'right': True,
         'direction': 'in',
         'labelsize': 19}
xmin = {'size': 5,
        'visible': True}
ymin = {'size': 5,
        'visible': True}
xmaj = {'size': 10}
ymaj = {'size': 10}
axes = {'labelsize': 26,
        'prop_cycle': mpl.cycler(color=prt_colours),
<<<<<<< HEAD
        'titlesize': 32}
figure = {'titlesize': 32,
          'figsize': (16, 10),
=======
        'titlesize' : 32,
        'linewidth' : 2}
figure = {'titlesize' : 32,
          'figsize' : (16,10),
>>>>>>> d9b03bd4
          'dpi': 300,
          'autolayout': True}
legend = {'fancybox': True,
          'fontsize': 20}
scatter = {'marker': 'o',
           'edgecolors': 'k'}

print("Using pRT Plotting style!")
mpl.rc('font', **font)
mpl.rc('lines', **lines)
mpl.rc('xtick', **xtick)
mpl.rc('xtick.minor', **xmin)
mpl.rc('xtick.major', **xmaj)
mpl.rc('ytick', **ytick)
mpl.rc('ytick.minor', **ymin)
mpl.rc('ytick.major', **ymaj)
mpl.rc('axes', **axes)
mpl.rc('figure', **figure)
mpl.rc('legend', **legend)
mpl.rc('scatter', **scatter)<|MERGE_RESOLUTION|>--- conflicted
+++ resolved
@@ -37,16 +37,10 @@
 ymaj = {'size': 10}
 axes = {'labelsize': 26,
         'prop_cycle': mpl.cycler(color=prt_colours),
-<<<<<<< HEAD
-        'titlesize': 32}
-figure = {'titlesize': 32,
-          'figsize': (16, 10),
-=======
         'titlesize' : 32,
         'linewidth' : 2}
 figure = {'titlesize' : 32,
           'figsize' : (16,10),
->>>>>>> d9b03bd4
           'dpi': 300,
           'autolayout': True}
 legend = {'fancybox': True,
