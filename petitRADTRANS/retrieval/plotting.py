--- conflicted
+++ resolved
@@ -12,18 +12,11 @@
 
 def plot_specs(fig, ax, path, name, nsample, color1, color2, zorder, rebin_val=None):
     # TODO write generic plotting functions rather than copy pasting code.
-<<<<<<< HEAD
-    specs = sorted([f for f in glob.glob(path + '/' + name + '*.dat')])
-    wlen = np.genfromtxt(specs[0])[:, 0]
-    if rebin_val is not None:
-        wlen = uniform_filter1d(wlen, rebin_val)[::rebin_val]
-=======
     # Deprecated
     specs = sorted([f for f in glob.glob(path+'/' + name + '*.dat')])
     wlen = np.genfromtxt(specs[0])[:,0]
     if rebin_val != None:
         wlen = nc.running_mean(wlen, rebin_val)[::rebin_val]
->>>>>>> d9b03bd4
     npoints = int(len(wlen))
     spectra = np.zeros((nsample, npoints))
 
@@ -52,15 +45,8 @@
     return fig, ax
 
 
-<<<<<<< HEAD
-def plot_data(fig, ax, data, resolution=None, scaling=1.0):
-    scale = 1.0
-    if data.scale:
-        scale = data.scale_factor
-=======
 def plot_data(fig,ax,data,resolution = None, scaling = 1.0):
     scale = data.scale_factor
->>>>>>> d9b03bd4
     if not data.photometry:
         try:
             # Sometimes this fails, I'm not super sure why.
@@ -214,11 +200,6 @@
 
         data_list = []
         labels_list = []
-<<<<<<< HEAD
-
-        for i in parameter_plot_indices[key]:
-            data_list.append(samples[len(samples) - s:, i])
-=======
         best_fit = None
         if plot_best_fit:
             best_fit = []
@@ -227,7 +208,6 @@
                 best_fit.append(samples[best_fit_ind][i])
         for range_i,i in enumerate(parameter_plot_indices[key]):
             data_list.append(samples[len(samples)-S:,i])
->>>>>>> d9b03bd4
             labels_list.append(parameter_names[key][i])
 
             if parameter_ranges[key][i] is None:
@@ -237,22 +217,12 @@
                 high = range_mean + 4 * range_std
 
                 if count > 0:
-<<<<<<< HEAD
-                    if low > range_list[i][0]:
-                        low = range_list[i][0]
-                    if high < range_list[i][1]:
-                        high = range_list[i][1]
-
-                    range_take = (low, high)
-                    range_list[i] = range_take
-=======
                     if low > range_list[range_i][0]:
                         low = range_list[range_i][0]
                     if high < range_list[range_i][1]:
                         high = range_list[range_i][1]
                     range_take = (low,high)
                     range_list[range_i] = range_take
->>>>>>> d9b03bd4
                 else:
                     range_list.append((low, high))
             else:
