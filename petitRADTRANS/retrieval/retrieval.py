import copy
import copy as cp
import json
import logging
import os
import sys
import traceback
import warnings

import numpy as np
from scipy.stats import binned_statistic

from petitRADTRANS import physical_constants as cst
from petitRADTRANS.__file_conversion import bin_species_exok
from petitRADTRANS._input_data_loader import get_opacity_input_file, get_resolving_power_string, join_species_all_info
from petitRADTRANS.chemistry.utils import mass_fractions2volume_mixing_ratios
from petitRADTRANS.config.configuration import petitradtrans_config_parser
from petitRADTRANS.fortran_rebin import fortran_rebin as frebin
from petitRADTRANS.math import running_mean
from petitRADTRANS.radtrans import Radtrans
from petitRADTRANS.retrieval.parameter import Parameter
from petitRADTRANS.retrieval.utils import get_pymultinest_sample_dict
from petitRADTRANS.utils import flatten_object

# MPI Multiprocessing
try:
    from mpi4py import MPI

    comm = MPI.COMM_WORLD
    rank = comm.Get_rank()
except ImportError:
    MPI = None
    rank = 0
    comm = None


class Retrieval:
    """
    This class implements the retrieval method using petitRADTRANS and pymultinest.
    A RetrievalConfig object is passed to this class to describe the retrieval data, parameters
    and priors. The run() method then uses pymultinest to sample the parameter space, producing
    posterior distributions for parameters and bayesian evidence for models.
    Various useful plotting functions have also been included, and can be run once the retrieval is
    complete.

    Args:
        run_definition : RetrievalConfig
            A RetrievalConfig object that describes the retrieval to be run. This is the user
            facing class that must be setup for every retrieval.
        output_dir : Str
            The directory in which the output folders should be written
        sample_spec : Bool
            Produce plots and data files for random samples drawn from the outputs of pymultinest.
        ultranest : bool
            If true, use Ultranest sampling rather than pymultinest. Provides a more accurate evidence estimate,
            but is significantly slower.
        bayes_factor_species : Str
            A pRT species that should be removed to test for the bayesian evidence for its presence.
        corner_plot_names : List(Str)
            List of additional retrieval names that should be included in the corner plotlib.
        short_names : List(Str)
            For each corner_plot_name, a shorter name to be included when plotting.
        prt_plot_style : Bool
            Use the petitRADTRANS plotting style as described in style.py. Recommended to
            turn this parameter to false if you want to use interactive plotting, or if the
            test_plotting parameter is True.
        test_plotting : Bool
            Only use when running locally. A boolean flag that will produce plots
            for each sample when pymultinest is run.
    """

    def __init__(
            self,
            run_definition,
            output_dir="",
            use_mpi=False,
            sample_spec=False,
            ultranest=False,
            sampling_efficiency=None,
            const_efficiency_mode=None,
            n_live_points=None,
            resume=False,
            bayes_factor_species=None,
            corner_plot_names=None,
            short_names=None,
            prt_plot_style=True,
            test_plotting=False,
            uncertainties_mode="default"
    ):
        self.rd = run_definition

        print(f"Starting retrieval {self.rd.retrieval_name}")

        if len(self.rd.line_species) < 1:
            for data_name, d in self.rd.data.items():
                if d.pRT_object is not None:
                    if len(d.pRT_object.line_species) < 1:
                        warnings.warn("there are no line species present in the given Radtrans object")
                        break
                else:
                    warnings.warn("there are no line species present in the run definition")
                    break

        # Maybe inherit from retrieval config class?
        self.retrieval_name = self.rd.retrieval_name
        self.data = self.rd.data
        self.run_mode = self.rd.run_mode
        self.parameters = self.rd.parameters
        self.ultranest = ultranest
        self.use_MPI = use_mpi

        self.uncertainties_mode = uncertainties_mode

        self.output_dir = output_dir
        if self.output_dir != "" and not self.output_dir.endswith("/"):
            self.output_dir += "/"

        self.remove_species = bayes_factor_species
        self.corner_files = corner_plot_names
        if self.corner_files is None:
            self.corner_files = [self.retrieval_name]

        self.short_names = short_names

        # Plotting variables
        self.best_fit_specs = {}
        self.best_fit_params = {}
        self.chi2 = None
        self.posterior_sample_specs = {}
        self.plotting = test_plotting
        self.PT_plot_mode = False
        self.evaluate_sample_spectra = sample_spec

        # Pymultinest stuff
        self.ultranest = ultranest
        self.sampling_efficiency = sampling_efficiency
        self.const_efficiency_mode = const_efficiency_mode
        self.n_live_points = n_live_points
        self.resume = resume
        self.analyzer = None

        self.samples = {}  #: The samples produced by pymultinest.
        self.param_dict = {}
        # Set up pretty plotting
        if prt_plot_style:
            # import petitRADTRANS.retrieval.plot_style  # commented to avoid breaking of mpl
            pass

        self.prt_plot_style = prt_plot_style

        # Path to input opacities
        self.path = petitradtrans_config_parser.get_input_data_path()

        if not self.path.endswith("/"):
            self.path += "/"
        # Setup Directories
        if not os.path.isdir(self.output_dir + 'out_PMN/'):
            os.makedirs(self.output_dir + 'out_PMN', exist_ok=True)
        if not os.path.isdir(self.output_dir + 'evaluate_' + self.retrieval_name + '/'):
            os.makedirs(self.output_dir + 'evaluate_' + self.retrieval_name, exist_ok=True)

        # Setup pRT Objects for each data structure.
        print("Setting up PRT Objects")
        self.setup_data()

        try:
            self.generate_retrieval_summary()
        except ValueError as e:  # TODO check if ValueError was expected here
            print(f"Could not generate summary file! Error was: {str(e)}")

    def run(self,
            sampling_efficiency=0.8,
            const_efficiency_mode=False,
            n_live_points=4000,
            log_z_convergence=0.5,
            step_sampler=False,
            warmstart_max_tau=0.5,
            n_iter_before_update=50,
            resume=False,
            max_iters=0,
            frac_remain=0.1,
            importance_nested_sampling=True,
            l_epsilon=0.3,
            error_checking=True):
        """
        Run mode for the class. Uses pynultinest to sample parameter space
        and produce standard PMN outputs.

        Args:
            sampling_efficiency : Float
                pymultinest sampling efficiency. If const efficiency mode is true, should be set to around
                0.05. Otherwise, it should be around 0.8 for parameter estimation and 0.3 for evidence
                comparison.
            const_efficiency_mode : Bool
                pymultinest constant efficiency mode
            n_live_points : Int
                Number of live points to use in pymultinest, or the minimum number of live points to
                use for the Ultranest reactive sampler.
            log_z_convergence : float
                If ultranest is being used, the convergence criterion on log z.
            step_sampler : bool
                Use a step sampler to improve the efficiency in ultranest.
            warmstart_max_tau : float
                Warm start allows accelerated computation based on a different but similar UltraNest run.
            n_iter_before_update : int
                Number of live point replacements before printing an update to a log file.
            max_iters : int
                Maximum number of sampling iterations. If 0, will continue until convergence criteria are satisfied.
            frac_remain : float
                Ultranest convergence criterion. Halts integration if live point weights are below the specified value.
            l_epsilon : float
                Ultranest convergence criterion. Use with noisy likelihoods. Halts integration if live points are
                within l_epsilon.
            resume : bool
                Continue existing retrieval. If FALSE THIS WILL OVERWRITE YOUR EXISTING RETRIEVAL.
            error_checking : bool
                Test the model generating function for typical errors. ONLY TURN THIS OFF IF YOU KNOW WHAT YOU'RE DOING!
        """
        import pymultinest

        if MPI is None and comm is None and rank == 0:
            print(
                "unable to import mpi4py, "
                "which is required for faster (multi-processes) retrievals\n"
                "Using slower (single process) mode"
            )

        self.n_live_points = n_live_points
        self.sampling_efficiency = sampling_efficiency
        self.resume = resume
        self.const_efficiency_mode = const_efficiency_mode

        if error_checking:
            self._error_check_model_function()
        else:
            print("Error checking is turned off!! You might overwrite your retrieval output files!")

        if self.ultranest:
            self._run_ultranest(n_live_points=n_live_points,
                                log_z_convergence=log_z_convergence,
                                step_sampler=step_sampler,
                                warmstart_max_tau=warmstart_max_tau,
                                resume=resume,
                                max_iters=max_iters,
                                frac_remain=frac_remain,
                                l_epsilon=l_epsilon)
            return

        if const_efficiency_mode and sampling_efficiency > 0.1:
            logging.warning("Sampling efficiency should be ~ 0.05 if you're using constant efficiency mode!")

        prefix = self.output_dir + 'out_PMN/' + self.retrieval_name + '_'

        if len(self.output_dir + 'out_PMN/') > 100:
            warnings.warn("old versions of MultiNest requires output directory names to be < 100 characters "
                          f"long (current directory was {len(self.output_dir + 'out_PMN/')} characters long); "
                          "using more characters may cause MultiNest failure or filename truncation if not using the "
                          "latest MultiNest version")

        # How many free parameters?
        n_params = 0
        free_parameter_names = []

        for pp in self.parameters:
            if self.parameters[pp].is_free_parameter:
                free_parameter_names.append(self.parameters[pp].name)
                n_params += 1

        if self.run_mode == 'retrieval':
            print("Starting retrieval: " + self.retrieval_name + '\n')

            with open(self.output_dir + 'out_PMN/' + self.retrieval_name + '_params.json', 'w') as f:
                json.dump(free_parameter_names, f)

            pymultinest.run(
                LogLikelihood=self.log_likelihood,
                Prior=self.prior,
                n_dims=n_params,
                const_efficiency_mode=const_efficiency_mode,
                n_live_points=n_live_points,
                evidence_tolerance=log_z_convergence,  # default value is 0.5
                sampling_efficiency=sampling_efficiency,  # default value is 0.8
                n_iter_before_update=n_iter_before_update,  # default value is 100
                outputfiles_basename=prefix,
                verbose=True,
                resume=resume,
                max_iter=max_iters
            )

        # Analyze the output data
        self.analyzer = pymultinest.Analyzer(n_params=n_params,
                                             outputfiles_basename=prefix)
        s = self.analyzer.get_stats()

        self.run_mode = 'evaluate'

        if rank == 0:
            self.generate_retrieval_summary(s)

            # Save the analysis
            with open(prefix + 'stats.json', 'w') as f:
                json.dump(s, f, indent=4)

            # Informative prints
            print('  marginal likelihood:')
            print('    ln Z = %.1f +- %.1f' % (s['global evidence'], s['global evidence error']))
            print('  parameters:')

            for p, m in zip(free_parameter_names, s['marginals']):
                lo, hi = m['1sigma']
                med = m['median']
                sigma = (hi - lo) / 2

                if sigma == 0:
                    i = 3
                else:
                    i = max(0, int(-np.floor(np.log10(sigma))) + 1)

                fmt = '%%.%df' % i
                fmts = '\t'.join(['    %-15s' + fmt + " +- " + fmt])
                print(fmts % (p, med, sigma))

    def _run_ultranest(self,
                       n_live_points,
                       log_z_convergence,
                       step_sampler,
                       warmstart_max_tau,
                       resume,
                       max_iters,
                       frac_remain,
                       l_epsilon):
        """
        Run mode for the class. Uses ultranest to sample parameter space
        and produce standard outputs.

        Args:
            n_live_points : Int
                The minimum number of live points to use for the Ultranest reactive sampler.
            log_z_convergence : float
                The convergence criterion on log z.
            step_sampler : bool
                Use a step sampler to improve the efficiency in ultranest.
            max_iters : int
                Maximum number of sampling iterations. If 0, will continue until convergence criteria are satisfied.
            frac_remain : float
                Ultranest convergence criterion. Halts integration if live point weights are below the specified value.
            l_epsilon : float
                Ultranest convergence criterion. Use with noisy likelihoods. Halts integration if live points are
                within l_epsilon.
            resume : bool
                Continue existing retrieval. If FALSE THIS WILL OVERWRITE YOUR EXISTING RETRIEVAL.
        """

        logging.warning("ultranest mode is still in development. Proceed with caution")
        try:
            import ultranest as un
            from ultranest.mlfriends import RobustEllipsoidRegion
        except ImportError:
            logging.error("Could not import ultranest. Exiting.")
            sys.exit(1)
        if self.run_mode == 'retrieval':
            print("Starting retrieval: " + self.retrieval_name + '\n')
            # How many free parameters?
            n_params = 0
            free_parameter_names = []
            for pp in self.parameters:
                if self.parameters[pp].is_free_parameter:
                    free_parameter_names.append(self.parameters[pp].name)
                    n_params += 1

            if max_iters == 0:
                max_iters = None
            sampler = un.ReactiveNestedSampler(free_parameter_names,
                                               self.log_likelihood,
                                               self.prior_ultranest,
                                               log_dir=self.output_dir + "out_" + self.retrieval_name,
                                               warmstart_max_tau=warmstart_max_tau,
                                               resume=resume)
            if step_sampler:
                import ultranest.stepsampler

                sampler.stepsampler = ultranest.stepsampler.SliceSampler(
                    nsteps=n_live_points,
                    adaptive_nsteps='move-distance',
                    generate_direction=ultranest.stepsampler.generate_mixture_random_direction
                )
            sampler.run(min_num_live_points=n_live_points,
                        dlogz=log_z_convergence,
                        max_iters=max_iters,
                        frac_remain=frac_remain,
                        l_epsilon=l_epsilon,
                        region_class=RobustEllipsoidRegion)
            sampler.print_results()
            sampler.plot_corner()

    def _rebin_opacities(self, resolution):
        species = []

        for line in self.rd.line_species:
            matches = get_opacity_input_file(
                path_input_data=self.path,
                category='correlated_k_opacities',
                species=join_species_all_info(line, spectral_info=get_resolving_power_string(resolution)),
                find_all=True
            )

            if len(matches) == 0:
                species.append(line)

        # If not, setup low-res c-k tables
        if len(species) > 0:
            #
            if rank == 0:
                bin_species_exok(species, resolution)

            if comm is not None:
                comm.barrier()

    def generate_retrieval_summary(self, stats=None):
        """
        This function produces a human-readable text file describing the retrieval.
        It includes all the fixed and free parameters, the limits of the priors (if uniform),
        a description of the data used, and if the retrieval is complete, a summary of the
        best fit parameters and model evidence.

        Args:
            stats : dict
                A Pymultinest stats dictionary, from Analyzer.get_stats().
                This contains the evidence and best fit parameters.
        """
        with open(
                self.output_dir + "evaluate_" + self.retrieval_name + "/" + self.retrieval_name + "_ret_summary.txt",
                "w+"
        ) as summary:
            from datetime import datetime
            summary.write(self.retrieval_name + '\n')
            summary.write(datetime.now().strftime("%Y-%m-%d, %H:%M:%S") + '\n')
            summary.write(self.output_dir + '\n')
            summary.write(f"Live points: {self.n_live_points}\n\n")
            summary.write("Fixed Parameters\n")

            for key, value in self.parameters.items():
                if key in ['pressure_simple', 'pressure_width', 'pressure_scaling']:
                    continue

                if not value.is_free_parameter:
                    if isinstance(value.value, float):
                        summary.write(f"    {key} = {value.value:.3f}\n")
                    else:
                        summary.write(f"    {key} = {value.value}\n")

            summary.write('\n')
            summary.write("Free Parameters, Prior^-1(0), Prior^-1(1)\n")

            for key, value in self.parameters.items():
                if value.is_free_parameter:
                    low = value.transform_prior_cube_coordinate(0.0000001)
                    high = value.transform_prior_cube_coordinate(0.9999999)

                    if value.corner_transform is not None:
                        low = value.corner_transform(low)
                        high = value.corner_transform(high)
                    summary.write(f"    {key} = {low:3f}, {high:3f}\n")

            summary.write('\n')
            summary.write("Data\n")

            for name, dd in self.data.items():
                summary.write(name + '\n')

                if dd.path_to_observations is not None:
                    summary.write("    " + dd.path_to_observations + '\n')

                if dd.model_generating_function is not None:
                    summary.write(f"    Model Function = {dd.model_generating_function.__name__}\n")

                if dd.scale:
                    summary.write(f"    scale factor = {dd.scale_factor:.2f}\n")

                if dd.scale_err:
                    summary.write(f"    scale err factor = {dd.scale_factor:.2f}\n")

                if dd.offset_bool:
                    summary.write("    offset = True\n")

                if dd.distance is not None:
                    summary.write(f"    distance = {dd.distance}\n")

                if dd.data_resolution is not None:
                    summary.write(f"    data resolution = {dd.data_resolution}\n")

                if dd.model_resolution is not None:
                    summary.write(f"    model resolution = {dd.model_resolution}\n")

                if dd.external_pRT_reference is not None:
                    summary.write(f"    external_pRT_reference = {dd.external_pRT_reference}\n")

                if dd.photometry:
                    summary.write(f"    photometric width = {dd.photometry_range[0]:.4f}"
                                  + f"--{dd.photometry_range[1]:.4f} um\n")
                    summary.write("    Photometric transform function = "
                                  + dd.photometric_transformation_function.__name__ + '\n')

            summary.write('\n')

            if stats is not None:
                summary.write("Multinest Outputs\n")
                summary.write('  marginal evidence:\n')
                summary.write('    log Z = %.1f +- %.1f\n' %
                              (stats['global evidence'] / np.log(10), stats['global evidence error'] / np.log(10)))
                summary.write('    ln Z = %.1f +- %.1f\n' % (stats['global evidence'],
                                                             stats['global evidence error']))
                summary.write("  Statistical Fit Parameters\n")

                free_params = []
                transforms = []

                for key, value in self.parameters.items():
                    if value.is_free_parameter:
                        free_params.append(key)
                        transforms.append(value.corner_transform)

                for param, marginals, transform in zip(free_params, stats['marginals'], transforms):
                    lo, hi = marginals['1sigma']
                    med = marginals['median']
                    if transform is not None:
                        lo = transform(lo)
                        hi = transform(hi)
                        med = transform(med)
                    sigma = (hi - lo) / 2
                    if sigma == 0:
                        i = 3
                    else:
                        i = max(0, int(-np.floor(np.log10(sigma))) + 1)
                    fmt = '%%.%df' % i
                    fmts = '\t'.join(['    %-15s' + fmt + " +- " + fmt])
                    summary.write(fmts % (param, med, sigma) + '\n')
                summary.write('\n')

            if self.run_mode == 'evaluate':
                summary.write("Best Fit Parameters\n")
                self.samples, self.param_dict = self.get_samples(
                    ultranest=self.ultranest,
                    names=self.corner_files,
                    output_dir=self.output_dir,
                    ret_names=None
                )
                samples_use = self.samples[self.retrieval_name]
                parameters_read = self.param_dict[self.retrieval_name]
                # Get best-fit index
                log_l, best_fit_index = self.get_best_fit_likelihood(samples_use)
                self.get_max_likelihood_params(samples_use[best_fit_index, :-1], parameters_read)
                chi2_wlen = self.get_reduced_chi2(
                    sample=samples_use[best_fit_index],
                    subtract_n_parameters=False,
                    verbose=True,
                    show_chi2=True
                )
                chi2_d_o_f = self.get_reduced_chi2(
                    sample=samples_use[best_fit_index],
                    subtract_n_parameters=True,
                    verbose=True,
                    show_chi2=False  # show chi2 only once
                )

                # Get best-fit index
                summary.write(f"    𝛘^2/n_wlen = {chi2_wlen:.2f}\n")
                summary.write(f"    𝛘^2/DoF = {chi2_d_o_f:.2f}\n")
                for key, value in self.best_fit_params.items():
                    if key in ['pressure_simple', 'pressure_width', 'pressure_scaling', 'FstarWlenMicron']:
                        continue

                    out = value.value

                    if self.parameters[key].corner_transform is not None:
                        out = self.parameters[key].corner_transform(out)

                    if out is None:
                        continue

                    if isinstance(out, float):
                        summary.write(f"    {key} = {out:.3e}\n")
                    else:
                        summary.write(f"    {key} = {out}\n")

    def setup_data(self, scaling=10, width=3):
        """
        Creates a pRT object for each data set that asks for a unique object.
        Checks if there are low resolution c-k models from exo-k, and creates them if necessary.
        The scaling and width parameters adjust the AMR grid as described in RetrievalConfig.setup_pres
        and models.fixed_length_amr. It is recommended to keep the defaults.

        Args:
            scaling : int
                A multiplicative factor that determines the size of the full high resolution pressure grid,
                which will have length self.p_global.shape[0] * scaling.
            width : int
                The number of cells in the low pressure grid to replace with the high resolution grid.
        """
        for name, dd in self.data.items():
            if dd.pRT_object is not None:
                continue

            # Only create if there's no other data
            # object using the same pRT object
            if dd.external_pRT_reference is None:
                if dd.line_opacity_mode == 'c-k' and dd.model_resolution is not None:
                    # Use ExoK to have low res models.
                    self._rebin_opacities(resolution=dd.model_resolution)

                    species = []
<<<<<<< HEAD

=======
                    # Check if low res opacities already exist
                    for line in self.rd.line_species:
                        if not os.path.isdir(
                                self.path + "opacities/lines/corr_k/" + line + "_R_" + str(dd.model_resolution)
                        ):
                            species.append(line)
                    # If not, setup low-res c-k tables
                    if len(species) > 0:
                        exo_k_check = True
                        print("Exo-k should only be run on a single thread.")
                        #print("The retrieval should be run once on a single core to build the c-k\n"
                        #    "tables, and then again with multiple cores for the remainder of the retrieval.")
                        # Automatically build the entire table
                        if RANK == 0:
                            bin_species_exok(species, dd.model_resolution)
                        if COMM is not None:
                            COMM.barrier()
                    species = []
>>>>>>> d5712941
                    for spec in self.rd.line_species:
                        species.append(join_species_all_info(
                            spec,
                            spectral_info=get_resolving_power_string(dd.model_resolution))
                        )
                else:
                    # Otherwise for 'lbl' or no model_resolution binning,
                    # we just use the default species.
                    species = copy.deepcopy(self.rd.line_species)

                lbl_samp = None

                if dd.line_opacity_mode == 'lbl' and dd.model_resolution is not None:
                    lbl_samp = int(1e6 / dd.model_resolution)

                # Create random P-T profile to create RT arrays of the Radtrans object.
                if self.rd.AMR:
                    p = self.rd._setup_pres(scaling, width)  # TODO this function shouldn't be protected
                else:
                    p = self.rd.p_global

                # Set up the pRT objects for the given dataset
                rt_object = Radtrans(
                    pressures=p,
                    line_species=cp.copy(species),
                    rayleigh_species=cp.copy(self.rd.rayleigh_species),
                    gas_continuum_contributors=cp.copy(self.rd.continuum_opacities),
                    cloud_species=cp.copy(self.rd.cloud_species),
                    line_opacity_mode=dd.line_opacity_mode,
                    wavelength_boundaries=dd.wlen_range_pRT,
                    scattering_in_emission=self.rd.scattering,
                    line_by_line_opacity_sampling=lbl_samp
                )

                dd.pRT_object = rt_object

    def _error_check_model_function(self):
        free_params = []

        for key, val in self.parameters.items():
            if val.is_free_parameter:
                free_params.append(key)

        cube = np.ones(len(free_params)) * 0.5
        self.prior(cube)

        i_p = 0  # parameter count
        for pp in self.parameters:
            if self.parameters[pp].is_free_parameter:
                self.parameters[pp].set_param(cube[i_p])
                i_p += 1

        for name, data in self.rd.data.items():
            message = None
            wlen = None
            model = None
            exc_info = None

            try:
                use_obj = data.pRT_object

                if data.external_pRT_reference is not None:
                    use_obj = self.data[data.external_pRT_reference].pRT_object

                model_returned_values = data.model_generating_function(
                    use_obj,
                    self.parameters,
                    False,
                    AMR=self.rd.AMR
                )  # TODO the generating function should always return the same number of values

                if len(model_returned_values) == 3:  # handle case where beta is returned
                    wlen, model, _ = model_returned_values
                else:
                    wlen, model = model_returned_values
            except KeyError:
                exc_info = sys.exc_info()
                message = "and may be caused by an invalid parameter dictionary or invalid abundances"
            except ValueError:
                exc_info = sys.exc_info()
                message = "and may be caused by erroneous calculations or invalid inputs"
            except IndexError:
                exc_info = sys.exc_info()
                message = "and may be caused by arrays with an incorrect shape"
            except ZeroDivisionError:
                exc_info = sys.exc_info()
                message = ""
            except TypeError:
                exc_info = sys.exc_info()
                message = "and may be caused by invalid inputs"
            finally:
                if message is not None:
                    message = "this error was directly caused by the above error " + message
                    traceback.print_exception(*exc_info)
                    raise RuntimeError(message)

            if wlen is None or model is None:
                raise ValueError("unable to compute a spectrum (output wavelengths and spectrum are both None), "
                                 "check your inputs and your model function")

        print("No errors detected in the model function!")

    def prior(self, cube, ndim=0, nparams=0):
        """
        pyMultinest Prior function. Transforms unit hypercube into physical space.
        """
        i_p = 0

        for pp in self.parameters:
            if self.parameters[pp].is_free_parameter:
                cube[i_p] = self.parameters[pp].get_param_uniform(cube[i_p])
                i_p += 1

    def prior_ultranest(self, cube):
        """
        pyMultinest Prior function. Transforms unit hypercube into physical space.
        """
        params = cube.copy()
        i_p = 0
        for pp in self.parameters:
            if self.parameters[pp].is_free_parameter:
                params[i_p] = self.parameters[pp].get_param_uniform(cube[i_p])
                i_p += 1
        return params

    def log_likelihood(self, cube, ndim=0, nparam=0):
        """
        pyMultiNest required likelihood function.

        This function wraps the model computation and log-likelihood calculations
        for pyMultiNest to sample. If PT_plot_mode is True, it will return
        only the pressure and temperature arrays rather than the wavelength
        and flux. If run_mode is 'evaluate', it will save the provided sample to the
        best-fit spectrum file, and add it to the best_fit_specs dictionary.
        If evaluate_sample_spectra is true, it will store the spectrum in
        posterior_sample_specs.

        Args:
            cube : numpy.ndarray
                The transformed unit hypercube, providing the parameter values
                to be passed to the model_generating_function.
            ndim : int
                The number of dimensions of the problem
            nparam : int
                The number of parameters in the fit.

        Returns:
            log_likelihood : float
                The (negative) log likelihood of the model given the data.
        """
        invalid_value = -1e99
        tiny = 1e-99
        log_likelihood = 0.
        log_prior = 0.

        retrieve_uncertainties = False
        beta = 1.0
        beta_mode = "multiply"

        if self.uncertainties_mode == "default":
            beta = 1.0
        elif self.uncertainties_mode == "optimize":
            warnings.warn("automatically optimizing for uncertainties, be sure of what you are doing...")
            beta = None
        elif self.uncertainties_mode == "retrieve":
            warnings.warn("retrieving uncertainties (multiply mode), be sure of what you are doing...")
            retrieve_uncertainties = True
            beta_mode = "multiply"
        elif self.uncertainties_mode == "retrieve_add":
            warnings.warn("retrieving uncertainties (add mode), be sure of what you are doing...")
            retrieve_uncertainties = True
            beta_mode = "add"
        else:
            raise ValueError(f"uncertainties mode must be 'default'|'optimize'|'retrieve'|'retrieve_add', "
                             f"but was '{self.uncertainties_mode}'")

        i_p = 0  # parameter count

        for pp in self.parameters:
            if self.parameters[pp].is_free_parameter:
                self.parameters[pp].set_param(cube[i_p])
                i_p += 1

        for name, dd in self.data.items():
            # Only calculate spectra within a given wlen range once if dd.scale or dd.scale_err:
            if name + "_scale_factor" in self.parameters:
                dd.scale_factor = self.parameters[name + "_scale_factor"].value

            if dd.offset_bool:
                dd.offset = self.parameters[name + "_offset"].value

            if name + "_b" in self.parameters.keys():
                dd.bval = self.parameters[name + "_b"].value

            if self.PT_plot_mode and name == self.rd.plot_kwargs['take_PTs_from']:
                # Get the PT profile
                use_obj = dd.pRT_object
                if dd.external_pRT_reference is not None:
                    use_obj = self.data[dd.external_pRT_reference].pRT_object
                pressures, temperatures = \
                    dd.model_generating_function(use_obj,
                                                 self.parameters,
                                                 self.PT_plot_mode,
                                                 AMR=self.rd.AMR)
                return pressures, temperatures
            elif self.PT_plot_mode:
                continue

            if dd.external_pRT_reference is None:
                # Compute the model
                model_returned_values = dd.model_generating_function(
                    dd.pRT_object,
                    self.parameters,
                    self.PT_plot_mode,
                    AMR=self.rd.AMR
                )  # TODO the generating function should always return the same number of values

                if retrieve_uncertainties:
                    if len(model_returned_values) == 4:
                        wlen_model, spectrum_model, beta, additional_logl = model_returned_values
                    else:
                        wlen_model, spectrum_model, beta = model_returned_values
                        additional_logl = 0.
                else:
                    if len(model_returned_values) == 3:
                        wlen_model, spectrum_model, additional_logl = model_returned_values
                    else:
                        wlen_model, spectrum_model = model_returned_values
                        additional_logl = 0.

                if additional_logl is None:
                    additional_logl = 0

                # Ensure that the spectrum model has no masked values, so that no conversion to NaN is required
                if isinstance(spectrum_model, np.ma.MaskedArray):
                    spectrum_model = spectrum_model.filled(0)

                # Sanity checks on outputs
                if spectrum_model is None:
                    # -np.infs (and anything <1e-100) seemed to cause issues with Multinest.
                    # This particular check probably wasn't the underlying cause, and could
                    # use a better default value.
                    return invalid_value

                # Calculate log likelihood
                # TODO uniformize convolve/rebin handling
                if not isinstance(dd.flux, float) and dd.flux.dtype == 'O':
                    if np.ndim(dd.flux) == 1:
                        # Convolution and rebin are *not* cared of in get_log_likelihood
                        # Second dimension of data must be a function of wavelength
                        for i, data in enumerate(dd.flux):
                            if np.isnan(spectrum_model[i][~dd.mask[i]]).any():
                                return invalid_value

                            log_likelihood += dd.log_likelihood(
                                spectrum_model[i][~dd.mask[i]], data, dd.flux_error[i],
                                beta=beta,
                                beta_mode=beta_mode
                            )
                    elif np.ndim(dd.flux) == 2:
                        # Convolution and rebin are *not* cared of in get_log_likelihood
                        # Third dimension of data must be a function of wavelength
                        for i, detector in enumerate(dd.flux):
                            for j, data in enumerate(detector):
                                if np.isnan(spectrum_model[i, j][~dd.mask[i, j]]).any():
                                    return invalid_value

                                log_likelihood += dd.log_likelihood(
                                    spectrum_model[i, j][~dd.mask[i, j]], data, dd.flux_error[i, j],
                                    beta=beta,
                                    beta_mode=beta_mode
                                )
                    else:
                        raise ValueError(f"observation is an array containing object, "
                                         f"and have {np.ndim(dd.flux)} dimensions, "
                                         f"but must have 1 to 2")
                else:
                    if np.isnan(spectrum_model).any():
                        return invalid_value

                    if isinstance(dd.flux, float) or np.ndim(dd.flux) == 1:
                        # Convolution and rebin are cared of in get_chisq
                        log_likelihood += dd.get_chisq(
                            wlen_model,
                            spectrum_model,  # [~dd.mask],  # TODO temporary fix until code design rework
                            self.plotting,
                            self.parameters
                        ) + additional_logl
                    elif np.ndim(dd.flux) == 2:
                        # Convolution and rebin are *not* cared of in get_log_likelihood
                        # Second dimension of data must be a function of wavelength
                        for i, data in enumerate(dd.flux):
                            log_likelihood += dd.log_likelihood(
                                spectrum_model[i, ~dd.mask[i, :]], data, dd.flux_error[i],
                                beta=beta,
                                beta_mode=beta_mode
                            )
                    elif np.ndim(dd.flux) == 3:
                        # Convolution and rebin are *not* cared of in get_log_likelihood
                        # Third dimension of data must be a function of wavelength
                        for i, detector in enumerate(dd.flux):
                            for j, data in enumerate(detector):
                                log_likelihood += dd.log_likelihood(
                                    spectrum_model[i, j, ~dd.mask[i, j, :]], data, dd.flux_error[i, j],
                                    beta=beta,
                                    beta_mode=beta_mode
                                )
                    else:
                        raise ValueError(f"observations have {np.ndim(dd.flux)} dimensions, but must have 1 to 3")
            else:
                # Get the PT profile
                if name == self.rd.plot_kwargs['take_PTs_from']:
                    pressures, temperatures = \
                        dd.model_generating_function(dd.pRT_object,
                                                     self.parameters,
                                                     self.PT_plot_mode,
                                                     AMR=self.rd.AMR)
                    return pressures, temperatures
                else:
                    raise ValueError(f"in PT plot mode data name '{name}' "
                                     f"must be equal to '{self.rd.plot_kwargs['take_PTs_from']}'")

            # Save sampled outputs if necessary.
            if self.run_mode == 'evaluate':
                if self.evaluate_sample_spectra:
                    self.posterior_sample_specs[name] = [wlen_model, spectrum_model]
                else:
                    np.savetxt(
                        self.output_dir + 'evaluate_' + self.retrieval_name
                        + '/model_spec_best_fit_'
                        + name.replace('/', '_').replace('.', '_') + '.dat',
                        np.column_stack((wlen_model, spectrum_model))
                    )

                    self.best_fit_specs[name] = [wlen_model, spectrum_model]
            else:
                # The double loop is making sure that the spectrum and wavelength are
                # calculated before being requested by a different pRT object.
                # Since the spectrum isn't stored, we need to immediately check if
                # any other data objects are requesting to use this spectrum, before
                # moving on to the next item.

                # Definition here to avoid possible reference before assignment
                spectrum_model = None
                wlen_model = None

            # Check for data using the same pRT object
            # Calculate log likelihood
            for de_name, dede in self.data.items():
                if dede.external_pRT_reference is not None:
                    if dede.scale:
                        dede.scale_factor = self.parameters[de_name + "_scale_factor"].value

                    if dede.external_pRT_reference == name:
                        if spectrum_model is None:
                            return invalid_value

                        if np.isnan(spectrum_model).any():
                            return invalid_value

                        log_likelihood += dede.get_chisq(
                            wlen_model,
                            spectrum_model,
                            self.plotting,
                            self.parameters
                        ) + additional_logl

        if "log_prior_weight" in self.parameters.keys():
            log_prior += self.parameters["log_prior_weight"].value

        if log_likelihood + log_prior < invalid_value:
            return invalid_value

        if np.abs(log_likelihood + log_prior) < tiny:
            return tiny

        if self.ultranest and np.isinf(log_likelihood + log_prior):
            return invalid_value

        return log_likelihood + log_prior

    def save_best_fit_outputs(self, parameters):
        # Save sampled outputs if necessary.
        for name, dd in self.rd.data.items():
            # Only calculate spectra within a given
            # wlen range once
            if dd.scale or dd.scale_err:
                dd.scale_factor = parameters[name + "_scale_factor"].value
            if dd.offset_bool:
                dd.offset = parameters[name + "_offset"].value
            if name + "_b" in parameters.keys():
                dd.bval = parameters[name + "_b"].value

            if dd.external_pRT_reference is None:
                # Compute the model
                ret_val = \
                    dd.model_generating_function(dd.pRT_object,
                                                 parameters,
                                                 False,
                                                 AMR=self.rd.AMR)
                if len(ret_val) == 3:
                    wlen_model, spectrum_model, additional_logl = ret_val
                else:
                    wlen_model, spectrum_model = ret_val
            else:
                # Compute the model
                prt_obj = self.rd.data[dd.external_pRT_reference].pRT_object
                ret_val = \
                    self.rd.data[dd.external_pRT_reference].model_generating_function(prt_obj,
                                                                                      parameters,
                                                                                      False,
                                                                                      AMR=self.rd.AMR)
                if len(ret_val) == 3:
                    wlen_model, spectrum_model, additional_logl = ret_val
                else:
                    wlen_model, spectrum_model = ret_val

            if self.evaluate_sample_spectra:
                self.posterior_sample_specs[name] = [wlen_model, spectrum_model]
            else:
                # TODO: This will overwrite the best fit spectrum with
                # whatever is ran through the loglike function. Not good.
                np.savetxt(
                    self.output_dir + 'evaluate_' + self.retrieval_name
                    + '/model_spec_best_fit_'
                    + name.replace('/', '_').replace('.', '_') + '.dat',
                    np.column_stack((wlen_model, spectrum_model))
                )
                self.best_fit_specs[name] = [wlen_model, spectrum_model]

    @staticmethod
    def get_samples(ultranest, names, output_dir=None, ret_names=None):
        if ret_names is None:
            ret_names = []

        param_dict = {}
        samples = {}

        if ultranest:
            for name in names:
                samples_ = np.genfromtxt(output_dir + 'out_' + name + '/chains/equal_weighted_post.txt')
                parameters_read = open(output_dir + 'out_' + name + '/chains/weighted_post.paramnames')
                samples[name] = samples_
                param_dict[name] = parameters_read

            for name in ret_names:
                samples_ = np.genfromtxt(output_dir + 'out_' + name + '/chains/qual_weighted_post.txt')
                parameters_read = open(output_dir + 'out_' + name + '/chains/weighted_post.paramnames')
                samples[name] = samples_
                param_dict[name] = parameters_read

            return samples, param_dict

        # pymultinest
        for name in names:
            samples_ = get_pymultinest_sample_dict(
                output_dir=output_dir,
                name=name,
                add_log_likelihood=True,
                add_stats=False
            )

            samples[name] = np.array(list(samples_.values()))
            param_dict[name] = list(samples_.keys())[:-1]  # do not add the likelihood

        for name in ret_names:
            samples_ = get_pymultinest_sample_dict(
                output_dir=output_dir,
                name=name,
                add_log_likelihood=False,
                add_stats=False
            )

            samples[name] = np.array(list(samples_.values()))
            param_dict[name] = list(samples_.keys())[:-1]  # do not add the likelihood

        return samples, param_dict

    def get_max_likelihood_params(self, best_fit_params, parameters_read):
        """
        This function converts the sample from the post_equal_weights file with the maximum
        log likelihood, and converts it into a dictionary of Parameters that can be used in
        a model function.

        Args:
            best_fit_params : numpy.ndarray
                An array of the best fit parameter values (or any other sample)
            parameters_read : list
                A list of the free parameter names as read from the output files.
        """
        self.best_fit_params = self.build_param_dict(best_fit_params, parameters_read)
        return self.best_fit_params

    def get_median_params(self, samples, parameters_read, return_array=False):
        """
        This function builds a parameter dictionary based on the median value
        of each parameter. This will update the best_fit_parameter dictionary!
        # TODO fix docstring
        Args:
            best_fit_params : numpy.ndarray
                An array of the best fit parameter values (or any other sample)
            parameters_read : list
                A list of the free parameter names as read from the output files.
        """
        i_p = 0
        samples_use = np.zeros(len(parameters_read))
        # Take the median of each column
        for pp in self.parameters:
            if self.parameters[pp].is_free_parameter:
                for i_s in range(len(parameters_read)):
                    if parameters_read[i_s] == self.parameters[pp].name:
                        samples_use[i_p] = np.median(samples[:, i_s])
                i_p += 1
        self.best_fit_params = self.build_param_dict(samples_use, parameters_read)

        if return_array:
            return self.best_fit_params, samples_use

        return self.best_fit_params

    def get_full_range_model(self,
                             parameters,
                             model_generating_function=None,
                             ret_name=None,  # TODO remove unused parameter
                             contribution=False,
                             prt_object=None,
                             prt_reference=None):
        """
        Retrieve a full wavelength range model based on the given parameters.

        Parameters:
            parameters (dict): A dictionary containing parameters used to generate the model.
            model_generating_function (callable, optional): A function to generate the model.
                Defaults to None.
            ret_name (str, optional): Name of the model to be returned.
                TODO: Remove this parameter as it's currently unused.
                Defaults to None.
            contribution (bool, optional): Return the emission or transmission contribution function.
                Defaults to False.
            prt_object (object, optional): RadTrans object for calculating the spectrum.
                Defaults to None.
            prt_reference (object, optional): Reference Data object for calculating the spectrum.
                Defaults to None.

        Returns:
            object: The generated full range model.
        """

        # Find the boundaries of the wavelength range to calculate
        wmin = 99999.0
        wmax = 0.0
        for name, dd in self.data.items():
            if dd.wlen_range_pRT[0] < wmin:
                wmin = dd.wlen_range_pRT[0]
            if dd.wlen_range_pRT[1] > wmax:
                wmax = dd.wlen_range_pRT[1]
        # Set up parameter dictionary
        # parameters = self.build_param_dict(params,parameters_read)
        parameters["contribution"] = Parameter("contribution", False, value=contribution)

        # Set up the pRT object
        if self.rd.AMR:
            p = self.rd._setup_pres()
            parameters["pressure_scaling"] = self.parameters["pressure_scaling"]
            parameters["pressure_width"] = self.parameters["pressure_width"]
            parameters["pressure_simple"] = self.parameters["pressure_simple"]
        else:
            p = self.rd.p_global

        if prt_object is not None:
            atmosphere = prt_object
        elif prt_reference is not None:
            atmosphere = self.data[prt_reference].pRT_object
        else:
            atmosphere = Radtrans(
                pressures=p,
                line_species=cp.copy(self.rd.line_species),
                rayleigh_species=cp.copy(self.rd.rayleigh_species),
                gas_continuum_contributors=cp.copy(self.rd.continuum_opacities),
                cloud_species=cp.copy(self.rd.cloud_species),
                line_opacity_mode=self.data[self.rd.plot_kwargs["take_PTs_from"]].opacity_mode,
                wavelength_boundaries=np.array([wmin * 0.98, wmax * 1.02]),
                scattering_in_emission=self.rd.scattering
            )
        if self.rd.AMR:
            parameters["pressure_scaling"] = self.parameters["pressure_scaling"]
            parameters["pressure_width"] = self.parameters["pressure_width"]
            parameters["pressure_simple"] = self.parameters["pressure_simple"]

        # Check what model function we're using
        if model_generating_function is None:
            mg_func = self.data[self.rd.plot_kwargs["take_PTs_from"]].model_generating_function
        else:
            mg_func = model_generating_function

        # get the spectrum
        return mg_func(atmosphere, parameters, PT_plot_mode=False, AMR=self.rd.AMR)

    def get_best_fit_model(self, best_fit_params, parameters_read, ret_name=None, contribution=False,
                           prt_reference=None, model_generating_function=None, refresh=True, mode='bestfit'):
        """
        This function uses the best fit parameters to generate a pRT model that spans the entire wavelength
        range of the retrieval, to be used in plots.

        Args:
            best_fit_params : numpy.ndarray
                A numpy array containing the best fit parameters, to be passed to get_max_likelihood_params
            parameters_read : list
                A list of the free parameters as read from the output files.
            ret_name : str
                If plotting a fit from a different retrieval, input the retrieval name to be included.
            contribution : bool
                If True, calculate the emission or transmission contribution function as well as the spectrum.
            prt_reference : str
                If specified, the pRT object of the data with name pRT_reference will be used for plotting,
                instead of generating a new pRT object at R = 1000.
            model_generating_function : (callable, optional):
                A function that returns the wavelength and spectrum, and takes a pRT_Object and the
                current set of parameters stored in self.parameters. This should be the same model
                function used in the retrieval.
            refresh : bool
                If True (default value) the .npy files in the evaluate_[retrieval_name] folder will be replaced
                by recalculating the best fit model. This is useful if plotting intermediate results from a
                retrieval that is still running. If False no new spectrum will be calculated and the plotlib will
                be generated from the .npy files in the evaluate_[retrieval_name] folder.
            mode : str
                If "best_fit", will use the maximum likelihood parameter values to calculate the best fit model
                and contribution. If "median", uses the median parameter values.
        Returns:
            bf_wlen : numpy.ndarray
                The wavelength array of the best fit model
            bf_spectrum : numpy.ndarray
                The emission or transmission spectrum array, with the same shape as bf_wlen
        """
        if ret_name is None:
            ret_name = self.retrieval_name
        parameters = self.build_param_dict(best_fit_params, parameters_read)
        self.best_fit_params = parameters

        if self.rd.AMR:
            _ = self.rd._setup_pres()  # TODO this function should not be private
            self.best_fit_params["pressure_scaling"] = self.parameters["pressure_scaling"]
            self.best_fit_params["pressure_width"] = self.parameters["pressure_width"]
            self.best_fit_params["pressure_simple"] = self.parameters["pressure_simple"]

        if contribution:
            if not refresh and os.path.exists(
                    f"{self.output_dir}evaluate_{self.retrieval_name}/{ret_name}_{mode}_model_contribution.npy"):
                print("Loading best fit spectrum and contribution from file")
                bf_contribution = np.load(
                    f"{self.output_dir}evaluate_{self.retrieval_name}/{ret_name}_{mode}_model_contribution.npy")
                bf_wlen, bf_spectrum = np.load(
                    f"{self.output_dir}evaluate_{self.retrieval_name}/{ret_name}_{mode}_model_full.npy").T
                return bf_wlen, bf_spectrum, bf_contribution

<<<<<<< HEAD
            bf_wlen, bf_spectrum, bf_contribution = self.get_full_range_model(
                self.best_fit_params,
                model_generating_function=model_generating_function,
                ret_name=ret_name,
                contribution=contribution,
                prt_reference=prt_reference
            )
            np.save(f"{self.output_dir}evaluate_{self.retrieval_name}/{ret_name}_{mode}_model_contribution",
                    bf_contribution)
=======
            bf_wlen, bf_spectrum, bf_contribution = self.get_full_range_model(self.best_fit_params,
                                                                              model_generating_function=model_generating_function,
                                                                              ret_name=ret_name,
                                                                              contribution=contribution,
                                                                              pRT_reference=pRT_reference)
            np.save(f"{self.output_dir}evaluate_{self.retrieval_name}/{ret_name}_{mode}_model_contribution",bf_contribution)
>>>>>>> d5712941
        else:
            if not refresh and os.path.exists(
                    f"{self.output_dir}evaluate_{self.retrieval_name}/{ret_name}_{mode}_model_full.npy"):
                print("Loading best fit spectrum from file")
                bf_wlen, bf_spectrum = np.load(
                    f"{self.output_dir}evaluate_{self.retrieval_name}/{ret_name}_{mode}_model_full.npy").T
                return bf_wlen, bf_spectrum

            ret_val = self.get_full_range_model(
                self.best_fit_params,
                model_generating_function=model_generating_function,
                ret_name=ret_name,
                contribution=contribution,
                prt_reference=prt_reference
            )

            bf_contribution = None  # prevent eventual reference before assignment

            if len(ret_val) == 2:
                bf_wlen, bf_spectrum = ret_val
            else:
                bf_wlen, bf_spectrum, _ = ret_val

        # Add to the dictionary.
        name = f"FullRange_{mode}"
        if prt_reference is not None:
            name = prt_reference
        self.best_fit_specs[name] = [bf_wlen, bf_spectrum]
        np.save(f"{self.output_dir}evaluate_{self.retrieval_name}/{ret_name}_{mode}_model_full",
                np.column_stack([bf_wlen, bf_spectrum]))

        if contribution:
            return bf_wlen, bf_spectrum, bf_contribution

        return bf_wlen, bf_spectrum

    def get_mass_fractions(self, sample, parameters_read=None):
        """
        This function returns the mass fraction abundances of each species as a function of pressure

        Args:
            sample : numpy.ndarray
                A sample from the pymultinest output, the abundances returned will be
                computed for this set of parameters.
            parameters_read : list
                A list of the free parameters as read from the output files.
        Returns:
            abundances : dict
                A dictionary of abundances. The keys are the species name,
                the values are the mass fraction abundances at each pressure
            MMW : numpy.ndarray
                The mean molecular weight at each pressure level in the atmosphere.
        """
        from petitRADTRANS.chemistry.core import get_abundances
        parameters = self.build_param_dict(sample, parameters_read)

        self.PT_plot_mode = True
        pressures, temps = self.log_likelihood(sample, 0, 0)
        self.PT_plot_mode = False

        if self.data[self.rd.plot_kwargs["take_PTs_from"]].external_pRT_reference is None:
            name = self.rd.plot_kwargs["take_PTs_from"]
        else:
            name = self.data[self.rd.plot_kwargs["take_PTs_from"]].external_pRT_reference

        species = [spec.split(self.data.resolving_power_str)[0] for spec in self.data[name].pRT_object.line_species]
        abundances, mmw, _, _ = get_abundances(
            self.rd.p_global,
            temps,
            cp.copy(species),
            cp.copy(self.data[name].pRT_object.cloud_species),
            parameters,
            amr=False
        )
        return abundances, mmw

    def get_volume_mixing_ratios(self, sample, parameters_read=None):
        """
        This function returns the VMRs of each species as a function of pressure.

        Args:
            sample : numpy.ndarray
                A sample from the pymultinest output, the abundances returned will be
                computed for this set of parameters.
            parameters_read : list
                A list of the free parameters as read from the output files.
        Returns:
            vmr : dict
                A dictionary of abundances. The keys are the species name,
                the values are the mass fraction abundances at each pressure
            MMW : numpy.ndarray
                The mean molecular weight at each pressure level in the atmosphere.
        """
        mass_fracs, mmw = self.get_mass_fractions(sample, parameters_read)
        vmr = mass_fractions2volume_mixing_ratios(mass_fracs)

        return vmr, mmw

    def save_volume_mixing_ratios(self, sample_dict, parameter_dict, rets=None):
        """
        Save volume mixing ratios (VMRs) and line absorber species information for specified retrievals.

        Parameters:
        - self: The instance of the class containing the function.
        - sample_dict (dict): A dictionary mapping retrieval names to lists of samples.
        - parameter_dict (dict): A dictionary mapping retrieval names to parameter values.
        - rets (list, optional): List of retrieval names to process. If None, uses the default retrieval name.

        Returns:
        - vmrs (numpy.ndarray): Array containing volume mixing ratios for each sample and species.

        The function processes the specified retrievals and saves the corresponding VMRs and line absorber species
        information to files in the output directory. If 'rets' is not provided, the default retrieval name is used.
        The VMRs are saved in a numpy file, and the line absorber species are saved in a JSON file.

        Example usage:
            ```
            sample_dict = {'Retrieval1': [...], 'Retrieval2': [...]}
            parameter_dict = {'Retrieval1': {...}, 'Retrieval2': {...}}
            vmrs = save_volume_mixing_ratios(sample_dict, parameter_dict)
            ```
        """
        if rets is None:
            rets = [self.retrieval_name]

        vmrs = None

        for ret in rets:
            if self.data[self.rd.plot_kwargs["take_PTs_from"]].external_pRT_reference is None:
                name = self.rd.plot_kwargs["take_PTs_from"]
            else:
                name = self.data[self.rd.plot_kwargs["take_PTs_from"]].external_pRT_reference

            species = [spec.split("_R_")[0] for spec in self.data[name].pRT_object.line_species]

            samples_use = sample_dict[ret]
            parameters_read = parameter_dict[ret]
            vmrs = []

            for sample in samples_use:
                vmr, _ = self.get_volume_mixing_ratios(sample[:-1], parameters_read)
                vmrs.append(np.array(list(vmr.values())))

            vmrs = np.array(vmrs)
            np.save(f"{self.output_dir}evaluate_{ret}/{ret}_volume_mixing_ratio_profiles", vmrs)
            line_spec_file = f"{self.output_dir}evaluate_{ret}/{ret}_line_absorber_species.json"

            with open(line_spec_file, 'w+') as myFile:
                json.dump(species, myFile)

        return vmrs

    def save_mass_fractions(self, sample_dict, parameter_dict, rets=None):
        """
        Save mass fractions and line absorber species information for specified retrievals.

        Parameters:
        - self: The instance of the class containing the function.
        - sample_dict (dict): A dictionary mapping retrieval names to lists of samples.
        - parameter_dict (dict): A dictionary mapping retrieval names to parameter values.
        - rets (list, optional): List of retrieval names to process. If None, uses the default retrieval name.

        Returns:
        - mass_fractions (numpy.ndarray): Array containing mass fractions for each sample and species.

        The function processes the specified retrievals and saves the corresponding mass fracs and line absorber species
        information to files in the output directory. If 'rets' is not provided, the default retrieval name is used.
        The mass fractinos are saved in a numpy file, and the line absorber species are saved in a JSON file.

        Example usage:
            ```
            sample_dict = {'Retrieval1': [...], 'Retrieval2': [...]}
            parameter_dict = {'Retrieval1': {...}, 'Retrieval2': {...}}
            mass_fractions = save_mass_fractions(sample_dict, parameter_dict)
            ```
        """
        if rets is None:
            rets = [self.retrieval_name]
        for ret in rets:
            if self.data[self.rd.plot_kwargs["take_PTs_from"]].external_pRT_reference is None:
                name = self.rd.plot_kwargs["take_PTs_from"]
            else:
                name = self.data[self.rd.plot_kwargs["take_PTs_from"]].external_pRT_reference

            species = [spec.split("_R_")[0] for spec in self.data[name].pRT_object.line_species]

            samples_use = sample_dict[ret]
            parameters_read = parameter_dict[ret]
            mass_fractions = []

            for sample in samples_use:
                m_frac, _ = self.get_mass_fraction(sample[:-1], parameters_read)
                mass_fractions.append(np.array(list(m_frac.values())))

            mass_fractions = np.array(mass_fractions)
            np.save(f"{self.output_dir}evaluate_{ret}/{ret}_mass_fraction_profiles", mass_fractions)
            line_spec_file = f"{self.output_dir}evaluate_{ret}/{ret}_line_absorber_species.json"

            with open(line_spec_file, 'w+') as myFile:
                json.dump(species, myFile)

        return mass_fractions

    def get_evidence(self, ret_name=""):
        """
        Get the log10 Z and error for the retrieval

        This function uses the pymultinest analyzer to
        get the evidence for the current retrieval_name
        by default, though any retrieval_name in the
        out_PMN folder can be passed as an argument -
        useful for when you're comparing multiple similar
        models. This value is also printed in the summary file.

        Args:
            ret_name : string
                The name of the retrieval that prepends all the PMN
                output files.
        """
        analyzer = self.get_analyzer(ret_name)
        s = analyzer.get_stats()
        return s['global evidence'] / np.log(10), s['global evidence error'] / np.log(10)

    @staticmethod
    def get_best_fit_likelihood(samples):
        """
        Get the log likelihood of the best fit model

        Args:
            samples : numpy.ndarray
                An array of samples and likelihoods taken from a post_equal_weights file
        """
        log_l = samples[:, -1]
        best_fit_index = np.argmax(log_l)
        print(f"Best fit likelihood = {log_l[best_fit_index]:.2f}")
        return log_l[best_fit_index], best_fit_index

    def get_best_fit_chi2(self, samples):
        """
        Get the 𝛘^2 of the best fit model - removing normalization term from log L

        Args:
            samples : numpy.ndarray
                An array of samples and likelihoods taken from a post_equal_weights file
        """
        log_l, best_fit_index = self.get_best_fit_likelihood(samples)
        params = []
        for key, val in self.parameters.items():
            if val.is_free_parameter:
                params.append(key)

        self.get_max_likelihood_params(samples[best_fit_index:, -1], params)
        norm = 0.0

        for name, dd in self.data.items():
            sf = 1.0
            if dd.scale_err:
                sf = self.best_fit_params[f"{name}_scale_factor"].value
            if dd.covariance is not None:
                _, log_det = np.linalg.slogdet(2 * np.pi * dd.covariance * sf ** 2)
                add = 0.5 * log_det
            else:
                f_err = dd.flux_error
                if dd.scale_err:
                    f_err = f_err * sf
                if f"{name}_b" in self.parameters.keys():
                    print(self.best_fit_params.keys())
                    f_err = np.sqrt(f_err ** 2 + 10 ** self.best_fit_params[f"{name}_b"].value)
                add = 0.5 * np.sum(np.log(2.0 * np.pi * f_err ** 2.))
            norm = norm + add

        return (-log_l - norm) * 2

    def get_chi2(self, sample):
        """
        Get the 𝛘^2 of the given sample relative to the data - removing normalization term from log L

        Args:
            sample : numpy.ndarray
                A single sample and likelihood taken from a post_equal_weights file
        """
        log_l = sample[-1]
        norm = 0
        params = []

        for key, val in self.parameters.items():
            if val.is_free_parameter:
                params.append(key)

        param_dict = self.build_param_dict(sample, params)

        for name, dd in self.data.items():
            sf = 1.0
            if dd.scale_err:
                sf = param_dict[f"{name}_scale_factor"].value
            if dd.covariance is not None:
                _, log_det = np.linalg.slogdet(2 * np.pi * dd.covariance * sf ** 2)
                add = 0.5 * log_det
            else:
                f_err = dd.flux_error
                f_err = flatten_object(f_err)

                if dd.scale_err:
                    f_err = f_err * sf

                if f"{name}_b" in self.parameters.keys():
                    f_err = np.sqrt(f_err ** 2 + 10 ** param_dict[f"{name}_b"].value)

                add = 0.5 * np.sum(np.log(2.0 * np.pi * f_err ** 2.))

            norm = norm + add

        return 2 * (-log_l - norm)

    def get_chi2_normalisation(self, sample):
        """
        Get the 𝛘^2 normalization term from log L

        Args:
            sample : numpy.ndarray
                A single sample and likelihood taken from a post_equal_weights file
        """
        norm = 0
        params = []

        for key, val in self.parameters.items():
            if val.is_free_parameter:
                params.append(key)

        param_dict = self.build_param_dict(sample, params)

        for name, dd in self.data.items():
            sf = 1.0
            if dd.scale_err:
                sf = param_dict[f"{name}_scale_factor"].value
            if dd.covariance is not None:
                _, log_det = np.linalg.slogdet(2 * np.pi * dd.covariance * sf ** 2)
                add = 0.5 * log_det
            else:
                f_err = dd.flux_error
                if dd.scale_err:
                    f_err = f_err * sf
                if f"{name}_b" in self.parameters.keys():
                    f_err = np.sqrt(f_err ** 2 + 10 ** param_dict[f"{name}_b"].value)
                add = 0.5 * np.sum(np.log(2.0 * np.pi * f_err ** 2.))
            norm = norm + add

        return norm

    def get_reduced_chi2(self, sample, subtract_n_parameters=False, verbose=False, show_chi2=False):
        """
        Get the 𝛘^2/DoF of the given model - divide chi^2 by DoF or number of wavelength channels.

        Args:
            sample : numpy.ndarray
                A single sample and likelihoods taken from a post_equal_weights file
            subtract_n_parameters : bool
                If True, divide the Chi2 by the degrees of freedom (n_data - n_parameters). If False,
                divide only by n_data
            verbose : bool
                If True, display the calculated best fit reduced chi^2, and also the best fit chi^2 if show_chi2 is True
            show_chi2 : bool
                If True, additionally display the calculated best fit chi^2 if verbose is True
        """
        chi2 = self.get_chi2(sample)
        d_o_f = 0

        for name, dd in self.data.items():
            d_o_f += np.size(dd.flux)

        if subtract_n_parameters:
            for name, pp in self.parameters.items():
                if pp.is_free_parameter:
                    d_o_f -= 1

        if verbose:
            if show_chi2:
                print(f"Best fit 𝛘^2 = {chi2:.2f}")

            if subtract_n_parameters:
                print(f"Best fit 𝛘^2/DoF = {chi2 / d_o_f:.2f}")
            else:
                print(f"Best fit 𝛘^2/n_wlen = {chi2 / d_o_f:.2f}")

        self.chi2 = chi2 / d_o_f

        return chi2 / d_o_f

    def get_reduced_chi2_from_model(self, wlen_model, spectrum_model, subtract_n_parameters=False,
                                    verbose=False, show_chi2=False):
        """
        Get the 𝛘^2/DoF of the supplied spectrum - divide chi^2 by DoF

        Args:
            wlen_model : np.ndarray
                The wavelength grid of the model spectrum in micron.
            spectrum_model : np.ndarray
                The model flux in the same units as the data.
            subtract_n_parameters : bool
                If True, divide the Chi2 by the degrees of freedom (n_data - n_parameters). If False,
                divide only by n_data
            verbose : bool
                If True, display the calculated best fit chi^2 and reduced chi^2
            show_chi2 : bool
                If True, additionally display the calculated best fit chi^2 if verbose is True
        """
        log_l = 0
        norm = 0
        d_o_f = 0

        for name, dd in self.data.items():
            d_o_f += np.size(dd.flux)
            sf = 1
            log_l += dd.get_chisq(
                wlen_model,
                spectrum_model,
                False,
                self.parameters
            )

            if dd.covariance is not None:
                if self.best_fit_params:
                    if dd.scale_err:
                        sf *= self.best_fit_params[f"{name}_scale_factor"].value
                    _, log_det = np.linalg.slogdet(2 * np.pi * dd.covariance * sf ** 2)
                    add = 0.5 * log_det
                else:
                    if dd.scale_err:
                        sf *= dd.scale_factor
                    _, log_det = np.linalg.slogdet(2 * np.pi * dd.covariance * sf ** 2)
                    add = 0.5 * log_det
            else:
                add = 0.5 * np.sum(np.log(2.0 * np.pi * dd.flux_error ** 2.))
            norm += add

        if subtract_n_parameters:
            for name, pp in self.parameters.items():
                if pp.is_free_parameter:
                    d_o_f -= 1

        chi2 = 2 * (-log_l - norm)

        if verbose:
            if show_chi2:
                print(f"Best fit 𝛘^2 = {chi2:.2f}")

            if subtract_n_parameters:
                print(f"Best fit 𝛘^2/DoF = {chi2 / d_o_f:.2f}")
            else:
                print(f"Best fit 𝛘^2/n_wlen = {chi2 / d_o_f:.2f}")

        return chi2 / d_o_f

    def get_analyzer(self, ret_name=""):
        """
        Get the PMN analyzer from a retrieval run

        This function uses gets the PMN analyzer object
        for the current retrieval_name by default,
        though any retrieval_name in the out_PMN folder can
        be passed as an argument - useful for when you're
        comparing multiple similar models.

        Args:
            ret_name : string
                The name of the retrieval that prepends all the PMN
                output files.
        """
        import pymultinest

        # Avoid loading if we just want the current retrievals output
        if ret_name == "" and self.analyzer is not None:
            return self.analyzer

        if ret_name == "":
            ret_name = self.retrieval_name

        prefix = self.output_dir + 'out_PMN/' + ret_name + '_'

        # How many free parameters?
        n_params = 0
        free_parameter_names = []
        for pp in self.parameters:
            if self.parameters[pp].is_free_parameter:
                free_parameter_names.append(self.parameters[pp].name)
                n_params += 1

        # Get the outputs
        analyzer = pymultinest.Analyzer(n_params=n_params,
                                        outputfiles_basename=prefix)
        if ret_name == self.retrieval_name:
            self.analyzer = analyzer
        return analyzer

    def build_param_dict(self, sample, free_param_names):
        """
        This function builds a dictionary of parameters that can be passed to the
        model building functions. It requires a numpy array with the same length
        as the number of free parameters, and a list of all the parameter names
        in the order they appear in the array. The returned dictionary will contain
        all of these parameters, together with the fixed retrieval parameters.

        Args:
            sample : numpy.ndarray
                An array or list of free parameter values
            free_param_names : list(string)
                A list of names for each of the free parameters.
        Returns:
            params : dict
                A dictionary of Parameters, with values set to the values
                in sample.
        """
        params = {}
        i_p = 0
        for pp in self.parameters:
            if self.parameters[pp].is_free_parameter:
                for i_s in range(len(free_param_names)):
                    if free_param_names[i_s] == self.parameters[pp].name:
                        params[self.parameters[pp].name] = \
                            Parameter(pp, False, value=sample[i_p])
                        i_p += 1
            else:
                params[pp] = Parameter(pp, False, value=self.parameters[pp].value)
        return params

    def sample_teff(self, sample_dict, param_dict, ret_names=None, nsample=None, resolution=40):
        r"""
        This function samples the outputs of a retrieval and computes Teff
        for each sample. For each sample, a model is computed at low resolution,
        and integrated to find the total radiant emittance, which is converted into
        a temperature using the stefan boltzmann law: $j^{\star} = \sigma T^{4}$.
        Teff itself is computed using util.calc_teff.

        Args:
            sample_dict : dict
                A dictionary, where each key is the name of a retrieval, and the values
                are the equal weighted samples.
            param_dict : dict
                A dictionary where each key is the name of a retrieval, and the values
                are the names of the free parameters associated with that retrieval.
            ret_names : Optional(list(string))
                A list of retrieval names, each should be included in the sample_dict.
                If left as none, it defaults to only using the current retrieval name.
            nsample : Optional(int)
                The number of times to compute Teff. If left empty, uses the "take_PTs_from"
                plot_kwarg. Recommended to use ~300 samples, probably more than is set in
                the kwarg!
            resolution : int
                The spectra resolution to compute the models at. Typically, this should be very
                low in order to enable rapid calculation.
        Returns:
            tdict : dict
                A dictionary with retrieval names for keys, and the values are the calculated
                values of Teff for each sample.
        """
        from petitRADTRANS.physics import compute_effective_temperature

        if ret_names is None:
            ret_names = [self.retrieval_name]
        if nsample is None:
            nsample = self.rd.plot_kwargs["nsample"]

        # Set up the pRT object
        self._rebin_opacities(resolution=resolution)

        species = []

        for spec in self.rd.line_species:
            species.append(join_species_all_info(spec, spectral_info=get_resolving_power_string(resolution)))

        prt_object = Radtrans(
            line_species=cp.copy(species),
            rayleigh_species=cp.copy(self.rd.rayleigh_species),
            gas_continuum_contributors=cp.copy(self.rd.continuum_opacities),
            cloud_species=cp.copy(self.rd.cloud_species),
            line_opacity_mode='c-k',
            wavelength_boundaries=np.array([0.85, 250]),
            scattering_in_emission=self.rd.scattering
        )  # TODO this prt_object is never used
        if self.rd.AMR:
            p = self.rd._setup_pres()
        else:
            p = self.rd.p_global

        prt_object = Radtrans(
            pressures=p,
            line_species=cp.copy(self.rd.line_species),
            rayleigh_species=cp.copy(self.rd.rayleigh_species),
            gas_continuum_contributors=cp.copy(self.rd.continuum_opacities),
            cloud_species=cp.copy(self.rd.cloud_species),
            line_opacity_mode='c-k',
            wavelength_boundaries=np.array([0.5, 28]),
            scattering_in_emission=self.rd.scattering
        )

        tdict = {}

        for name in ret_names:
            teffs = []
            samples = sample_dict[name]
            parameters_read = param_dict[name]

            if nsample == "all":
                rands = np.linspace(0, samples.shape[0] - 1, samples.shape[0])
            else:
                rands = np.random.randint(0, samples.shape[0], int(nsample))

            duse = self.data[self.rd.plot_kwargs["take_PTs_from"]]

            if duse.external_pRT_reference is not None:
                duse = self.data[duse.external_pRT_reference]

            for rint in rands:
                samp = samples[int(rint), :-1]
                params = self.build_param_dict(samp, parameters_read)
                ret_val = duse.model_generating_function(
                    prt_object,
                    params,
                    False,
                    self.rd.AMR
                )

                if len(ret_val) == 2:
                    wlen, model = ret_val
                else:
                    wlen, model, __ = ret_val

                tfit = compute_effective_temperature(wlen, model, params["D_pl"].value, params["R_pl"].value)
                teffs.append(tfit)
            tdict[name] = np.array(teffs)
            np.save(self.output_dir + "evaluate_" + name + "/sampled_teff", np.array(teffs))
        return tdict

<<<<<<< HEAD
    def plot_all(self,
                 output_dir=None,
                 ret_names=None,
                 contribution=False,
                 model_generating_function=None,
                 prt_reference=None,
                 mode='bestfit'):
        # TODO no plot functions outside of plotlib
=======
    def plot_all(self, 
                 output_dir=None, 
                 ret_names=None, 
                 contribution=False, 
                 model_generating_function=None, 
                 pRT_reference=None, 
                 mode = 'bestfit'):
>>>>>>> d5712941
        """
        Produces plots for the best fit spectrum, a sample of 100 output spectra,
        the best fit PT profile and a corner plot for parameters specified in the
        run definition.

        By default, this runs the following functions:
            plot_spectra: Plots the best fit spectrum together with the data, with an extra
                        panel showing the residuals between the model and data.
            plot_PT: plots the pressure-temperature profile contours
            plot_corner : Corner plot based on the posterior sample distributions
            plot_abundances : Abundance profiles for each line species used.

        if contribution = True:
            plot_contribution : The emission or transmission contribution function
            In addition to plotting the contribution function, the contribution
            will also be overlaid on top of the PT profiles and abundance profiles.

        if self.evaluate_sample_spectra = True
            plot_sampled : Randomly draws N samples from the posterior distribution,
            and plots the resulting spectrum overtop the data.

        Args:
            output_dir: string
                Output directory to store the plots. Defaults to selt.output_dir.
            ret_names : list(str)
                List of retrieval names. Used if multiple retrievals are to be included
                in a single corner plot.
            contribution : bool
                If true, plot the emission or transmission contribution function.
            prt_reference : str
                If specified, the pRT object of the data with name pRT_reference will be used for plotting,
                instead of generating a new pRT object at R = 1000.
            model_generating_function : (callable, optional):
                A function that returns the wavelength and spectrum, and takes a pRT_Object and the
                current set of parameters stored in self.parameters. This should be the same model
                function used in the retrieval.
            mode : str
                If 'bestfit', consider the maximum likelihood sample for plotting,
                if median, calculate the model based on the median retrieved parameters.
        """
        # Run plotting on a single core only.
        if not self.use_MPI or rank == 0:
            if ret_names is None:
                ret_names = []

            if not self.run_mode == 'evaluate':
                logging.warning("Not in evaluate mode. Changing run mode to evaluate.")
                self.run_mode = 'evaluate'

            if output_dir is None:
                output_dir = self.output_dir

            sample_dict, parameter_dict = self.get_samples(
                ultranest=self.ultranest,
                names=self.corner_files,
                output_dir=output_dir,
                ret_names=ret_names
            )

            ###########################################
            # Plot best-fit spectrum
            ###########################################
            samples_use = cp.copy(sample_dict[self.retrieval_name])
            parameters_read = cp.copy(parameter_dict[self.retrieval_name])
            i_p = 0

            # This might actually be redundant...
            for pp in self.parameters:
                if self.parameters[pp].is_free_parameter:
                    for i_s in range(len(parameters_read)):
                        if parameters_read[i_s] == self.parameters[pp].name:
                            samples_use[:, i_p] = sample_dict[self.retrieval_name][:, i_s]
                    i_p += 1

            print("Best fit parameters")
            i_p = 0
            # Get best-fit index
            log_l, best_fit_index = self.get_best_fit_likelihood(samples_use)

            # Print outputs
            # TODO add verbosity
            for pp in self.parameters:
                if self.parameters[pp].is_free_parameter:
                    for i_s in range(len(parameters_read)):
                        if parameters_read[i_s] == self.parameters[pp].name:
                            print(self.parameters[pp].name, samples_use[best_fit_index][i_p])
                            i_p += 1

            # Plotting
<<<<<<< HEAD
            #
            self.plot_spectra(samples_use,
                              parameters_read,
                              refresh=True,
                              model_generating_function=model_generating_function,
                              prt_reference=prt_reference,
                              mode=mode)

            if self.evaluate_sample_spectra:
                self.plot_sampled(samples_use,
                                  parameters_read,
                                  model_generating_function=model_generating_function,
                                  prt_reference=prt_reference, )

            self.plot_pt(sample_dict,
                         parameters_read,
                         contribution=contribution,
                         model_generating_function=model_generating_function,
                         prt_reference=prt_reference,
                         mode=mode,
                         refresh=False)
            self.plot_corner(sample_dict,
                             parameter_dict,
                             parameters_read)

            if contribution:
                self.plot_contribution(samples_use,
                                       parameters_read,
                                       model_generating_function=model_generating_function,
                                       prt_reference=prt_reference,
                                       mode=mode,
                                       refresh=False)

            self.plot_abundances(samples_use,
                                 parameters_read,
                                 contribution=contribution,
                                 model_generating_function=model_generating_function,
                                 prt_reference=prt_reference,
                                 mode=mode,
                                 refresh=False)
            print("Finished generating all plots!")

        if self.use_MPI and comm is not None:
            comm.barrier()
=======
            # 
            self.plot_spectra(samples_use, 
                              parameters_read, 
                              refresh = True, 
                              model_generating_function=model_generating_function, 
                              pRT_reference=pRT_reference,
                              mode = mode)

            if self.evaluate_sample_spectra:
                self.plot_sampled(samples_use, 
                                  parameters_read, 
                                  model_generating_function=model_generating_function, 
                                  pRT_reference=pRT_reference,)

            self.plot_PT(sample_dict, 
                         parameters_read, 
                         contribution=contribution, 
                         model_generating_function=model_generating_function, 
                         pRT_reference=pRT_reference, 
                         mode = mode, 
                         refresh = False)
            self.plot_corner(sample_dict, 
                             parameter_dict, 
                             parameters_read)

            if contribution:
                self.plot_contribution(samples_use, 
                                       parameters_read, 
                                       model_generating_function=model_generating_function, 
                                       pRT_reference=pRT_reference, 
                                       mode = mode,
                                       refresh = False)

            self.plot_abundances(samples_use, 
                                 parameters_read, 
                                 contribution=contribution, 
                                 model_generating_function=model_generating_function, 
                                 pRT_reference=pRT_reference, 
                                 mode = mode, 
                                 refresh = False)
            print("Finished generating all plots!")
        if self.use_MPI and COMM is not None:
            COMM.barrier()
        return
>>>>>>> d5712941

        return

<<<<<<< HEAD
    def plot_spectra(self, samples_use, parameters_read, model_generating_function=None, prt_reference=None,
                     refresh=True, mode="bestfit"):
=======
    def plot_spectra(self, samples_use, parameters_read, model_generating_function=None, pRT_reference=None,
                     refresh=True,mode = "bestfit"):
>>>>>>> d5712941
        """
        Plot the best fit spectrum, the data from each dataset and the residuals between the two.
        Saves a file to OUTPUT_DIR/evaluate_RETRIEVAL_NAME/RETRIEVAL_NAME_MODE_spec.pdf

        Args:
            samples_use : numpy.ndarray
                An array of the samples from the post_equal_weights file, used to find the best fit sample
            parameters_read : list
                A list of the free parameters as read from the output files.
            model_generating_function : method
                A function that will take in the standard 'model' arguments
                (pRT_object, params, pt_plot_mode, AMR, resolution)
                and will return the wavlength and flux arrays as calculated by petitRadTrans.
                If no argument is given, it uses the method of the first dataset included in the retrieval.
            prt_reference : str
                If specified, the pRT object of the data with name pRT_reference will be used for plotting,
                instead of generating a new pRT object at R = 1000.
            model_generating_function : (callable, optional):
                A function that returns the wavelength and spectrum, and takes a pRT_Object and the
                current set of parameters stored in self.parameters. This should be the same model
                function used in the retrieval.
            refresh : bool
                If True (default value) the .npy files in the evaluate_[retrieval_name] folder will be replaced
                by recalculating the best fit model. This is useful if plotting intermediate results from a
                retrieval that is still running. If False no new spectrum will be calculated and the plot will
                be generated from the .npy files in the evaluate_[retrieval_name] folder.
            mode : str
                Use 'bestfit' (minimum likelihood) parameters, or median parameter values.
        Returns:
            fig : matplotlib.figure
                The matplotlib figure, containing the data, best fit spectrum and residuals.
            ax : matplotlib.axes
                The upper pane of the plot, containing the best fit spectrum and data
            ax_r : matplotlib.axes
                The lower pane of the plot, containing the residuals between the fit and the data
        """
        import matplotlib.pyplot as plt
        from matplotlib.ticker import AutoMinorLocator, LogLocator, NullFormatter

        if not self.use_MPI or rank == 0:
            # Avoiding saving the model spectrum to the sampled spectrum dictionary.
            check = self.evaluate_sample_spectra

            if self.evaluate_sample_spectra:
                self.evaluate_sample_spectra = False

            if not self.run_mode == 'evaluate':
                logging.warning("Not in evaluate mode. Changing run mode to evaluate.")
                self.run_mode = 'evaluate'
            print("\nPlotting Best-fit spectrum")

            fig, axes = plt.subplots(
                nrows=2, ncols=1, sharex='col', sharey=False,
                gridspec_kw={'height_ratios': [2.5, 1], 'hspace': 0.1},
                figsize=(18, 9)
            )
            ax = axes[0]  # Normal Spectrum axis
            ax_r = axes[1]  # residual axis

            # Get best-fit index
            log_l, best_fit_index = self.get_best_fit_likelihood(samples_use)
            sample_use = samples_use[best_fit_index, :-1]

            # Then get the full wavelength range
            # Generate the best fit spectrum using the set of parameters with the lowest log-likelihood
            if mode.lower() == "median":
                med_param, sample_use = self.get_median_params(samples_use, parameters_read, return_array=True)

            # Setup best fit spectrum
            # First get the fit for each dataset for the residual plots
            # self.log_likelihood(sample_use, 0, 0)
            self.save_best_fit_outputs(self.best_fit_params)
            bf_wlen, bf_spectrum = self.get_best_fit_model(
                sample_use,  # set of parameters with the lowest log-likelihood (best-fit)
                parameters_read,  # name of the parameters
<<<<<<< HEAD
                model_generating_function=model_generating_function,
                prt_reference=prt_reference,
=======
                model_generating_function=model_generating_function, 
                pRT_reference=pRT_reference, 
>>>>>>> d5712941
                refresh=refresh,
                mode=mode
            )
            chi2 = self.get_reduced_chi2_from_model(
                wlen_model=bf_wlen,
                spectrum_model=bf_spectrum,
                subtract_n_parameters=True,
                verbose=True,
                show_chi2=True
            )

            # Iterate through each dataset, plotting the data and the residuals.
            for name, dd in self.data.items():
                # If the user has specified a resolution, rebin to that
                if not dd.photometry:
                    resolution_data = np.mean(dd.wlen[1:] / np.diff(dd.wlen))
                    if self.rd.plot_kwargs["resolution"] is not None and \
                            self.rd.plot_kwargs["resolution"] < resolution_data:
                        ratio = resolution_data / self.rd.plot_kwargs["resolution"]
                        flux, edges, _ = binned_statistic(dd.wlen, dd.flux, 'mean', dd.wlen.shape[0] / ratio)
                        error, _, _ = binned_statistic(
                            dd.wlen, dd.flux_error,
                            'mean', dd.wlen.shape[0] / ratio
                        ) / np.sqrt(ratio)

                        wlen = np.array([(edges[i] + edges[i + 1]) / 2.0 for i in range(edges.shape[0] - 1)])
                        wlen_bins = np.zeros_like(wlen)
                        wlen_bins[:-1] = np.diff(wlen)
                        wlen_bins[-1] = wlen_bins[-2]
                    else:
                        wlen = dd.wlen
                        error = dd.flux_error
                        flux = dd.flux
                        wlen_bins = dd.wlen_bins
                else:
                    wlen = np.mean(dd.width_photometry)
                    flux = dd.flux
                    error = dd.flux_error
                    wlen_bins = dd.wlen_bins

                # If the data has an arbitrary retrieved scaling factor
                scale = 1.0

                if dd.scale:
                    scale = self.best_fit_params[f"{name}_scale_factor"].value

                if dd.scale_err:
                    errscale = self.best_fit_params[f"{name}_scale_factor"].value
                    error = error * errscale

                offset = 0.0
                if dd.offset_bool:
                    offset = self.best_fit_params[f"{name}_offset"].value

                flux = (flux * scale) - offset
                if f"{dd.name}_b" in self.parameters.keys():
                    # TODO best_fit_parameters is not an attribute of Retrieval
                    raise ValueError("undefined attribute 'Retrieval.best_fit_parameters'")
                    # error = np.sqrt(error + 10 ** (self.best_fit_parameters["{dd.name}_b"]))

                if not dd.photometry:
                    if dd.external_pRT_reference is None:
                        spectrum_model = self.best_fit_specs[name][1]
                        if dd.data_resolution is not None:
                            spectrum_model = dd.convolve(self.best_fit_specs[name][0],
                                                         self.best_fit_specs[name][1],
                                                         dd.data_resolution)
                        best_fit_binned = frebin.rebin_spectrum_bin(
                            self.best_fit_specs[name][0],
                            spectrum_model,
                            wlen,
                            wlen_bins
                        )
                    else:
                        if dd.data_resolution is not None:
                            spectrum_model = dd.convolve(self.best_fit_specs[dd.external_pRT_reference][0],
                                                         self.best_fit_specs[dd.external_pRT_reference][1],
                                                         dd.data_resolution)
                        else:
                            spectrum_model = None  # TODO prevent reference before assignment

                        best_fit_binned = frebin.rebin_spectrum_bin(
                            self.best_fit_specs[name][0],
                            spectrum_model,
                            wlen,
                            wlen_bins
                        )
                else:
                    if dd.external_pRT_reference is None:
                        best_fit_binned = dd.photometric_transformation_function(self.best_fit_specs[name][0],
                                                                                 self.best_fit_specs[name][1])
                        # Species functions give tuples of (flux,error)
                        try:
                            best_fit_binned = best_fit_binned[0]
                        except Exception:  # TODO find exception expected here
                            pass

                    else:
                        best_fit_binned = \
                            dd.photometric_transformation_function(self.best_fit_specs[dd.external_pRT_reference][0],
                                                                   self.best_fit_specs[dd.external_pRT_reference][1])
                        try:
                            best_fit_binned = best_fit_binned[0]
                        except Exception:  # TODO find exception expected here
                            pass
                # Plot the data
                marker = 'o'
                if dd.photometry:
                    marker = 's'
                if not dd.photometry:
                    label = dd.name
                    ax.errorbar(wlen,
                                (flux * self.rd.plot_kwargs["y_axis_scaling"]),
                                yerr=error * self.rd.plot_kwargs["y_axis_scaling"],
                                marker=marker,
                                markeredgecolor='k',
                                linewidth=0,
                                elinewidth=2,
                                label=label,
                                zorder=10,
                                alpha=0.9)
                else:
                    # Don't label photometry?
                    ax.errorbar(wlen,
                                (flux * self.rd.plot_kwargs["y_axis_scaling"]),
                                yerr=error * self.rd.plot_kwargs["y_axis_scaling"],
                                xerr=dd.wlen_bins / 2.,
                                linewidth=0,
                                elinewidth=2,
                                marker=marker,
                                markeredgecolor='k',
                                color='grey',
                                zorder=10,
                                label=None,
                                alpha=0.6)

                # Plot the residuals
                col = ax.get_lines()[-1].get_color()
                if dd.external_pRT_reference is None:

                    ax_r.errorbar(wlen,
                                  (flux - best_fit_binned) / error,
                                  yerr=error / error,
                                  color=col,
                                  linewidth=0, elinewidth=2,
                                  marker=marker, markeredgecolor='k', zorder=10,
                                  alpha=0.9)
                else:
                    ax_r.errorbar(wlen,
                                  (flux - best_fit_binned) / error,
                                  yerr=error / error,
                                  color=col,
                                  linewidth=0,
                                  elinewidth=2,
                                  marker=marker,
                                  markeredgecolor='k',
                                  zorder=10,
                                  alpha=0.9)

            # Plot the best fit model
            ax.plot(bf_wlen,
                    bf_spectrum * self.rd.plot_kwargs["y_axis_scaling"],
                    label=rf'Best Fit Model, $\chi^2=${chi2:.2f}',
                    linewidth=4,
                    alpha=0.5,
                    color='r')

            # Plot the shading in the residual plot
            yabs_max = abs(max(ax_r.get_ylim(), key=abs))
            lims = ax.get_xlim()
            lim_y = ax.get_ylim()
            lim_y = [lim_y[0], lim_y[1] * 1.05]

            if self.rd.plot_kwargs.get('flux_lim') is not None:
                ax.set_ylim(self.rd.plot_kwargs.get('flux_lim'))
            else:
                ax.set_ylim(lim_y)

            # weird scaling to get axis to look ok on log plots
            if self.rd.plot_kwargs["xscale"] == 'log':
                lims = [bf_wlen[0] * 0.98, lims[1] * 1.02]
            else:
                lims = [bf_wlen[0] * 0.98, bf_wlen[-1] * 1.02]

            if self.rd.plot_kwargs.get('wavelength_lim') is not None:
                ax.set_xlim(self.rd.plot_kwargs.get('wavelength_lim'))
                ax_r.set_xlim(self.rd.plot_kwargs.get('wavelength_lim'))
            else:
                ax.set_xlim(lims)
                ax_r.set_xlim(lims)

            ax_r.set_ylim(ymin=-yabs_max, ymax=yabs_max)
            ax_r.fill_between(lims, -1, 1, color='dimgrey', alpha=0.4, zorder=-10)
            ax_r.fill_between(lims, -3, 3, color='darkgrey', alpha=0.3, zorder=-9)
            ax_r.fill_between(lims, -5, 5, color='lightgrey', alpha=0.3, zorder=-8)
            ax_r.axhline(linestyle='--', color='k', alpha=0.8, linewidth=2)

            # Making the plots pretty
            if "xscale" in self.rd.plot_kwargs.keys():
                ax.set_xscale(self.rd.plot_kwargs["xscale"])
            try:
                ax.set_yscale(self.rd.plot_kwargs["yscale"])
            except Exception:  # TODO find exception expected here
                pass

            # Fancy ticks for upper pane
            ax.tick_params(axis="both", direction="in", length=10, bottom=True, top=True, left=True, right=True)
            try:
                ax.xaxis.set_major_formatter('{x:.1f}')
            except Exception:  # TODO find exception expected here
                logging.warning("Please update to matplotlib 3.3.4 or greater")
                pass

            min_wlen = bf_wlen[0]
            max_wlen = bf_wlen[-1]

            if self.rd.plot_kwargs["xscale"] == 'log':
                if min_wlen < 0:
                    min_wlen = 0.08
                # For the minor ticks, use no labels; default NullFormatter.
                x_major = LogLocator(base=10.0, subs=np.linspace(min_wlen, max_wlen, 4, dtype=int), numticks=4)
                ax.xaxis.set_major_locator(x_major)
                x_minor = LogLocator(base=10.0, subs=np.linspace(min_wlen, max_wlen, 40), numticks=100)
                ax.xaxis.set_minor_locator(x_minor)
                ax.xaxis.set_minor_formatter(NullFormatter())
            else:
                ax.xaxis.set_minor_locator(AutoMinorLocator())
                ax.tick_params(axis='both', which='minor',
                               bottom=True, top=True, left=True, right=True,
                               direction='in', length=5)
            ax.yaxis.set_minor_locator(AutoMinorLocator())
            ax.tick_params(axis='both', which='minor',
                           bottom=True, top=True, left=True, right=True,

                           direction='in', length=5)
            ax.set_ylabel(self.rd.plot_kwargs["spec_ylabel"])

            # Fancy ticks for lower pane
            ax_r.tick_params(axis="both", direction="in", length=10, bottom=True, top=True, left=True, right=True)
            try:
                ax_r.xaxis.set_major_formatter('{x:.1f}')
            except Exception:  # TODO find exception expected here
                logging.warning("Please update to matplotlib 3.3.4 or greater")
                pass

            if self.rd.plot_kwargs["xscale"] == 'log':
                # For the minor ticks, use no labels; default NullFormatter.
                x_major = LogLocator(base=10.0, subs=(1, 2, 3, 4), numticks=4)
                ax_r.xaxis.set_major_locator(x_major)
                x_minor = LogLocator(base=10.0, subs=np.arange(0.1, 10.1, 0.1) * 0.1, numticks=100)
                ax_r.xaxis.set_minor_locator(x_minor)
                ax_r.xaxis.set_minor_formatter(NullFormatter())
            else:
                ax_r.xaxis.set_minor_locator(AutoMinorLocator())
                ax_r.tick_params(axis='both', which='minor',
                                 bottom=True, top=True, left=True, right=True,
                                 direction='in', length=5)
            ax_r.yaxis.set_minor_locator(AutoMinorLocator())
            ax_r.tick_params(axis='both', which='minor',
                             bottom=True, top=True, left=True, right=True,
                             direction='in', length=5)

            ax_r.set_ylabel(r"Residuals [$\sigma$]")
            ax_r.set_xlabel(self.rd.plot_kwargs["spec_xlabel"])
            ax.legend(loc='upper center', ncol=len(self.data.keys()) + 1).set_zorder(1002)
            plt.tight_layout()
            plt.savefig(
                self.output_dir + 'evaluate_'
                + self.rd.retrieval_name + '/' + self.retrieval_name + '_' + mode + '_spec.pdf'
            )
            self.evaluate_sample_spectra = check
<<<<<<< HEAD
        else:
            fig = None
            ax = None
            ax_r = None

        if self.use_MPI and comm is not None:
            comm.barrier()

        return fig, ax, ax_r

    def plot_sampled(self, samples_use, parameters_read, downsample_factor=None, save_outputs=False,
                     nsample=None, model_generating_function=None, prt_reference=None, refresh=True):
=======
        if self.use_MPI and COMM is not None:
            COMM.barrier()
        return fig, ax, ax_r

    def plot_sampled(self, samples_use, parameters_read, downsample_factor=None, save_outputs=False,
                     nsample = None, model_generating_function=None, pRT_reference=None,  refresh=True):
>>>>>>> d5712941
        """
        Plot a set of randomly sampled output spectra for each dataset in
        the retrieval.

        This will save nsample files for each dataset included in the retrieval.
        Note that if you change the model_resolution of your Data and rerun this
        function, the files will NOT be updated - if the files exists the function
        defaults to reading from file rather than recomputing. Delete all of the
        sample functions and run it again.

        Args:
            samples_use : np.ndarray
                posterior samples from pynmultinest outputs (post_equal_weights)
            parameters_read : list(str)
                list of free parameters as read from the output files.
            downsample_factor : int
                Factor by which to reduce the resolution of the sampled model,
                for smoother plotting. Defaults to None. A value of None will result
                in the full resolution spectrum. Note that this factor can only
                reduce the resolution from the underlying model_resolution of the
                data.
            nsample : int
                Number of samples to draw from the posterior distribution. Defaults to the
                value of self.rd.plot_kwargs["nsample"].
            save_outputs : bool
                If true, saves each calculated spectrum as a .npy file. The name of the file indicates the
                index from the post_equal_weights file that was used to generate the sample.
            prt_reference : str
                If specified, the pRT object of the data with name pRT_reference will be used for plotting,
                instead of generating a new pRT object at R = 1000.
            model_generating_function : (callable, optional):
                A function that returns the wavelength and spectrum, and takes a pRT_Object and the
                current set of parameters stored in self.parameters. This should be the same model
                function used in the retrieval.
            refresh : bool
                If True (default value) the .npy files in the evaluate_[retrieval_name] folder will be replaced
                by recalculating the best fit model. This is useful if plotting intermediate results from a
                retrieval that is still running. If False no new spectrum will be calculated and the plot will
                be generated from the .npy files in the evaluate_[retrieval_name] folder.
        """
        import matplotlib.pyplot as plt
        from petitRADTRANS.plotlib.plotlib import plot_data

        if not self.use_MPI or rank == 0:

            if not self.run_mode == 'evaluate':
                logging.warning("Not in evaluate mode. Changing run mode to evaluate.")
                self.run_mode = 'evaluate'

            self.rd.plot_kwargs["nsample"] = int(self.rd.plot_kwargs["nsample"])

            print("\nPlotting Best-fit spectrum with " + str(self.rd.plot_kwargs["nsample"]) + " samples.")
            print("This could take some time...")
            len_samples = samples_use.shape[0]
            path = self.output_dir + 'evaluate_' + self.retrieval_name + "/"

            wmin = 99999.0
            wmax = 0.0
            for name, dd in self.data.items():
                if dd.wlen_range_pRT[0] < wmin:
                    wmin = dd.wlen_range_pRT[0]
                if dd.wlen_range_pRT[1] > wmax:
                    wmax = dd.wlen_range_pRT[1]

            # Set up parameter dictionary
            atmosphere = Radtrans(line_species=cp.copy(self.rd.line_species),
                                  rayleigh_species=cp.copy(self.rd.rayleigh_species),
                                  gas_continuum_contributors=cp.copy(self.rd.continuum_opacities),
                                  cloud_species=cp.copy(self.rd.cloud_species),
                                  line_opacity_mode='c-k',
                                  wavelength_boundaries=[wmin * 0.98, wmax * 1.02],
                                  scattering_in_emission=self.rd.scattering)
            fig, ax = plt.subplots(figsize=(16, 10))
            nsamp = nsample
            if nsample is None:
                nsamp = self.rd.plot_kwargs["nsample"]
            random_ints = np.random.randint(low=0, high=len_samples, size=int(nsamp))
            for i_sample, random_index in enumerate(random_ints):
                if os.path.exists(path + "posterior_sampled_spectra_" + str(random_index).zfill(5)):
                    wlen, model = np.load(path + "posterior_sampled_spectra_" + str(random_index).zfill(5) + ".npy")
                else:
                    print(f"Generating sampled spectrum {i_sample} / {self.rd.plot_kwargs['nsample']}...")

                    parameters = self.build_param_dict(samples_use[random_index, :-1], parameters_read)
                    parameters["contribution"] = Parameter("contribution", False, value=False)
                    ret_val = self.get_full_range_model(parameters, prt_object=atmosphere)

                    wlen = None
                    model = None

                    if len(ret_val) == 2:
                        wlen, model = ret_val
                    elif len(ret_val) == 3:
                        wlen, model, __ = ret_val
                    else:
                        ValueError(f"expected 2 or 3 values to unpack from full range model, "
                                   f"but got {len(ret_val)}")

                if downsample_factor is not None:
                    model = running_mean(model, downsample_factor)[::downsample_factor]
                    wlen = wlen[::downsample_factor]

                if save_outputs:
                    np.save(path + "posterior_sampled_spectra_" +
                            str(random_index).zfill(5),
                            np.column_stack((wlen, model)))
                ax.plot(wlen, model * self.rd.plot_kwargs["y_axis_scaling"],
                        color="#00d2f3", alpha=1 / self.rd.plot_kwargs["nsample"] + 0.1, linewidth=0.2,
                        marker=None)
            log_l, best_fit_index = self.get_best_fit_likelihood(samples_use)

            # Setup best fit spectrum
            # First get the fit for each dataset for the residual plots
            # self.log_likelihood(samples_use[best_fit_index, :-1], 0, 0)
            # Then get the full wavelength range
            bf_wlen, bf_spectrum = self.get_best_fit_model(
                samples_use[best_fit_index, :-1],
                parameters_read,
<<<<<<< HEAD
                model_generating_function=model_generating_function,
                prt_reference=prt_reference,
=======
                model_generating_function=model_generating_function, 
                pRT_reference=pRT_reference, 
>>>>>>> d5712941
                refresh=refresh
            )
            chi2 = self.get_reduced_chi2_from_model(
                wlen_model=bf_wlen,
                spectrum_model=bf_spectrum,
                subtract_n_parameters=True,
                verbose=True,
                show_chi2=True
            )
            ax.plot(bf_wlen,
                    bf_spectrum * self.rd.plot_kwargs["y_axis_scaling"],
                    marker=None,
                    label=rf"Best fit, $\chi^{2}=${chi2:.2f}",
                    linewidth=4,
                    alpha=0.5,
                    color='r')

            for name, dd in self.data.items():
                fig, ax = plot_data(fig, ax, dd,
                                    resolution=self.rd.plot_kwargs["resolution"],
                                    scaling=self.rd.plot_kwargs["y_axis_scaling"])
            ax.set_xlabel('Wavelength [micron]')
            ax.set_ylabel(self.rd.plot_kwargs["spec_ylabel"])
            ax.legend(loc='best')
            plt.tight_layout()
            plt.savefig(path + self.retrieval_name + '_sampled.pdf', bbox_inches=0.)
<<<<<<< HEAD
        else:
            fig = None
            ax = None

        if self.use_MPI and comm is not None:
            comm.barrier()

        return fig, ax

    def plot_pt(self, sample_dict, parameters_read, contribution=False, refresh=False, model_generating_function=None,
                prt_reference=None, mode='bestfit'):
=======
        if self.use_MPI and COMM is not None:
            COMM.barrier()
        return fig, ax

    def plot_PT(self, sample_dict, parameters_read, contribution=False, refresh = False, model_generating_function=None, 
                 pRT_reference=None, mode = 'bestfit'):
>>>>>>> d5712941
        """
        Plot the PT profile with error contours

        Args:
            sample_dict : np.ndarray
                posterior samples from pynmultinest outputs (post_equal_weights)
            parameters_read : List
                List of free parameters as read from the output file.
            contribution : bool
                Weight the opacity of the pt profile by the emission contribution function,
                and overplot the contribution curve.
            refresh : bool
                If True (default value) the .npy files in the evaluate_[retrieval_name] folder will be replaced
                by recalculating the best fit model. This is useful if plotting intermediate results from a
                retrieval that is still running. If False no new spectrum will be calculated and the plot will
                be generated from the .npy files in the evaluate_[retrieval_name] folder.
            prt_reference : str
                If specified, the pRT object of the data with name pRT_reference will be used for plotting,
                instead of generating a new pRT object at R = 1000.
            model_generating_function : (callable, optional):
                A function that returns the wavelength and spectrum, and takes a pRT_Object and the
                current set of parameters stored in self.parameters. This should be the same model
                function used in the retrieval.
            mode : str
                'bestfit' or 'median', indicating which set of values should be used to calculate the contribution
                function.

        Returns:
            fig : matplotlib.figure
            ax : matplotlib.axes
        """
        import matplotlib.pyplot as plt

        if not self.use_MPI or rank == 0:

            print("\nPlotting PT profiles")
            if not self.run_mode == 'evaluate':
                logging.warning("Not in evaluate mode. Changing run mode to evaluate.")
                self.run_mode = 'evaluate'

            # Choose what samples we want to use
            samples_use = cp.copy(sample_dict[self.retrieval_name])
            len_samp = len(samples_use)

            # This is probably obsolete
            # i_p = 0
            self.PT_plot_mode = True
            """for pp in self.parameters:
                if self.parameters[pp].is_free_parameter:
                    for i_s in range(len(parameters_read)):
                        if parameters_read[i_s] == self.parameters[pp].name:
                            samples_use[:, i_p] = sample_dict[self.retrieval_name][:, i_s]

                    i_p += 1"""

            # Let's set up a standardized pressure array, regardless of AMR stuff.
            amr = self.rd.AMR
            self.rd.AMR = False
            temps = []

            pressures = self.rd.p_global  # prevent eventual reference before assignment
            if amr:
                for name, dd in self.data.items():
                    dd.pRT_object.setup_opa_structure(pressures)
            press_file = f"{self.output_dir}evaluate_{self.retrieval_name}/{self.retrieval_name}_pressures"
            temp_file = f"{self.output_dir}evaluate_{self.retrieval_name}/{self.retrieval_name}_temps"

            if os.path.exists(press_file + ".npy") and os.path.exists(temp_file + ".npy") and not refresh:
                pressures = np.load(press_file + ".npy")
                temps_sort = np.load(temp_file + ".npy")
            else:
                for sample in samples_use:
                    press, t = self.log_likelihood(sample[:-1], 0, 0)

                    if t is None:
                        continue

                    temps.append(t)

                temps = np.array(temps, dtype=float)
                temps_sort = np.sort(temps, axis=0)
                np.save(press_file, pressures)
                np.save(temp_file, temps_sort)

            len_samp = temps_sort.shape[0]
            fig, ax = plt.subplots(figsize=(16, 10))
            ax.fill_betweenx(pressures,
                             x1=temps_sort[0, :],
                             x2=temps_sort[-1, :],
                             color='cyan',
                             label='all',
                             zorder=0)
            ax.fill_betweenx(pressures,
                             x1=temps_sort[int(len_samp * (0.5 - 0.997 / 2.)), :],
                             x2=temps_sort[int(len_samp * (0.5 + 0.997 / 2.)), :],
                             color='brown',
                             label='3 sig',
                             zorder=1)
            ax.fill_betweenx(pressures,
                             x1=temps_sort[int(len_samp * (0.5 - 0.95 / 2.)), :],
                             x2=temps_sort[int(len_samp * (0.5 + 0.95 / 2.)), :],
                             color='orange',
                             label='2 sig',
                             zorder=2)
            ax.fill_betweenx(pressures,
                             x1=temps_sort[int(len_samp * (0.5 - 0.68 / 2.)), :],
                             x2=temps_sort[int(len_samp * (0.5 + 0.68 / 2.)), :],
                             color='red',
                             label='1 sig',
                             zorder=3)

            '''
            np.savetxt('pRT_PT_envelopes.dat',
                    np.column_stack((pressures,
                                        temps_sort[int(len_samp * (0.5 - 0.997 / 2.)), :],
                                        temps_sort[int(len_samp * (0.5 - 0.95 / 2.)), :],
                                        temps_sort[int(len_samp * (0.5 - 0.68 / 2.)), :],
                                        temps_sort[int(len_samp * 0.5), :],
                                        temps_sort[int(len_samp * (0.5 + 0.68 / 2.)), :],
                                        temps_sort[int(len_samp * (0.5 + 0.95 / 2.)), :],
                                        temps_sort[int(len_samp * (0.5 + 0.997 / 2.)), :])))
            '''
            # Plot limits
            if self.rd.plot_kwargs["temp_limits"] is not None:
                tlims = self.rd.plot_kwargs["temp_limits"]
                ax.set_xlim(self.rd.plot_kwargs["temp_limits"])
            else:
                tlims = (np.min(temps) * 0.97, np.max(temps) * 1.03)
                ax.set_xlim(tlims)

            # Check if we're weighting by the contribution function.
            if contribution:
                self.PT_plot_mode = False
                if mode.strip('-').strip("_").lower() == "bestfit":
                    # Get best-fit index
                    log_l, best_fit_index = self.get_best_fit_likelihood(samples_use)
                    self.get_max_likelihood_params(samples_use[best_fit_index, :-1], parameters_read)
                    sample_use = samples_use[best_fit_index, :-1]
                elif mode.lower() == "median":
                    med_param, sample_use = self.get_median_params(samples_use, parameters_read, return_array=True)
                else:
                    sample_use = None  # TODO prevent reference before assignment

                bf_wlen, bf_spectrum, bf_contribution = self.get_best_fit_model(
                    sample_use,
                    parameters_read,
<<<<<<< HEAD
                    model_generating_function=model_generating_function,
                    prt_reference=prt_reference,
=======
                    model_generating_function=model_generating_function, 
                    pRT_reference=pRT_reference, 
>>>>>>> d5712941
                    refresh=refresh,
                    contribution=True,
                    mode=mode
                )
                nu = cst.c / bf_wlen

                mean_diff_nu = -np.diff(nu)
                diff_nu = np.zeros_like(nu)
                diff_nu[:-1] = mean_diff_nu
                diff_nu[-1] = diff_nu[-2]
                spectral_weights = bf_spectrum * diff_nu / np.sum(bf_spectrum * diff_nu)

                if self.plotting:
                    plt.clf()
                    plt.plot(bf_wlen / 1e-4, spectral_weights)
                    plt.show()
                    print(np.shape(bf_contribution))

                pressure_weights = np.diff(np.log10(pressures))
                weights = np.ones_like(pressures)
                weights[:-1] = pressure_weights
                weights[-1] = weights[-2]
                weights = weights / np.sum(weights)
                weights = weights.reshape(len(weights), 1)

                contr_em = bf_contribution / weights

                # This probably doesn't need to be in a loop
                for i_str in range(bf_contribution.shape[0]):
                    contr_em[i_str, :] = bf_contribution[i_str, :] * spectral_weights

                contr_em = np.sum(bf_contribution, axis=1)
                contr_em = contr_em / np.sum(contr_em)

                if self.plotting:
                    plt.clf()
                    plt.yscale('log')
                    plt.ylim([pressures[-1], pressures[0]])
                    plt.plot(contr_em, pressures)
                    plt.show()

                #####
                # Use contribution function to weigh alphas
                #####
                contr_em_weigh = contr_em / np.max(contr_em)
                from scipy.interpolate import interp1d
                contr_em_weigh_intp = interp1d(pressures, contr_em_weigh)

                yborders = pressures
                for i_p in range(len(yborders) - 1):
                    mean_press = (yborders[i_p + 1] + yborders[i_p]) / 2.
                    # print(1.-contr_em_weigh_intp(mean_press))
                    ax.fill_between(tlims,
                                    yborders[i_p + 1],
                                    yborders[i_p],
                                    color='white',
                                    alpha=min(1. - contr_em_weigh_intp(mean_press), 0.9),
                                    linewidth=0,
                                    rasterized=True,
                                    zorder=4)

                ax.plot(contr_em_weigh * (
                        tlims[1] - tlims[0])
                        + tlims[0],
                        pressures, '--',
                        color='black',
                        linewidth=1.,
                        label='Spectrally weighted contribution',
                        zorder=5)

                # np.savetxt('spectrally_weighted_constribution.dat', np.column_stack((pressures, contr_em_weigh)))
            ax.set_yscale('log')
            try:
                ax.set_ylim(self.rd.plot_kwargs["press_limits"])
            except Exception:  # TODO find what is expected here
                ax.set_ylim([pressures[-1] * 1.03, pressures[0] / 1.03])

            # Labelling and output
            ax.set_xlabel('Temperature [K]')
            ax.set_ylabel('Pressure [bar]')
            ax.legend(loc='best')
            plt.savefig(f"{self.output_dir}evaluate_{self.retrieval_name}/{self.retrieval_name}_PT_envelopes.pdf",
                        bbox_inches='tight')
            self.rd.AMR = amr
            if amr:
                for name, dd in self.data.items():
<<<<<<< HEAD
                    dd.pRT_object.setup_opa_structure(self.rd.amr_pressure * 1e6)
        else:
            fig = None
            ax = None

        if self.use_MPI and comm is not None:
            comm.barrier()

=======
                    dd.pRT_object.setup_opa_structure(self.rd.amr_pressure*1e6)
        if self.use_MPI and COMM is not None:
            COMM.barrier()
>>>>>>> d5712941
        return fig, ax

    def plot_corner(self, sample_dict, parameter_dict, parameters_read, plot_best_fit=True, true_values=None, **kwargs):
        """
        Make the corner plots.

        Args:
            sample_dict : Dict
                Dictionary of samples from PMN outputs, with keys being retrieval names
            parameter_dict : Dict
                Dictionary of parameters for each of the retrievals to be plotted.
            parameters_read : List
                Used to plot correct parameters, as some in self.parameters are not free, and
                aren't included in the PMN outputs
            plot_best_fit : bool
                If true, plot vertical lines to indicate the maximum likelihood parameter values.
            true-values : np.ndarray
                An array of values for each plotted parameter, where a vertical line will be plotted
                for each value. Can be used to indicate true values if retrieving on synthetic data,
                or to overplot additional measurements.
            kwargs : dict
                Each kwarg can be one of the kwargs used in corner.corner. These can be used to adjust
                the title_kwargs,label_kwargs,hist_kwargs, hist2d_kawargs or the contour kwargs. Each
                kwarg must be a dictionary with the arguments as keys and values as the values.
            true_values :
                # TODO complete docstring
        """
        from petitRADTRANS.plotlib.plotlib import contour_corner

        if not self.use_MPI or rank == 0:

            if not self.run_mode == 'evaluate':
                logging.warning("Not in evaluate mode. Changing run mode to evaluate.")
                self.run_mode = 'evaluate'
            print("\nMaking corner plot")
            sample_use_dict = {}
            p_plot_inds = {}
            p_ranges = {}
            p_use_dict = {}

            for name, params in parameter_dict.items():
                samples_use = cp.copy(sample_dict[name])
                parameters_use = cp.copy(params)
                parameter_plot_indices = []
                parameter_ranges = []
                i_p = 0

                for pp in parameters_read:
                    if self.parameters[pp].plot_in_corner:
                        parameter_plot_indices.append(i_p)

                    if self.parameters[pp].corner_label is not None:
                        parameters_use[i_p] = self.parameters[pp].corner_label

                    if self.parameters[pp].corner_transform is not None:
                        samples_use[:, i_p] = \
                            self.parameters[pp].corner_transform(samples_use[:, i_p])

                    parameter_ranges.append(self.parameters[pp].corner_ranges)

                    i_p += 1

                p_plot_inds[name] = parameter_plot_indices
                p_ranges[name] = parameter_ranges
                p_use_dict[name] = parameters_use
                sample_use_dict[name] = samples_use

            output_file = self.output_dir + 'evaluate_' + self.retrieval_name + '/' + self.retrieval_name \
                + '_corner_plot.pdf'

            # from Plotting
            fig = contour_corner(
                sample_use_dict,
                p_use_dict,
                output_file,
                parameter_plot_indices=p_plot_inds,
                parameter_ranges=p_ranges,
                prt_plot_style=self.prt_plot_style,
                plot_best_fit=plot_best_fit,
                true_values=true_values,
                **kwargs
            )
<<<<<<< HEAD
        else:
            fig = None

        if self.use_MPI and comm is not None:
            comm.barrier()

=======
        if self.use_MPI and COMM is not None:
            COMM.barrier()
>>>>>>> d5712941
        return fig

    def plot_data(self):
        """
        Plot the data used in the retrieval.
        """
        import matplotlib.pyplot as plt

        if not self.use_MPI or rank == 0:
            fig, ax = plt.subplots(figsize=(10, 6))
            for name, dd in self.rd.data.items():
                if dd.photometry:
                    wlen = np.mean(dd.width_photometry)
                else:
                    wlen = dd.wlen
                ax.errorbar(wlen, dd.flux, yerr=dd.flux_error, label=name, marker='o')
            ax.legend()
            plt.savefig(self.output_dir + "evaluate_" + self.retrieval_name + "/" + self.retrieval_name + "_Data.pdf")
<<<<<<< HEAD
        if self.use_MPI and comm is not None:
            comm.barrier()

    def plot_contribution(self, samples_use, parameters_read, model_generating_function=None, prt_reference=None,
                          log_scale_contribution=False, n_contour_levels=30, refresh=True, mode='bestfit'):
=======
        if self.use_MPI and COMM is not None:
            COMM.barrier()

    def plot_contribution(self, samples_use, parameters_read, model_generating_function=None, pRT_reference=None,
                          log_scale_contribution=False, n_contour_levels=30, refresh=True, mode = 'bestfit'):
>>>>>>> d5712941
        """
        Plot the contribution function of the bestfit or median model from a retrieval. This plot indicates the
        relative contribution from each wavelength and each pressure level in the atmosphere to the spectrum.

        Args:
            samples_use : numpy.ndarray
                An array of the samples from the post_equal_weights file, used to find the best fit sample
            parameters_read : list
                A list of the free parameters as read from the output files.
            prt_reference : str
                If specified, the pRT object of the data with name pRT_reference will be used for plotting,
                instead of generating a new pRT object at R = 1000.
            model_generating_function : (callable, optional):
                A function that returns the wavelength and spectrum, and takes a pRT_Object and the
                current set of parameters stored in self.parameters. This should be the same model
                function used in the retrieval.
            log_scale_contribution : bool
                If true, take the log10 of the contribution function to visualise faint features.
            n_contour_levels : int
                Number of contour levels to pass to the matplotlib contourf function.
            refresh : bool
                If True (default value) the .npy files in the evaluate_[retrieval_name] folder will be replaced
                by recalculating the best fit model. This is useful if plotting intermediate results from a
                retrieval that is still running. If False no new spectrum will be calculated and the plot will
                be generated from the .npy files in the evaluate_[retrieval_name] folder.
            mode : str
                'bestfit' or 'median', indicating which set of values should be used to calculate the contribution
                function.

        Returns:
            fig : matplotlib.figure
                The matplotlib figure, containing the data, best fit spectrum and residuals.
            ax : matplotlib.axes
                The upper pane of the plot, containing the best fit spectrum and data
            ax_r : matplotlib.axes
                The lower pane of the plot, containing the residuals between the fit and the data
        """
        import matplotlib.pyplot as plt

        if not self.use_MPI or rank == 0:

            self.evaluate_sample_spectra = False
            if not self.run_mode == 'evaluate':
                logging.warning("Not in evaluate mode. Changing run mode to evaluate.")
                self.run_mode = 'evaluate'
            print("\nPlotting Best-fit contribution function")

            # Get best-fit index
            log_l, best_fit_index = self.get_best_fit_likelihood(samples_use)

            # Let's set up a standardized pressure array, regardless of AMR stuff.
            amr = self.rd.AMR
            self.rd.AMR = False
            # Store old pressure array so that we can put it back later.
            p_global_keep = self.rd.p_global
            pressures = self.rd.p_global  # prevent eventual reference before assignment

            if amr:
                for name, dd in self.data.items():
                    dd.pRT_object.setup_opa_structure(pressures)

            # Calculate the temperature structure
            self.PT_plot_mode = True
            pressures, t = self.log_likelihood(samples_use[best_fit_index, :-1], 0, 0)
            self.PT_plot_mode = False

            # Calculate the best fit/median spectrum contribution
            if mode.strip('-').strip("_").lower() == "bestfit":
                # Get best-fit index
                log_l, best_fit_index = self.get_best_fit_likelihood(samples_use)
                self.get_max_likelihood_params(samples_use[best_fit_index, :-1], parameters_read)
                sample_use = samples_use[best_fit_index, :-1]
            elif mode.lower() == "median":
<<<<<<< HEAD
                med_params, sample_use = self.get_median_params(samples_use, parameters_read, return_array=True)
            else:
                sample_use = None  # TODO prevent reference before assignment

            bf_wlen, bf_spectrum, bf_contribution = self.get_best_fit_model(
                sample_use,
                parameters_read,
                model_generating_function=model_generating_function,
                prt_reference=prt_reference,
                refresh=refresh,
                contribution=True,
                mode=mode
            )
=======
                med_params,sample_use = self.get_median_params(samples_use, parameters_read, return_array=True)
            bf_wlen, bf_spectrum, bf_contribution= self.get_best_fit_model(
                                                                        sample_use,
                                                                        parameters_read,
                                                                        model_generating_function=model_generating_function, 
                                                                        pRT_reference=pRT_reference, 
                                                                        refresh=refresh,
                                                                        contribution = True,
                                                                        mode = mode
                                                                        )
>>>>>>> d5712941
            # Normalization
            index = (bf_contribution < 1e-16) & np.isnan(bf_contribution)
            bf_contribution[index] = 1e-16

            pressure_weights = np.diff(np.log10(pressures))
            weights = np.ones_like(pressures)
            weights[:-1] = pressure_weights
            weights[-1] = weights[-2]
            weights = weights / np.sum(weights)
            weights = weights.reshape(len(weights), 1)

            x, y = np.meshgrid(bf_wlen, pressures)

            # Plotting
            fig, ax = plt.subplots()
            if log_scale_contribution:
                plot_cont = -np.log10(bf_contribution * self.rd.plot_kwargs["y_axis_scaling"] / weights)
                label = "-Log Weighted Flux"
            else:
                plot_cont = bf_contribution * self.rd.plot_kwargs["y_axis_scaling"] / weights
                label = "Weighted Flux"

            im = ax.contourf(x,
                             y,
                             plot_cont,
                             n_contour_levels,
                             cmap='magma')
            ax.set_xlabel(self.rd.plot_kwargs["spec_xlabel"])
            ax.set_ylabel("Pressure [bar]")
            ax.set_xscale(self.rd.plot_kwargs["xscale"])
            ax.set_yscale("log")
            ax.set_ylim(pressures[-1] * 1.03, pressures[0] / 1.03)
            plt.colorbar(im, ax=ax, label=label)
            plt.savefig(
                f"{self.output_dir}evaluate_{self.retrieval_name}/{self.retrieval_name}_{mode}_contribution.pdf",
                bbox_inches='tight'
                )

            # Restore the correct pressure arrays.
            # *1e6 for units (cgs from bar)
            self.rd.p_global = p_global_keep
            self.rd.AMR = amr
            if amr:
                for name, dd in self.data.items():
<<<<<<< HEAD
                    dd.pRT_object.setup_opa_structure(self.rd.amr_pressure * 1e6)
        else:
            fig = None
            ax = None

        if self.use_MPI and comm is not None:
            comm.barrier()

=======
                    dd.pRT_object.setup_opa_structure(self.rd.amr_pressure*1e6)
        if self.use_MPI and COMM is not None:
            COMM.barrier()
>>>>>>> d5712941
        return fig, ax

    def plot_abundances(self,
                        samples_use,
                        parameters_read,
                        species_to_plot=None,
                        contribution=False,
                        refresh=True,
<<<<<<< HEAD
                        model_generating_function=None,
                        prt_reference=None,
                        mode='bestfit',
                        sample_posteriors=False,
                        volume_mixing_ratio=False):
=======
                        model_generating_function=None, 
                        pRT_reference=None, 
                        mode = 'bestfit', 
                        sample_posteriors = False, 
                        volume_mixing_ratio = False):
>>>>>>> d5712941
        """
        Plot the abundance profiles in mass fractions or volume mixing ratios as a function of pressure.

        Args:
            samples_use : numpy.ndarray
                An array of the samples from the post_equal_weights file, used to find the best fit sample
            parameters_read : list
                A list of the free parameters as read from the output files.
            species_to_plot : list
                A list of which molecular species to include in the plot.
            contribution : bool
                If true, overplot the emission or transmission contribution function.
            prt_reference : str
                If specified, the pRT object of the data with name pRT_reference will be used for plotting,
                instead of generating a new pRT object at R = 1000.
            model_generating_function : (callable, optional):
                A function that returns the wavelength and spectrum, and takes a pRT_Object and the
                current set of parameters stored in self.parameters. This should be the same model
                function used in the retrieval.
            refresh : bool
                If True (default value) the .npy files in the evaluate_[retrieval_name] folder will be replaced
                by recalculating the best fit model. This is useful if plotting intermediate results from a
                retrieval that is still running. If False no new spectrum will be calculated and the plot will
                be generated from the .npy files in the evaluate_[retrieval_name] folder.
            mode : str
                'bestfit' or 'median', indicating which set of values should be used for plotting the abundances.
            sample_posteriors : bool
                If true, sample the posterior distribtions to calculate confidence intervales for the retrieved
                abundance profiles.
            volume_mixing_ratio : bool
                If true, plot in units of volume mixing ratio (number fraction) instead of mass fractions.

        Returns:
            fig : matplotlib.figure
                The matplotlib figure, containing the data, best fit spectrum and residuals.
            ax : matplotlib.axes
                The upper pane of the plot, containing the best fit spectrum and data
            ax_r : matplotlib.axes
                The lower pane of the plot, containing the residuals between the fit and the data
        """
        import matplotlib.pyplot as plt

        if not self.use_MPI or rank == 0:
            print("\nPlotting Abundances profiles")
            # if self.prt_plot_style:
            #     import petitRADTRANS.retrieval.plot_style as ps  # TODO never used

            # Let's set up a standardized pressure array, regardless of AMR stuff.
            amr = self.rd.AMR
            self.rd.AMR = False
            # Store old pressure array so that we can put it back later.
            p_global_keep = self.rd.p_global
            pressures = self.rd.p_global  # prevent eventual reference before assignment
            if amr:
                for name, dd in self.data.items():
                    dd.pRT_object.setup_opa_structure(pressures)

            self.PT_plot_mode = True
            if mode.strip('-').strip("_").lower() == "bestfit":
                # Get best-fit index
                log_l, best_fit_index = self.get_best_fit_likelihood(samples_use)
                self.get_max_likelihood_params(samples_use[best_fit_index, :-1], parameters_read)
                sample_use = samples_use[best_fit_index, :-1]
            elif mode.lower() == "median":
                med_params, sample_use = self.get_median_params(samples_use, parameters_read, return_array=True)
            else:
                sample_use = None  # TODO prevent reference before assignment

            pressures, t = self.log_likelihood(sample_use, 0, 0)
            self.PT_plot_mode = False

            # Check if we're only plotting a few species
            if species_to_plot is None:
                if self.data[self.rd.plot_kwargs["take_PTs_from"]].external_pRT_reference is not None:
                    species_to_plot = self.data[
                        self.data[self.rd.plot_kwargs["take_PTs_from"]].external_pRT_reference].pRT_object.line_species
                else:
                    species_to_plot = self.data[self.rd.plot_kwargs["take_PTs_from"]].pRT_object.line_species

            # Set up colours - abundances usually have a lot of species,
            # so let's use the default matplotlib colour scheme rather
            # than the pRT colours.
            prop_cycle = plt.rcParams['axes.prop_cycle']
            colors = prop_cycle.by_key()['color']

            # Figure
            fig, ax = plt.subplots(figsize=(12, 7))

            # Check to see if we're plotting contour regions
            if sample_posteriors:
                abundances = {}
                for species in species_to_plot:
                    abundances[species.split()[0]] = []

                # Go through EVERY sample to find the abundance distribution.
                # Very slow.
                for sample in samples_use:
                    if volume_mixing_ratio:
                        abund_dict, mmw = self.get_volume_mixing_ratios(sample[:-1], parameters_read)
                    else:
                        abund_dict, mmw = self.get_mass_fractions(sample[:-1], parameters_read)
                    for species in species_to_plot:
                        abundances[species.split(self.data.resolving_power_str)[0]].append(
                            abund_dict[species.split(self.data.resolving_power_str)[0]]
                        )

                # Plot median and 1sigma contours
                for i, species in enumerate(species_to_plot):
                    low, med, high = np.quantile(
                        np.array(abundances[species.split(self.data.resolving_power_str)[0]]),
                        [0.159, 0.5, 0.841],
                        axis=0
                    )
                    ax.plot(med,
                            pressures,
                            label=species.split('_')[0],
                            color=colors[i % len(colors)],
                            zorder=0,
                            linewidth=2)
                    ax.plot(low,
                            pressures,
                            color=colors[i % len(colors)],
                            linewidth=0.4,
                            zorder=0)
                    ax.plot(high,
                            pressures,
                            color=colors[i % len(colors)],
                            linewidth=0.4,
                            zorder=0)

                    ax.fill_betweenx(pressures,
                                     x1=low,
                                     x2=high,
                                     color=colors[i % len(colors)],
                                     alpha=0.15,
                                     zorder=-1)
            else:
                # Plot only the best fit abundances.
                # Default to this for speed.
                if volume_mixing_ratio:
                    abund_dict, mmw = self.get_volume_mixing_ratios(sample_use, parameters_read)
                else:
                    abund_dict, mmw = self.get_mass_fractions(sample_use, parameters_read)
                for i, spec in enumerate(species_to_plot):
                    ax.plot(abund_dict[spec.split(self.data.resolving_power_str)[0]],
                            pressures,
                            label=spec.split('_')[0],
                            color=colors[i % len(colors)],
                            zorder=0,
                            linewidth=2)

            # Check to see if we're weighting by the emission contribution.
            if contribution:
<<<<<<< HEAD
                bf_wlen, bf_spectrum, bf_contribution = self.get_best_fit_model(
                    sample_use,
                    parameters_read,
                    model_generating_function=model_generating_function,
                    prt_reference=prt_reference, refresh=refresh,
                    contribution=True
                )
                nu = cst.c / bf_wlen
=======
                bf_wlen, bf_spectrum,bf_contribution = self.get_best_fit_model(
                                                sample_use,
                                                parameters_read,
                                                model_generating_function=model_generating_function, 
                                                pRT_reference=pRT_reference, 
                                                refresh=refresh,
                                                contribution = True
                                                )
                nu = nc.c/bf_wlen
>>>>>>> d5712941
                mean_diff_nu = -np.diff(nu)
                diff_nu = np.zeros_like(nu)
                diff_nu[:-1] = mean_diff_nu
                diff_nu[-1] = diff_nu[-2]
                spectral_weights = bf_spectrum * diff_nu / np.sum(bf_spectrum * diff_nu)

                if self.plotting:
                    plt.clf()
                    plt.plot(bf_wlen / 1e-4, spectral_weights)
                    plt.show()
                    print(np.shape(bf_contribution))

                pressure_weights = np.diff(np.log10(pressures))
                weights = np.ones_like(pressures)
                weights[:-1] = pressure_weights
                weights[-1] = weights[-2]
                weights = weights / np.sum(weights)
                weights = weights.reshape(len(weights), 1)

                contr_em = bf_contribution / weights

                # This probably doesn't need to be in a loop
                for i_str in range(bf_contribution.shape[0]):
                    contr_em[i_str, :] = bf_contribution[i_str, :] * spectral_weights

                contr_em = np.sum(bf_contribution, axis=1)
                contr_em = contr_em / np.sum(contr_em)

                if self.plotting:
                    plt.clf()
                    plt.yscale('log')
                    plt.ylim([pressures[-1], pressures[0]])
                    plt.plot(contr_em, pressures)
                    plt.show()

                #####
                # Use contribution function to weigh alphas
                #####

                contr_em_weigh = contr_em / np.max(contr_em)
                from scipy.interpolate import interp1d
                contr_em_weigh_intp = interp1d(pressures, contr_em_weigh)
                yborders = pressures
                for i_p in range(len(yborders) - 1):
                    mean_press = (yborders[i_p + 1] + yborders[i_p]) / 2.
                    # print(1.-contr_em_weigh_intp(mean_press))
                    ax.fill_between([1e-7, 3],
                                    yborders[i_p + 1],
                                    yborders[i_p],
                                    color='white',
                                    alpha=min(1. - contr_em_weigh_intp(mean_press), 0.9),
                                    linewidth=0,
                                    rasterized=True,
                                    zorder=100)

                ax.plot(
                    contr_em_weigh * (3 - 1e-7) + 1e-7,
                    pressures, '--',
                    color='black',
                    linewidth=1.,
                    zorder=120,
                    label='Contribution'
                )
            xlabel = "Mass Fraction Abundance"
            if volume_mixing_ratio:
                xlabel = "Volume Mixing Ratio"

            ax.set_xlabel(xlabel)
            ax.set_ylabel("Pressure [bar]")
            ax.set_yscale('log')
            ax.set_xscale('log')
            ax.tick_params(axis='both', which='major', labelsize=16)
            ax.tick_params(axis='both', which='minor', labelsize=12)

            ax.invert_yaxis()
            ax.set_xlim(8e-13, 3)
            ax.set_axisbelow(False)
            ax.tick_params(zorder=2)
            ax.legend(loc='center left', bbox_to_anchor=(1, 0.5), fontsize=18)
            plt.tight_layout()
            if not sample_posteriors:
                plt.savefig(
                    self.output_dir + 'evaluate_' + self.retrieval_name + '/' + self.retrieval_name + '_' + mode
                    + '_abundance_profiles.pdf',
                    bbox_inches='tight')
            else:
                plt.savefig(
                    self.output_dir + 'evaluate_' + self.retrieval_name + '/' + self.retrieval_name
                    + '_sampled_abundance_profiles.pdf',
                    bbox_inches='tight')
            # Restore the correct pressure arrays.
            self.rd.p_global = p_global_keep
            self.rd.AMR = amr
            if amr:
                for name, dd in self.data.items():
<<<<<<< HEAD
                    dd.pRT_object.setup_opa_structure(self.rd.amr_pressure * 1e6)
        else:
            fig = None
            ax = None

        if self.use_MPI and comm is not None:
            comm.barrier()

        return fig, ax
=======
                    dd.pRT_object.setup_opa_structure(self.rd.amr_pressure*1e6)
        if self.use_MPI and COMM is not None:
            COMM.barrier()
        return fig,ax
>>>>>>> d5712941
<|MERGE_RESOLUTION|>--- conflicted
+++ resolved
@@ -609,28 +609,7 @@
                     self._rebin_opacities(resolution=dd.model_resolution)
 
                     species = []
-<<<<<<< HEAD
-
-=======
-                    # Check if low res opacities already exist
-                    for line in self.rd.line_species:
-                        if not os.path.isdir(
-                                self.path + "opacities/lines/corr_k/" + line + "_R_" + str(dd.model_resolution)
-                        ):
-                            species.append(line)
-                    # If not, setup low-res c-k tables
-                    if len(species) > 0:
-                        exo_k_check = True
-                        print("Exo-k should only be run on a single thread.")
-                        #print("The retrieval should be run once on a single core to build the c-k\n"
-                        #    "tables, and then again with multiple cores for the remainder of the retrieval.")
-                        # Automatically build the entire table
-                        if RANK == 0:
-                            bin_species_exok(species, dd.model_resolution)
-                        if COMM is not None:
-                            COMM.barrier()
-                    species = []
->>>>>>> d5712941
+
                     for spec in self.rd.line_species:
                         species.append(join_species_all_info(
                             spec,
@@ -1286,7 +1265,6 @@
                     f"{self.output_dir}evaluate_{self.retrieval_name}/{ret_name}_{mode}_model_full.npy").T
                 return bf_wlen, bf_spectrum, bf_contribution
 
-<<<<<<< HEAD
             bf_wlen, bf_spectrum, bf_contribution = self.get_full_range_model(
                 self.best_fit_params,
                 model_generating_function=model_generating_function,
@@ -1296,14 +1274,6 @@
             )
             np.save(f"{self.output_dir}evaluate_{self.retrieval_name}/{ret_name}_{mode}_model_contribution",
                     bf_contribution)
-=======
-            bf_wlen, bf_spectrum, bf_contribution = self.get_full_range_model(self.best_fit_params,
-                                                                              model_generating_function=model_generating_function,
-                                                                              ret_name=ret_name,
-                                                                              contribution=contribution,
-                                                                              pRT_reference=pRT_reference)
-            np.save(f"{self.output_dir}evaluate_{self.retrieval_name}/{ret_name}_{mode}_model_contribution",bf_contribution)
->>>>>>> d5712941
         else:
             if not refresh and os.path.exists(
                     f"{self.output_dir}evaluate_{self.retrieval_name}/{ret_name}_{mode}_model_full.npy"):
@@ -1937,7 +1907,6 @@
             np.save(self.output_dir + "evaluate_" + name + "/sampled_teff", np.array(teffs))
         return tdict
 
-<<<<<<< HEAD
     def plot_all(self,
                  output_dir=None,
                  ret_names=None,
@@ -1946,15 +1915,6 @@
                  prt_reference=None,
                  mode='bestfit'):
         # TODO no plot functions outside of plotlib
-=======
-    def plot_all(self, 
-                 output_dir=None, 
-                 ret_names=None, 
-                 contribution=False, 
-                 model_generating_function=None, 
-                 pRT_reference=None, 
-                 mode = 'bestfit'):
->>>>>>> d5712941
         """
         Produces plots for the best fit spectrum, a sample of 100 output spectra,
         the best fit PT profile and a corner plot for parameters specified in the
@@ -2044,7 +2004,6 @@
                             i_p += 1
 
             # Plotting
-<<<<<<< HEAD
             #
             self.plot_spectra(samples_use,
                               parameters_read,
@@ -2089,62 +2048,10 @@
 
         if self.use_MPI and comm is not None:
             comm.barrier()
-=======
-            # 
-            self.plot_spectra(samples_use, 
-                              parameters_read, 
-                              refresh = True, 
-                              model_generating_function=model_generating_function, 
-                              pRT_reference=pRT_reference,
-                              mode = mode)
-
-            if self.evaluate_sample_spectra:
-                self.plot_sampled(samples_use, 
-                                  parameters_read, 
-                                  model_generating_function=model_generating_function, 
-                                  pRT_reference=pRT_reference,)
-
-            self.plot_PT(sample_dict, 
-                         parameters_read, 
-                         contribution=contribution, 
-                         model_generating_function=model_generating_function, 
-                         pRT_reference=pRT_reference, 
-                         mode = mode, 
-                         refresh = False)
-            self.plot_corner(sample_dict, 
-                             parameter_dict, 
-                             parameters_read)
-
-            if contribution:
-                self.plot_contribution(samples_use, 
-                                       parameters_read, 
-                                       model_generating_function=model_generating_function, 
-                                       pRT_reference=pRT_reference, 
-                                       mode = mode,
-                                       refresh = False)
-
-            self.plot_abundances(samples_use, 
-                                 parameters_read, 
-                                 contribution=contribution, 
-                                 model_generating_function=model_generating_function, 
-                                 pRT_reference=pRT_reference, 
-                                 mode = mode, 
-                                 refresh = False)
-            print("Finished generating all plots!")
-        if self.use_MPI and COMM is not None:
-            COMM.barrier()
         return
->>>>>>> d5712941
-
-        return
-
-<<<<<<< HEAD
+
     def plot_spectra(self, samples_use, parameters_read, model_generating_function=None, prt_reference=None,
                      refresh=True, mode="bestfit"):
-=======
-    def plot_spectra(self, samples_use, parameters_read, model_generating_function=None, pRT_reference=None,
-                     refresh=True,mode = "bestfit"):
->>>>>>> d5712941
         """
         Plot the best fit spectrum, the data from each dataset and the residuals between the two.
         Saves a file to OUTPUT_DIR/evaluate_RETRIEVAL_NAME/RETRIEVAL_NAME_MODE_spec.pdf
@@ -2220,13 +2127,8 @@
             bf_wlen, bf_spectrum = self.get_best_fit_model(
                 sample_use,  # set of parameters with the lowest log-likelihood (best-fit)
                 parameters_read,  # name of the parameters
-<<<<<<< HEAD
                 model_generating_function=model_generating_function,
                 prt_reference=prt_reference,
-=======
-                model_generating_function=model_generating_function, 
-                pRT_reference=pRT_reference, 
->>>>>>> d5712941
                 refresh=refresh,
                 mode=mode
             )
@@ -2498,7 +2400,6 @@
                 + self.rd.retrieval_name + '/' + self.retrieval_name + '_' + mode + '_spec.pdf'
             )
             self.evaluate_sample_spectra = check
-<<<<<<< HEAD
         else:
             fig = None
             ax = None
@@ -2511,14 +2412,6 @@
 
     def plot_sampled(self, samples_use, parameters_read, downsample_factor=None, save_outputs=False,
                      nsample=None, model_generating_function=None, prt_reference=None, refresh=True):
-=======
-        if self.use_MPI and COMM is not None:
-            COMM.barrier()
-        return fig, ax, ax_r
-
-    def plot_sampled(self, samples_use, parameters_read, downsample_factor=None, save_outputs=False,
-                     nsample = None, model_generating_function=None, pRT_reference=None,  refresh=True):
->>>>>>> d5712941
         """
         Plot a set of randomly sampled output spectra for each dataset in
         the retrieval.
@@ -2637,13 +2530,8 @@
             bf_wlen, bf_spectrum = self.get_best_fit_model(
                 samples_use[best_fit_index, :-1],
                 parameters_read,
-<<<<<<< HEAD
                 model_generating_function=model_generating_function,
                 prt_reference=prt_reference,
-=======
-                model_generating_function=model_generating_function, 
-                pRT_reference=pRT_reference, 
->>>>>>> d5712941
                 refresh=refresh
             )
             chi2 = self.get_reduced_chi2_from_model(
@@ -2670,7 +2558,6 @@
             ax.legend(loc='best')
             plt.tight_layout()
             plt.savefig(path + self.retrieval_name + '_sampled.pdf', bbox_inches=0.)
-<<<<<<< HEAD
         else:
             fig = None
             ax = None
@@ -2682,14 +2569,6 @@
 
     def plot_pt(self, sample_dict, parameters_read, contribution=False, refresh=False, model_generating_function=None,
                 prt_reference=None, mode='bestfit'):
-=======
-        if self.use_MPI and COMM is not None:
-            COMM.barrier()
-        return fig, ax
-
-    def plot_PT(self, sample_dict, parameters_read, contribution=False, refresh = False, model_generating_function=None, 
-                 pRT_reference=None, mode = 'bestfit'):
->>>>>>> d5712941
         """
         Plot the PT profile with error contours
 
@@ -2836,13 +2715,8 @@
                 bf_wlen, bf_spectrum, bf_contribution = self.get_best_fit_model(
                     sample_use,
                     parameters_read,
-<<<<<<< HEAD
                     model_generating_function=model_generating_function,
                     prt_reference=prt_reference,
-=======
-                    model_generating_function=model_generating_function, 
-                    pRT_reference=pRT_reference, 
->>>>>>> d5712941
                     refresh=refresh,
                     contribution=True,
                     mode=mode
@@ -2929,7 +2803,6 @@
             self.rd.AMR = amr
             if amr:
                 for name, dd in self.data.items():
-<<<<<<< HEAD
                     dd.pRT_object.setup_opa_structure(self.rd.amr_pressure * 1e6)
         else:
             fig = None
@@ -2938,11 +2811,6 @@
         if self.use_MPI and comm is not None:
             comm.barrier()
 
-=======
-                    dd.pRT_object.setup_opa_structure(self.rd.amr_pressure*1e6)
-        if self.use_MPI and COMM is not None:
-            COMM.barrier()
->>>>>>> d5712941
         return fig, ax
 
     def plot_corner(self, sample_dict, parameter_dict, parameters_read, plot_best_fit=True, true_values=None, **kwargs):
@@ -3025,17 +2893,12 @@
                 true_values=true_values,
                 **kwargs
             )
-<<<<<<< HEAD
         else:
             fig = None
 
         if self.use_MPI and comm is not None:
             comm.barrier()
 
-=======
-        if self.use_MPI and COMM is not None:
-            COMM.barrier()
->>>>>>> d5712941
         return fig
 
     def plot_data(self):
@@ -3054,19 +2917,11 @@
                 ax.errorbar(wlen, dd.flux, yerr=dd.flux_error, label=name, marker='o')
             ax.legend()
             plt.savefig(self.output_dir + "evaluate_" + self.retrieval_name + "/" + self.retrieval_name + "_Data.pdf")
-<<<<<<< HEAD
         if self.use_MPI and comm is not None:
             comm.barrier()
 
     def plot_contribution(self, samples_use, parameters_read, model_generating_function=None, prt_reference=None,
                           log_scale_contribution=False, n_contour_levels=30, refresh=True, mode='bestfit'):
-=======
-        if self.use_MPI and COMM is not None:
-            COMM.barrier()
-
-    def plot_contribution(self, samples_use, parameters_read, model_generating_function=None, pRT_reference=None,
-                          log_scale_contribution=False, n_contour_levels=30, refresh=True, mode = 'bestfit'):
->>>>>>> d5712941
         """
         Plot the contribution function of the bestfit or median model from a retrieval. This plot indicates the
         relative contribution from each wavelength and each pressure level in the atmosphere to the spectrum.
@@ -3140,7 +2995,6 @@
                 self.get_max_likelihood_params(samples_use[best_fit_index, :-1], parameters_read)
                 sample_use = samples_use[best_fit_index, :-1]
             elif mode.lower() == "median":
-<<<<<<< HEAD
                 med_params, sample_use = self.get_median_params(samples_use, parameters_read, return_array=True)
             else:
                 sample_use = None  # TODO prevent reference before assignment
@@ -3154,18 +3008,6 @@
                 contribution=True,
                 mode=mode
             )
-=======
-                med_params,sample_use = self.get_median_params(samples_use, parameters_read, return_array=True)
-            bf_wlen, bf_spectrum, bf_contribution= self.get_best_fit_model(
-                                                                        sample_use,
-                                                                        parameters_read,
-                                                                        model_generating_function=model_generating_function, 
-                                                                        pRT_reference=pRT_reference, 
-                                                                        refresh=refresh,
-                                                                        contribution = True,
-                                                                        mode = mode
-                                                                        )
->>>>>>> d5712941
             # Normalization
             index = (bf_contribution < 1e-16) & np.isnan(bf_contribution)
             bf_contribution[index] = 1e-16
@@ -3210,7 +3052,6 @@
             self.rd.AMR = amr
             if amr:
                 for name, dd in self.data.items():
-<<<<<<< HEAD
                     dd.pRT_object.setup_opa_structure(self.rd.amr_pressure * 1e6)
         else:
             fig = None
@@ -3219,11 +3060,6 @@
         if self.use_MPI and comm is not None:
             comm.barrier()
 
-=======
-                    dd.pRT_object.setup_opa_structure(self.rd.amr_pressure*1e6)
-        if self.use_MPI and COMM is not None:
-            COMM.barrier()
->>>>>>> d5712941
         return fig, ax
 
     def plot_abundances(self,
@@ -3232,19 +3068,11 @@
                         species_to_plot=None,
                         contribution=False,
                         refresh=True,
-<<<<<<< HEAD
                         model_generating_function=None,
                         prt_reference=None,
                         mode='bestfit',
                         sample_posteriors=False,
                         volume_mixing_ratio=False):
-=======
-                        model_generating_function=None, 
-                        pRT_reference=None, 
-                        mode = 'bestfit', 
-                        sample_posteriors = False, 
-                        volume_mixing_ratio = False):
->>>>>>> d5712941
         """
         Plot the abundance profiles in mass fractions or volume mixing ratios as a function of pressure.
 
@@ -3398,7 +3226,6 @@
 
             # Check to see if we're weighting by the emission contribution.
             if contribution:
-<<<<<<< HEAD
                 bf_wlen, bf_spectrum, bf_contribution = self.get_best_fit_model(
                     sample_use,
                     parameters_read,
@@ -3407,17 +3234,6 @@
                     contribution=True
                 )
                 nu = cst.c / bf_wlen
-=======
-                bf_wlen, bf_spectrum,bf_contribution = self.get_best_fit_model(
-                                                sample_use,
-                                                parameters_read,
-                                                model_generating_function=model_generating_function, 
-                                                pRT_reference=pRT_reference, 
-                                                refresh=refresh,
-                                                contribution = True
-                                                )
-                nu = nc.c/bf_wlen
->>>>>>> d5712941
                 mean_diff_nu = -np.diff(nu)
                 diff_nu = np.zeros_like(nu)
                 diff_nu[:-1] = mean_diff_nu
@@ -3513,7 +3329,6 @@
             self.rd.AMR = amr
             if amr:
                 for name, dd in self.data.items():
-<<<<<<< HEAD
                     dd.pRT_object.setup_opa_structure(self.rd.amr_pressure * 1e6)
         else:
             fig = None
@@ -3522,10 +3337,4 @@
         if self.use_MPI and comm is not None:
             comm.barrier()
 
-        return fig, ax
-=======
-                    dd.pRT_object.setup_opa_structure(self.rd.amr_pressure*1e6)
-        if self.use_MPI and COMM is not None:
-            COMM.barrier()
-        return fig,ax
->>>>>>> d5712941
+        return fig, ax