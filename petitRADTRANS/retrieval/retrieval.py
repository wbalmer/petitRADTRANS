--- conflicted
+++ resolved
@@ -6,17 +6,6 @@
 # Read external packages
 import numpy as np
 import copy as cp
-<<<<<<< HEAD
-import matplotlib
-#matplotlib.use('Agg') # set the backend before importing pyplot
-'''
-font = {'family' : 'normal',
-        'size'   : 24}
-matplotlib.rc('font', **font)
-'''
-
-=======
->>>>>>> e81c2434
 import pymultinest
 import json
 from scipy.stats import binned_statistic
