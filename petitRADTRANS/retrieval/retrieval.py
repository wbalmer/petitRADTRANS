# Input / output, general run definitions
import sys
import os
# To not have numpy start parallelizing on its own
os.environ["OMP_NUM_THREADS"] = "1"
# Read external packages
import numpy as np
import copy as cp

import json
import logging
from scipy.stats import binned_statistic
# Plotting
import matplotlib.pyplot as plt
from matplotlib.ticker import AutoMinorLocator, LogLocator, NullFormatter
# Read own packages
from petitRADTRANS import Radtrans
from petitRADTRANS import nat_cst as nc
from .parameter import Parameter
from .data import Data
from .plotting import plot_specs,plot_data,contour_corner
from .rebin_give_width import rebin_give_width as rgw
from .util import bin_species_exok

class Retrieval:
    """
    This class implements the retrieval method using petitRADTRANS and pymultinest.
    A RetrievalConfig object is passed to this class to describe the retrieval data, parameters
    and priors. The run() method then uses pymultinest to sample the parameter space, producing
    posterior distributions for parameters and bayesian evidence for models.
    Various useful plotting functions have also been included, and can be run once the retrieval is
    complete.

    Args:
        run_definition : RetrievalConfig
            A RetrievalConfig object that describes the retrieval to be run. This is the user
            facing class that must be setup for every retrieval.
        output_dir : Str
            The directory in which the output folders should be written
        test_plotting : Bool
            Only use when running locally. A boolean flag that will produce plots
            for each sample when pymultinest is run.
        sample_spec : Bool
            Produce plots and data files for 100 randomly sampled outputs from pymultinest.
        ultranest : bool
            If true, use Ultranest sampling rather than pymultinest. This is still a work
            in progress, so use with caution!
        bayes_factor_species : Str
            A pRT species that should be removed to test for the bayesian evidence for it's presence.
        corner_plot_names : List(Str)
            List of additional retrieval names that should be included in the corner plot.
        short_names : List(Str)
            For each corner_plot_name, a shorter name to be included when plotting.
        pRT_plot_style : Bool
            Use the petitRADTRANS plotting style as described in plot_style.py. Recommended to
            turn this parameter to false if you want to use interactive plotting, or if the
            test_plotting parameter is True.
    """

    def __init__(self,
                 run_definition,
                 output_dir = "",
                 test_plotting = False,
                 sample_spec = False,
                 ultranest = False,
                 sampling_efficiency = None,\
                 const_efficiency_mode = None, \
                 n_live_points = None,
                 resume = None,
                 bayes_factor_species = None,
                 corner_plot_names = None,
                 short_names = None,
                 pRT_plot_style = True):

        self.rd = run_definition
        sys.stdout.write(f"Starting retrieval {self.rd.retrieval_name}")
        if len(self.rd.line_species) < 1:
            logging.warning("There are no line species present in the run definition!")

        # Maybe inherit from retrieval config class?
        self.retrieval_name = self.rd.retrieval_name
        self.data = self.rd.data
        self.run_mode = self.rd.run_mode
        self.parameters = self.rd.parameters
        self.ultranest = ultranest

        self.output_dir = output_dir
        if self.output_dir != "" and not self.output_dir.endswith("/"):
            self.output_dir += "/"

        self.remove_species = bayes_factor_species
        self.corner_files = corner_plot_names
        if self.corner_files is None:
            self.corner_files = [self.retrieval_name]
        self.short_names = short_names

        # Plotting variables
        self.best_fit_specs = {}
        self.best_fit_params = {}
        self.chi2 = None
        self.posterior_sample_specs = {}
        self.plotting = test_plotting
        self.PT_plot_mode = False
        self.evaluate_sample_spectra = sample_spec

        # Pymultinest stuff
        self.sampling_efficiency = sampling_efficiency
        self.const_efficiency_mode = const_efficiency_mode
        self.n_live_points = n_live_points
        self.resume = resume
        self.analyzer = None

        self.samples = {} #: The samples produced by pymultinest.
        self.param_dict = {}
        # Set up pretty plotting
        if pRT_plot_style:
            import petitRADTRANS.retrieval.plot_style as ps
        self.prt_plot_style =pRT_plot_style
        # Path to input opacities
        self.path = os.environ.get("pRT_input_data_path")
        if self.path is None:
            raise OSError(f"Path to input data not specified!\n"
                          f"Please set pRT_input_data_path variable in .bashrc / .bash_profile or specify path via\n"
                          f">>> import os"
                          f">>> os.environ['pRT_input_data_path'] = 'absolute/path/of/the/folder/input_data'\n"
                          f"before creating a Radtrans object or loading the nat_cst module.\n"
                          f"(this will become unnecessary in a future update)"
                          )
        if not self.path.endswith("/"):
            self.path += "/"
        # Setup Directories
        if not os.path.isdir(self.output_dir + 'out_PMN/'):
            os.makedirs(self.output_dir + 'out_PMN', exist_ok=True)
        if not os.path.isdir(self.output_dir + 'evaluate_' + self.retrieval_name +'/'):
            os.makedirs(self.output_dir + 'evaluate_' + self.retrieval_name, exist_ok=True)

        # Setup pRT Objects for each data structure.
        print("Setting up PRT Objects")
        self.setup_data()
        try:
            self.generate_retrieval_summary()
        except:
            print("Could not generate summary file!")


    def run(self,
            sampling_efficiency = 0.8,
            const_efficiency_mode = False,
            n_live_points = 400,
            log_z_convergence = 0.5,
            step_sampler = False,
            warmstart_max_tau=0.5,
            n_iter_before_update=50,
            resume = True,
            max_iters = 0,
            frac_remain=0.1,
            importance_nested_sampling = True,
            Lepsilon=0.3):
        """
        Run mode for the class. Uses pynultinest to sample parameter space
        and produce standard PMN outputs.

        Args:
            sampling_efficiency : Float
                pymultinest sampling efficiency. If const efficiency mode is true, should be set to around
                0.05. Otherwise, it should be around 0.8 for parameter estimation and 0.3 for evidence
                comparison.
            const_efficiency_mode : Bool
                pymultinest constant efficiency mode
            n_live_points : Int
                Number of live points to use in pymultinest, or the minimum number of live points to
                use for the Ultranest reactive sampler.
            log_z_convergence : float
                If ultranest is being used, the convergence criterion on log z.
            step_sampler : bool
                Use a step sampler to improve the efficiency in ultranest.
            warmstart_max_tau : float
                Warm start allows accelerated computation based on a different but similar UltraNest run.
            resume : bool
                Continue existing retrieval. If FALSE THIS WILL OVERWRITE YOUR EXISTING RETRIEVAL.
        """
        if self.sampling_efficiency is not None:
            logging.warning("Setting sampling_efficiency as a class variable will be deprecated. Use the run method arguments.")
            sampling_efficiency = self.sampling_efficiency
        if self.n_live_points:
            logging.warning("Setting n_live_points as a class variable will be deprecated. Use the run method arguments.")
            n_live_points = self.n_live_points
        if self.resume is not None:
            logging.warning("Setting resume as a class variable will be deprecated. Use the run method arguments.")
            resume = self.resume
        if self.const_efficiency_mode is not None:
            logging.warning("Setting const_efficiency_mode as a class variable will be deprecated. Use the run method arguments.")
            const_efficiency_mode = self.const_efficiency_mode
        if self.ultranest:
            self._run_ultranest(n_live_points = n_live_points,
                                log_z_convergence = log_z_convergence,
                                step_sampler = step_sampler,
                                warmstart_max_tau = warmstart_max_tau,
                                resume = resume,
                                max_iters = max_iters,
                                frac_remain = frac_remain,
                                Lepsilon =Lepsilon)
            return


        import pymultinest
        if const_efficiency_mode and sampling_efficiency > 0.1:
            logging.warning("Sampling efficiency should be ~ 0.05 if you're using constant efficiency mode!")
        prefix = self.output_dir + 'out_PMN/'+self.retrieval_name+'_'

        if len(self.output_dir + 'out_PMN/') > 100:
            logging.error("PyMultinest requires output directory names to be <100 characters.")
            sys.exit(3)
        self.n_live_points = n_live_points
        # How many free parameters?
        n_params = 0
        free_parameter_names = []
        for pp in self.parameters:
            if self.parameters[pp].is_free_parameter:
                free_parameter_names.append(self.parameters[pp].name)
                n_params += 1
        if self.run_mode == 'retrieval':
            print("Starting retrieval: " + self.retrieval_name+'\n')
            json.dump(free_parameter_names, \
                    open(self.output_dir + 'out_PMN/'+self.retrieval_name+'_params.json', 'w'))
            pymultinest.run(self.log_likelihood,
                            self.prior,
                            n_params,
                            outputfiles_basename=prefix,
                            resume = resume,
                            verbose = True,
                            sampling_efficiency = sampling_efficiency,
                            const_efficiency_mode = const_efficiency_mode,
                            evidence_tolerance = log_z_convergence,
                            n_live_points = n_live_points,
                            n_iter_before_update = n_iter_before_update,
                            importance_nested_sampling = importance_nested_sampling,
                            max_iter = max_iters)
        self.analyzer = pymultinest.Analyzer(n_params = n_params,
                                             outputfiles_basename = prefix)
        s = self.analyzer.get_stats()
        self.run_mode = 'evaluate'
        self.generate_retrieval_summary(s)
        json.dump(s, open(prefix + 'stats.json', 'w'), indent=4)
        print('  marginal likelihood:')
        print('    ln Z = %.1f +- %.1f' % (s['global evidence'], s['global evidence error']))
        print('  parameters:')


        for p, m in zip(free_parameter_names, s['marginals']):
            lo, hi = m['1sigma']
            med = m['median']
            sigma = (hi - lo) / 2
            if sigma == 0:
                i = 3
            else:
                i = max(0, int(-np.floor(np.log10(sigma))) + 1)
            fmt = '%%.%df' % i
            fmts = '\t'.join(['    %-15s' + fmt + " +- " + fmt])
            print(fmts % (p, med, sigma))

    def _run_ultranest(self,
                       n_live_points,
                       log_z_convergence,
                       step_sampler,
                       warmstart_max_tau,
                       resume,
                       max_iters,
                       frac_remain,
                       Lepsilon):
        """
        Run mode for the class. Uses ultranest to sample parameter space
        and produce standard outputs.

        Args:
            n_live_points : Int
                The minimum number of live points to
                use for the Ultranest reactive sampler.
            log_z_convergence : float
                The convergence criterion on log z.
            step_sampler : bool
                Use a step sampler to improve the efficiency in ultranest.
            resume : bool
                Continue existing retrieval. If FALSE THIS WILL OVERWRITE YOUR EXISTING RETRIEVAL.
        """

        logging.warning("ultranest mode is still in development. Proceed with caution")
        try:
            import ultranest as un
            from ultranest.mlfriends import RobustEllipsoidRegion
        except ImportError:
            logging.error("Could not import ultranest. Exiting.")
            sys.exit(1)
        if self.run_mode == 'retrieval':
            print("Starting retrieval: " + self.retrieval_name+'\n')
            # How many free parameters?
            n_params = 0
            free_parameter_names = []
            for pp in self.parameters:
                if self.parameters[pp].is_free_parameter:
                    free_parameter_names.append(self.parameters[pp].name)
                    n_params += 1

            if max_iters == 0:
                max_iters = None
            sampler = un.ReactiveNestedSampler(free_parameter_names,
                                               self.log_likelihood,
                                               self.prior_ultranest,
                                               log_dir=self.output_dir + "out_" + self.retrieval_name,
                                               warmstart_max_tau=warmstart_max_tau,
                                               resume=resume)
            if step_sampler:
                #try:
                import ultranest.stepsampler
                #    #sampler.run(min_num_live_points=400,
                #    #        max_n_calls = 400000,
                #    #        region_class =  RobustEllipsoidRegion)
                sampler.stepsampler = ultranest.stepsampler.SliceSampler(nsteps=50,
                                                                         adaptive_nsteps='move-distance',
                                                                         generate_direction=ultranest.stepsampler.generate_mixture_random_direction)
                #except:
                #    logging.error("Could not use step sampling!")
                #    sys.exit(13)
            sampler.run(min_num_live_points = n_live_points,
                       dlogz = log_z_convergence,
                       max_iters = max_iters,
                       frac_remain = frac_remain,
                       Lepsilon = Lepsilon,
                       region_class =  RobustEllipsoidRegion)
            sampler.print_results()
            sampler.plot_corner()


    def generate_retrieval_summary(self,stats = None):
        """
        This function produces a human-readable text file describing the retrieval.
        It includes all of the fixed and free parameters, the limits of the priors (if uniform),
        a description of the data used, and if the retrieval is complete, a summary of the
        best fit parameters and model evidence.

        Args:
            stats : dict
                A Pymultinest stats dictionary, from Analyzer.get_stats().
                This contains the evidence and best fit parameters.
        """

        with open(self.output_dir + "evaluate_" + self.retrieval_name + "/" + self.retrieval_name +\
                  "_ret_summary.txt", "w+") as summary:
            from datetime import datetime
            summary.write(self.retrieval_name + '\n')
            summary.write(datetime.now().strftime("%Y-%m-%d, %H:%M:%S") + '\n')
            summary.write(self.output_dir + '\n')
            summary.write(f"Live points: {self.n_live_points}\n\n")
            summary.write("Fixed Parameters\n")
            for key,value in self.parameters.items():
                if key in ['pressure_simple', 'pressure_width', 'pressure_scaling']:
                    continue
                if not value.is_free_parameter:
                    summary.write(f"    {key} = {value.value:.3f}\n")
            summary.write('\n')
            summary.write("Free Parameters, Prior^-1(0), Prior^-1(1)\n")
            for key,value in self.parameters.items():
                if value.is_free_parameter:
                    low = value.transform_prior_cube_coordinate(0.0000001)
                    high = value.transform_prior_cube_coordinate(0.9999999)
                    if value.corner_transform is not None:
                        low = value.corner_transform(low)
                        high = value.corner_transform(high)
                    summary.write(f"    {key} = {low:3f}, {high:3f}\n")
            summary.write('\n')
            summary.write("Data\n")
            for name,dd in self.data.items():
                summary.write(name+'\n')
                summary.write("    " + dd.path_to_observations + '\n')
                if dd.model_generating_function is not None:
                    summary.write(f"    Model Function = {dd.model_generating_function.__name__}\n")
                if dd.scale:
                    summary.write(f"    scale factor = {dd.scale_factor:.2f}\n")
                if dd.data_resolution is not None:
                    summary.write(f"    data resolution = {dd.data_resolution}\n")
                if dd.model_resolution is not None:
                    summary.write(f"    model resolution = {dd.model_resolution}\n")
                if dd.photometry:
                    summary.write(f"    photometric width = {dd.photometry_range[0]:.4f}" + \
                                  f"--{dd.photometry_range[1]:.4f} um\n")
                    summary.write("    Photometric transform function = " + \
                                  dd.photometric_transformation_function.__name__+ '\n')
            summary.write('\n')

            if stats is not None:
                summary.write("Multinest Outputs\n")
                summary.write('  marginal evidence:\n')
                summary.write('    log Z = %.1f +- %.1f\n' % \
                             (stats['global evidence']/np.log(10), stats['global evidence error']/np.log(10)))
                summary.write('    ln Z = %.1f +- %.1f\n' % (stats['global evidence'], \
                              stats['global evidence error']))
                summary.write("  Statistical Fit Parameters\n")

                free_params = []
                for key,value in self.parameters.items():
                    if value.is_free_parameter:
                        free_params.append(key)

                for p, m in zip(free_params, stats['marginals']):
                    lo, hi = m['1sigma']
                    med = m['median']
                    sigma = (hi - lo) / 2
                    if sigma == 0:
                        i = 3
                    else:
                        i = max(0, int(-np.floor(np.log10(sigma))) + 1)
                    fmt = '%%.%df' % i
                    fmts = '\t'.join(['    %-15s' + fmt + " +- " + fmt])
                    summary.write(fmts % (p, med, sigma) + '\n')
                summary.write('\n')
            if self.run_mode == 'evaluate':
                summary.write("Best Fit Parameters\n")
                if not self.best_fit_params:
                    self.get_samples(self.output_dir)
                    samples_use = self.samples[self.retrieval_name]
                    parameters_read = self.param_dict[self.retrieval_name]
                    logL ,best_fit_index = self.get_best_fit_likelihood(samples_use)
                    chi2 = self.get_reduced_chi2(samples_use[best_fit_index],subtract_n_parameters=False)
                    # Get best-fit index
                    self.get_best_fit_params(samples_use[best_fit_index,:-1],parameters_read)
                summary.write(f"    𝛘^{2} = {self.chi2}\n")
                for key,value in self.best_fit_params.items():
                    if key in ['pressure_simple', 'pressure_width', 'pressure_scaling']:
                        continue
                    out = value.value
                    if self.parameters[key].corner_transform is not None:
                        out = self.parameters[key].corner_transform(out)
                    if out is None:
                        continue
                    summary.write(f"    {key} = {out:.3f}\n")

    def setup_data(self,scaling=10,width = 3):
        """
        Creates a pRT object for each data set that asks for a unique object.
        Checks if there are low resolution c-k models from exo-k, and creates them if necessary.
        The scaling and width parameters adjust the AMR grid as described in RetrievalConfig.setup_pres
        and models.fixed_length_amr. It is recommended to keep the defaults.

        Args:
            scaling : int
                A multiplicative factor that determines the size of the full high resolution pressure grid,
                which will have length self.p_global.shape[0] * scaling.
            width : int
                The number of cells in the low pressure grid to replace with the high resolution grid.
        """
        exo_k_check = False
        for name,dd in self.data.items():
            # Only create if there's no other data
            # object using the same pRT object
            if dd.external_pRT_reference is None:
                if dd.opacity_mode == 'c-k' and dd.model_resolution is not None:
                    # Use ExoK to have low res models.
                    species = []
                    # Check if low res opacities already exist
                    for line in self.rd.line_species:
                        if not os.path.isdir(self.path + "opacities/lines/corr_k/" +\
                                                line + "_R_" + \
                                                str(dd.model_resolution)):
                            species.append(line)
                    # If not, setup low-res c-k tables
                    if len(species)>0:
                        exo_k_check = True
                        print("Exo-k should only be run on a single thread.")
                        print("The retrieval should be run once on a single core to build the c-k\ntables, and then again with multiple cores for the remainder of the retrieval.")
                        # Automatically build the entire table
                        bin_species_exok(species,dd.model_resolution)
                    species = []
                    for spec in self.rd.line_species:
                        species.append(spec + "_R_" + str(dd.model_resolution))
                else:
                    # Otherwise for 'lbl' or no model_resolution binning,
                    # we just use the default species.
                    species = cp.copy(self.rd.line_species)
                lbl_samp = None
                if dd.opacity_mode == 'lbl' and dd.model_resolution is not None:
                    lbl_samp = int(1e6/dd.model_resolution)

                # Setup the pRT objects for the given dataset
                rt_object = Radtrans(line_species = cp.copy(species), \
                                    rayleigh_species= cp.copy(self.rd.rayleigh_species), \
                                    continuum_opacities = cp.copy(self.rd.continuum_opacities), \
                                    cloud_species = cp.copy(self.rd.cloud_species), \
                                    mode=dd.opacity_mode, \
                                    wlen_bords_micron = dd.wlen_range_pRT,
                                    do_scat_emis = self.rd.scattering,
                                    lbl_opacity_sampling = lbl_samp)
                # Create random P-T profile to create RT arrays of the Radtrans object.
                if self.rd.AMR:
                    p = self.rd._setup_pres(scaling,width)
                else:
                    p = self.rd.p_global
                rt_object.setup_opa_structure(p)
                dd.pRT_object = rt_object
        if exo_k_check:
            # Sorry that we have to do this, not sure how to use mpi4py to run the
            # exo-k in a single thread.
            print("c-k tables have been binned with exo-k. Exiting single-core process.")
            print("Please restart the retrieval.")
            sys.exit(12)

    def prior(self, cube, ndim=0, nparams=0):
        """
        pyMultinest Prior function. Transforms unit hypercube into physical space.
        """

        i_p = 0
        for pp in self.parameters:
            if self.parameters[pp].is_free_parameter:
                cube[i_p] = self.parameters[pp].get_param_uniform(cube[i_p])
                i_p += 1
    def prior_ultranest(self, cube):
        """
        pyMultinest Prior function. Transforms unit hypercube into physical space.
        """
        params = cube.copy()
        i_p = 0
        for pp in self.parameters:
            if self.parameters[pp].is_free_parameter:
                params[i_p] = self.parameters[pp].get_param_uniform(cube[i_p])
                i_p += 1
        return params

    def log_likelihood(self,cube,ndim=0,nparam=0):
        """
        pyMultiNest required likelihood function.

        This function wraps the model computation and log-likelihood calculations
        for pyMultiNest to sample. If PT_plot_mode is True, it will return the
        calculate only the pressure and temperature arrays rather than the wavlength
        and flux. If run_mode is evaluate, it will save the provided sample to the
        best-fit spectrum file, and add it to the best_fit_specs dictionary.
        If evaluate_sample_spectra is true, it will store the spectrum in
        posterior_sample_specs.

        Args:
            cube : numpy.ndarray
                The transformed unit hypercube, providing the parameter values
                to be passed to the model_generating_function.
            ndim : int
                The number of dimensions of the problem
            nparam : int
                The number of parameters in the fit.

        Returns:
            log_likelihood : float
                The (negative) log likelihood of the model given the data.
        """

        log_likelihood = 0.
        log_prior      = 0.

        i_p = 0 # parameter count
        for pp in self.parameters:
            if self.parameters[pp].is_free_parameter:
                self.parameters[pp].set_param(cube[i_p])
                i_p += 1

        for name,dd in self.data.items():
            # Only calculate spectra within a given
            # wlen range once
            if dd.scale or dd.scale_err:
                dd.scale_factor = self.parameters[name + "_scale_factor"].value
            if dd.offset_bool:
                dd.offset = self.parameters[name + "_offset"].value
            if name + "_b" in self.parameters.keys():
                dd.bval = self.parameters[name + "_b"].value
<<<<<<< HEAD

=======
>>>>>>> ab2922a7
            if dd.external_pRT_reference is None:
                if not self.PT_plot_mode:
                    # Compute the model
                    wlen_model, spectrum_model = \
                        dd.model_generating_function(dd.pRT_object,
                                                    self.parameters,
                                                    self.PT_plot_mode,
                                                    AMR = self.rd.AMR)
                    # Sanity checks on outputs
                    if spectrum_model is None:
                        return -1e98
                    if np.isnan(spectrum_model).any():
                        return -1e98
                    #print(np.mean(spectrum_model))
                    log_likelihood += dd.get_chisq(wlen_model,
                                            spectrum_model,
                                            self.plotting)
                else:
                    # Get the PT profile
                    if name == self.rd.plot_kwargs["take_PTs_from"]:
                        pressures, temperatures = \
                            dd.model_generating_function(dd.pRT_object,
                                                         self.parameters,
                                                         self.PT_plot_mode,
                                                         AMR = self.rd.AMR)
                        return pressures, temperatures
                    else:
                        continue
                # Save sampled outputs if necessary.
                if self.run_mode == 'evaluate':
                    if self.evaluate_sample_spectra:
                        self.posterior_sample_specs[name] = [wlen_model, \
                                                spectrum_model]
                    else:
                        np.savetxt(self.output_dir + 'evaluate_' + self.retrieval_name + \
                                   '/model_spec_best_fit_'+
                                   name.replace('/','_').replace('.','_')+'.dat',
                                   np.column_stack((wlen_model,
                                                    spectrum_model)))

                        self.best_fit_specs[name] = [wlen_model, \
                                                spectrum_model]

            # Check for data using the same pRT object,
            # calculate log_likelihood
            for de_name,dede in self.data.items():
                if dede.external_pRT_reference is not None:
                    if dede.scale:
                        dd.scale_factor = self.parameters[de_name + "_scale_factor"].value
                    if dede.external_pRT_reference == name:
                        if spectrum_model is None:
                            return -1e99
                        if np.isnan(spectrum_model).any():
                            return -1e99
                        log_likelihood += dede.get_chisq(wlen_model, \
                                        spectrum_model, \
                                        self.plotting)
        #print(f"LL: {log_likelihood+log_prior}")
        if log_likelihood + log_prior < -9e98:
            return -1e98
        if np.abs(log_likelihood + log_prior) < 1e-98:
            return -1e-98
        if self.ultranest and np.isinf(log_likelihood+log_prior):
            return -1e98
        return log_likelihood + log_prior

    def get_samples(self, output_dir = None, ret_names = []):
        """
        This function looks in the given output directory and finds the post_equal_weights
        file associated with the current retrieval name.

        Args:
            output_dir : str
                Parent directory of the out_PMN/RETRIEVALNAME_post_equal_weights.dat file
            ret_names : List(str)
                A list of retrieval names to add to the sample and parameter dictionary.
                Functions the same as setting corner_files during initialisation.

        Returns:
            sample_dict : dict
                A dictionary with keys being the name of the retrieval, and values are a numpy
                ndarray containing the samples in the post_equal_weights file
            parameter_dict : dict
                A dictionary with keys being the name of the retrieval, and values are a list of names
                of the parameters used in the retrieval. The first name corresponds to the first column
                of the samples, and so on.
        """

        if output_dir is None:
            output_dir = self.output_dir
        if self.ultranest:
            for name in self.corner_files:
                samples = np.genfromtxt(output_dir +'out_' + name + '/chains/equal_weighted_post.txt')
                #TODO formatting of paramname file
                parameters_read = open(output_dir +'out_' + name + '/chains/weighted_post.paramnames')
                self.samples[name] = samples
                self.param_dict[name] = parameters_read
            for name in ret_names:
                samples = np.genfromtxt(output_dir +'out_' + name + '/chains/qual_weighted_post.txt')
                parameters_read = open(output_dir +'out_' + name + '/chains/weighted_post.paramnames')
                self.samples[name] = samples
                self.param_dict[name] = parameters_read
            return self.samples, self.param_dict

        # pymultinest
        for name in ret_names:
            samples = np.genfromtxt(output_dir +'out_PMN/'+ \
                                    name+ \
                                    '_post_equal_weights.dat')

            parameters_read = json.load(open(output_dir + 'out_PMN/'+ \
                                        name+ \
                                        '_params.json'))
            self.samples[name] = samples
            self.param_dict[name] = parameters_read
        for name in self.corner_files:
            samples = np.genfromtxt(output_dir +'out_PMN/'+ \
                                    name+ \
                                    '_post_equal_weights.dat')

            parameters_read = json.load(open(output_dir + 'out_PMN/'+ \
                                        name+ \
                                        '_params.json'))
            self.samples[name] = samples
            self.param_dict[name] = parameters_read

        return self.samples, self.param_dict

    def get_best_fit_params(self,best_fit_params,parameters_read):
        """
        This function converts the sample from the post_equal_weights file with the maximum
        log likelihood, and converts it into a dictionary of Parameters that can be used in
        a model function.

        Args:
            best_fit_params : numpy.ndarray
                An array of the best fit parameter values (or any other sample)
            parameters_read : list
                A list of the free parameters as read from the output files.
        """
        self.best_fit_params = self.build_param_dict(best_fit_params,parameters_read)
        return self.best_fit_params

    def get_full_range_model(self,
                             parameters,
                             model_generating_func = None,
                             ret_name = None,
                             contribution = False,
                             pRT_object = None):
        # Find the boundaries of the wavelength range to calculate
        wmin = 99999.0
        wmax = 0.0
        for name,dd in self.data.items():
            if dd.wlen_range_pRT[0] < wmin:
                wmin = dd.wlen_range_pRT[0]
            if dd.wlen_range_pRT[1] > wmax:
                wmax = dd.wlen_range_pRT[1]
        # Set up parameter dictionary
        #parameters = self.build_param_dict(params,parameters_read)
        parameters["contribution"] = Parameter("contribution", False, value = contribution)

        # Setup the pRT object
        if pRT_object is not None:
            atmosphere = pRT_object
        else:
            atmosphere = Radtrans(line_species = cp.copy(self.rd.line_species), \
                                rayleigh_species= cp.copy(self.rd.rayleigh_species), \
                                continuum_opacities = cp.copy(self.rd.continuum_opacities), \
                                cloud_species = cp.copy(self.rd.cloud_species), \
                                mode='c-k', \
                                wlen_bords_micron = [wmin*0.98,wmax*1.02],
                                do_scat_emis = self.rd.scattering)
        if self.rd.AMR:
            p = self.rd._setup_pres()
            parameters["pressure_scaling"] = self.parameters["pressure_scaling"]
            parameters["pressure_width"] = self.parameters["pressure_width"]
            parameters["pressure_simple"] = self.parameters["pressure_simple"]
        else:
            p = self.rd.p_global
        atmosphere.setup_opa_structure(p)

        # Check what model function we're using
        if model_generating_func is None:
            mg_func = self.data[self.rd.plot_kwargs["take_PTs_from"]].model_generating_function
        else:
            mg_func = model_generating_func

        # get the spectrum
        return mg_func(atmosphere, parameters, PT_plot_mode= False, AMR = self.rd.AMR)


    def get_best_fit_model(self,best_fit_params,parameters_read,ret_name = None, contribution = False,save = True):
        """
        This function uses the best fit parameters to generate a pRT model that spans the entire wavelength
        range of the retrieval, to be used in plots.

        Args:
            best_fit_params : numpy.ndarray
                A numpy array containing the best fit parameters, to be passed to get_best_fit_params
            parameters_read : list
                A list of the free parameters as read from the output files.
            model_generating_fun : method
                A function that will take in the standard 'model' arguments
                (pRT_object, params, pt_plot_mode, AMR, resolution)
                and will return the wavlength and flux arrays as calculated by petitRadTrans.
                If no argument is given, it uses the method of the dataset given in the take_PTs_from kwarg.
            ret_name : str
                If plotting a fit from a different retrieval, input the retrieval name to be included.

        Returns:
            bf_wlen : numpy.ndarray
                The wavelength array of the best fit model
            bf_spectrum : numpy.ndarray
                The emission or transmission spectrum array, with the same shape as bf_wlen
        """
        if ret_name is None:
            ret_name = self.retrieval_name
        # Check if the files already exist so that we don't have to recalculate


        if not self.retrieval_name in self.best_fit_specs.keys():
            self.get_best_fit_params(best_fit_params,parameters_read)

        if self.rd.AMR:
            p = self.rd._setup_pres()
            self.best_fit_params["pressure_scaling"] = self.parameters["pressure_scaling"]
            self.best_fit_params["pressure_width"] = self.parameters["pressure_width"]
            self.best_fit_params["pressure_simple"] = self.parameters["pressure_simple"]
        if contribution:
            if save:
                if os.path.exists(self.output_dir + "evaluate_" + \
                                self.retrieval_name + "/" + \
                                ret_name + "_best_fit_model_contribution.npy"):
                    print("Loading best fit spectrum and contribution from file")
                    bf_contribution = np.load(self.output_dir + "evaluate_" + \
                                            self.retrieval_name + "/" + \
                                            ret_name + "_best_fit_model_contribution.npy")
                    bf_wlen,bf_spectrum = np.load(self.output_dir + "evaluate_" + \
                                            self.retrieval_name + "/" + \
                                            ret_name + "_best_fit_model_full.npy").T
                    self.best_fit_specs[ret_name]= [bf_wlen,bf_spectrum]
                    return bf_wlen, bf_spectrum, bf_contribution
            bf_wlen, bf_spectrum, bf_contribution = self.get_full_range_model(self.best_fit_params,
                                                                              model_generating_func = None,
                                                                              ret_name = ret_name,
                                                                              contribution = contribution)
            if save:
                np.save(self.output_dir + "evaluate_" + \
                    self.retrieval_name + "/" + \
                    ret_name + "_best_fit_model_contribution",
                    bf_contribution)
        else:
            if save:
                if os.path.exists(self.output_dir + "evaluate_" + \
                            self.retrieval_name + "/" + \
                            ret_name + "_best_fit_model_full.npy"):
                    print("Loading best fit spectrum from file")
                    bf_wlen,bf_spectrum = np.load(self.output_dir + "evaluate_" + \
                                                self.retrieval_name + "/" + \
                                                ret_name + "_best_fit_model_full.npy").T
                    self.best_fit_specs[ret_name]= [bf_wlen,bf_spectrum]

                    return bf_wlen,bf_spectrum
            print("Computing Best Fit Model, this may take a minute...")
            bf_wlen, bf_spectrum = self.get_full_range_model(self.best_fit_params,
                                                             model_generating_func = None,
                                                             ret_name = ret_name,
                                                             contribution = contribution)
        self.best_fit_specs[ret_name]= [bf_wlen,bf_spectrum]

        # Add to the dictionary.
        if save:
            np.save(self.output_dir + "evaluate_" + \
                    self.retrieval_name + "/" + \
                    ret_name + "_best_fit_model_full",
                    np.column_stack([bf_wlen,bf_spectrum]))
        if contribution:
            return bf_wlen, bf_spectrum, bf_contribution
        return bf_wlen, bf_spectrum

    def get_abundances(self,sample,parameters_read=None):
        """
        This function returns the abundances of each species as a function of pressure

        Args:
            sample : numpy.ndarray
                A sample from the pymultinest output, the abundances returned will be
                computed for this set of parameters.
        Returns:
            abundances : dict
                A dictionary of abundances. The keys are the species name,
                the values are the mass fraction abundances at each pressure
            MMW : numpy.ndarray
                The mean molecular weight at each pressure level in the atmosphere.
        """
        from petitRADTRANS.retrieval.chemistry import get_abundances
        parameters = self.build_param_dict(sample,parameters_read)

        self.PT_plot_mode = True
        pressures, temps = self.log_likelihood(sample, 0, 0)
        self.PT_plot_mode = False

        name = self.rd.plot_kwargs["take_PTs_from"]
        abundances, MMW, _, _ = get_abundances(pressures,
                                            temps,
                                            cp.copy(self.data[name].pRT_object.line_species),
                                            cp.copy(self.data[name].pRT_object.cloud_species),
                                            parameters,
                                            AMR=False)
        return abundances, MMW

    def get_evidence(self, ret_name = ""):
        """
        Get the log10 Z and error for the retrieval

        This function uses the pymultinest analyzer to
        get the evidence for the current retrieval_name
        by default, though any retrieval_name in the
        out_PMN folder can be passed as an argument -
        useful for when you're comparing multiple similar
        models. This value is also printed in the summary file.

        Args:
            ret_name : string
                The name of the retrieval that prepends all of the PMN
                output files.
        """
        analyzer = self.get_analyzer(ret_name)
        s = analyzer.get_stats()
        return s['global evidence']/np.log(10), s['global evidence error']/np.log(10)

    def get_best_fit_likelihood(self,samples):
        """
        Get the log likelihood of the best fit model

        Args:
            samples : numpy.ndarray
                An array of samples and likelihoods taken from a post_equal_weights file
        """
        logL = samples[:,-1]
        best_fit_index = np.argmax(logL)
        print(f"Best fit likelihood = {logL[best_fit_index]:.2f}")
        return logL[best_fit_index], best_fit_index

    def get_best_fit_chi2(self,samples):
        """
        Get the 𝛘^2 of the best fit model - removing normalization term from log L

        Args:
            samples : numpy.ndarray
                An array of samples and likelihoods taken from a post_equal_weights file
        """
        _, best_fit_index = self.get_best_fit_likelihood(samples)
        logL =  self.get_chi2(samples[best_fit_index])
        print(f"Best fit 𝛘^2 = {2*logL:.2f}")
        return 2*logL

    def get_chi2(self,sample):
        """
        Get the 𝛘^2 of the best fit model - removing normalization term from log L

        Args:
            samples : numpy.ndarray
                An array of samples and likelihoods taken from a post_equal_weights file
        """
        logL = sample[-1]
        norm = 0
        for name, dd in self.data.items():
            if dd.covariance is not None:
                add = 0.5 * dd.log_covariance_determinant
                if dd.scale_err:
                    add *= dd.scale_factor
            else:
                add = 0.5*np.sum(np.log(2.0*np.pi*dd.flux_error**2.))
            norm += add
        print(f"Best fit 𝛘^2 = {2*(-logL - norm):.2f}")
        return 2*(-logL - norm)

    def get_reduced_chi2(self,sample,subtract_n_parameters = False):
        """
        Get the 𝛘^2/DoF of the best fit model - divide chi^2 by DoF

        Args:
            samples : numpy.ndarray
                An array of samples and likelihoods taken from a post_equal_weights file
        """
        chi2 = self.get_chi2(sample)
        DoF = 0
        for name, dd in self.data.items():
            DoF += np.size(dd.flux)
        if subtract_n_parameters:
            for name, pp in self.parameters.items():
                if pp.is_free_parameter:
                    DoF -= 1
        print(f"Best fit 𝛘^2/DoF = {chi2/DoF:.2f}")
        self.chi2 = chi2/DoF
        return chi2/DoF

    def get_reduced_chi2_from_model(self,wlen_model,spectrum_model,subtract_n_parameters = False):
        """
        Get the 𝛘^2/DoF of the best fit model - divide chi^2 by DoF

        Args:
            samples : numpy.ndarray
                An array of samples and likelihoods taken from a post_equal_weights file
        """
        logL = 0
        add = 0
        for name, dd in self.data.items():
            logL += dd.get_chisq(wlen_model,
                                 spectrum_model,
                                 False)
            if dd.covariance is not None:
                add = 0.5 * dd.log_covariance_determinant
            else:
                add = 0.5*np.sum(np.log(2*np.pi*dd.flux_error**2.))
            norm += add
        if subtract_n_parameters:
            for name, pp in self.parameters.items():
                if pp.is_free_parameter:
                    DoF -= 1
        chi2 = 2*(-logL-norm)
        print(f"𝛘^2/DoF = {chi2/DoF:.2f}")
        return chi2/DoF

    def get_analyzer(self,ret_name = ""):
        """
        Get the PMN analyer from a retrieval run

        This function uses gets the PMN analyzer object
        for the current retrieval_name by default,
        though any retrieval_name in the out_PMN folder can
        be passed as an argument - useful for when you're
        comparing multiple similar models.

        Args:
            ret_name : string
                The name of the retrieval that prepends all of the PMN
                output files.
        """
        # Avoid loading if we just want the current retrievals output
        if ret_name == "" and self.analyzer is not None:
            return self.analyzer
        if ret_name == "":
            ret_name = self.retrieval_name
        prefix = self.output_dir + 'out_PMN/'+ret_name+'_'

        # How many free parameters?
        n_params = 0
        free_parameter_names = []
        for pp in self.parameters:
            if self.parameters[pp].is_free_parameter:
                free_parameter_names.append(self.parameters[pp].name)
                n_params += 1

        # Get the outputs
        analyzer = pymultinest.Analyzer(n_params = n_params,
                                        outputfiles_basename = prefix)
        if ret_name == self.retrieval_name:
            self.analyzer = analyzer
        return analyzer

    def build_param_dict(self,sample,free_param_names):
        """
        This function builds a dictionary of parameters that can be passed to the
        model building functions. It requires a numpy array with the same length
        as the number of free parameters, and a list of all of the parameter names
        in the order they appear in the array. The returned dictionary will contain
        all of these parameters, together with the fixed retrieval parameters.

        Args:
            sample : numpy.ndarray
                An array or list of free parameter values
            free_param_names : list(string)
                A list of names for each of the free parameters.
        Returns:
            params : dict
                A dictionary of Parameters, with values set to the values
                in sample.
        """
        params = {}
        i_p = 0
        for pp in self.parameters:
            if self.parameters[pp].is_free_parameter:
                for i_s in range(len(free_param_names)):
                    if free_param_names[i_s] == self.parameters[pp].name:
                        params[self.parameters[pp].name] = \
                            Parameter(pp,False,value=sample[i_p])
                        i_p += 1
            else:
                params[pp] = Parameter(pp,False,value=self.parameters[pp].value)
        return params

    def sample_teff(self,sample_dict,param_dict,ret_names = None,nsample = None,resolution=40):
        r"""
        This function samples the outputs of a retrieval and computes Teff
        for each sample. For each sample, a model is computed at low resolution,
        and integrated to find the total radiant emittance, which is converted into
        a temperature using the stefan boltzmann law: $j^{\star} = \sigma T^{4}$.
        Teff itself is computed using util.calc_teff.

        Args:
            sample_dict : dict
                A dictionary, where each key is the name of a retrieval, and the values
                are the equal weighted samples.
            param_dict : dict
                A dictionary where each key is the name of a retrieval, and the values
                are the names of the free parameters associated with that retrieval.
            ret_names : Optional(list(string))
                A list of retrieval names, each should be included in the sample_dict.
                If left as none, it defaults to only using the current retrieval name.
            nsample : Optional(int)
                The number of times to compute Teff. If left empty, uses the "take_PTs_from"
                plot_kwarg. Recommended to use ~300 samples, probably more than is set in
                the kwarg!
            resolution : int
                The spectra resolution to compute the models at. Typically, this should be very
                low in order to enable rapid calculation.
        Returns:
            tdict : dict
                A dictionary with retrieval names for keys, and the values are the calculated
                values of Teff for each sample.
        """
        from .util import teff_calc
        if ret_names is None:
            ret_names = [self.retrieval_name]
        if nsample is None:
            nsample = self.rd.plot_kwargs["nsample"]

        # Setup the pRT object
        species = []
        for line in self.rd.line_species:
            if not os.path.isdir(self.path + "opacities/lines/corr_k/" +\
                                 line + "_R_" + \
                                 str(resolution)):
                species.append(line)
        # If not, setup low-res c-k tables
        if len(species)>0:
            exo_k_check = True
            print("Exo-k should only be run on a single thread.")
            print("The retrieval should be run once on a single core to build the c-k\ntables, and then again with multiple cores for the remainder of the retrieval.")
            # Automatically build the entire table
            bin_species_exok(species,resolution)
        species = []
        for spec in self.rd.line_species:
            species.append(spec + "_R_" + str(resolution))

        pRT_Object = Radtrans(line_species = cp.copy(self.rd.line_species), \
                            rayleigh_species= cp.copy(self.rd.rayleigh_species), \
                            continuum_opacities = cp.copy(self.rd.continuum_opacities), \
                            cloud_species = cp.copy(self.rd.cloud_species), \
                            mode='c-k', \
                            wlen_bords_micron = [0.5,28],
                            do_scat_emis = self.rd.scattering)
        if self.rd.AMR:
            p = self.rd._setup_pres()
        else:
            p = self.rd.p_global
        pRT_Object.setup_opa_structure(p)
        tdict = {}
        for name in ret_names:
            teffs = []
            samples = sample_dict[name]
            parameters_read = param_dict[name]
            rands = np.random.randint(0,samples.shape[0],nsample)
            duse = self.data[self.rd.plot_kwargs["take_PTs_from"]]
            for rint in rands:
                samp = samples[rint,:-1]
                params = self.build_param_dict(samp,parameters_read)
                wlen,model = duse.model_generating_function(pRT_Object,
                                                            params,
                                                            False,
                                                            self.rd.AMR)
                tfit = teff_calc(wlen,model,params["D_pl"].value,params["R_pl"].value)
                teffs.append(tfit)
            tdict[name] = np.array(teffs)
            np.save(self.output_dir + "evaluate_" + name + "/sampled_teff",np.array(teffs))
        return tdict


#############################################################
# Plotting functions
#############################################################
    def plot_all(self, output_dir = None, ret_names = [], contribution = False):
        """
        Produces plots for the best fit spectrum, a sample of 100 output spectra,
        the best fit PT profile and a corner plot for parameters specified in the
        run definition.
        """

        if not self.run_mode == 'evaluate':
            logging.warning("Not in evaluate mode. Changing run mode to evaluate.")
            self.run_mode = 'evaluate'
        if output_dir is None:
            output_dir = self.output_dir
        sample_dict, parameter_dict = self.get_samples(output_dir,ret_names=ret_names)

        ###########################################
        # Plot best-fit spectrum
        ###########################################
        samples_use = cp.copy(sample_dict[self.retrieval_name])
        parameters_read = cp.copy(parameter_dict[self.retrieval_name])
        i_p = 0

        # This might actually be redundant...
        for pp in self.parameters:
            if self.parameters[pp].is_free_parameter:
                for i_s in range(len(parameters_read)):
                    if parameters_read[i_s] == self.parameters[pp].name:
                        samples_use[:,i_p] = sample_dict[self.retrieval_name][:, i_s]
                i_p += 1

        print("Best fit parameters")
        i_p = 0
        # Get best-fit index
        logL ,best_fit_index = self.get_best_fit_likelihood(samples_use)


        # Print outputs
        # TODO add verbosity
        for pp in self.parameters:
            if self.parameters[pp].is_free_parameter:
                for i_s in range(len(parameters_read)):
                    if parameters_read[i_s] == self.parameters[pp].name:
                        print(self.parameters[pp].name, samples_use[best_fit_index][i_p])
                        i_p += 1

        # Plotting
        self.plot_spectra(samples_use,parameters_read)
        if self.evaluate_sample_spectra:
            self.plot_sampled(sample_dict,parameter_dict)
        self.plot_PT(sample_dict,parameters_read, contribution = contribution)
        self.plot_corner(sample_dict,parameter_dict,parameters_read)
        if contribution:
            self.plot_contribution(samples_use,parameters_read)
        self.plot_abundances(samples_use,parameters_read, contribution = contribution)
        print("Done!")
        return

    def plot_spectra(self,
                     samples_use,
                     parameters_read,
                     model_generating_func = None,
                     figsize = (16,10)):
        """
        Plot the best fit spectrum, the data from each dataset and the residuals between the two.
        Saves a file to OUTPUT_DIR/evaluate_RETRIEVAL_NAME/best_fit_spec.pdf

        Args:
            samples_use : numpy.ndarray
                An array of the samples from the post_equal_weights file, used to find the best fit sample
            parameters_read : list
                A list of the free parameters as read from the output files.
            model_generating_fun : method
                A function that will take in the standard 'model' arguments
                (pRT_object, params, pt_plot_mode, AMR, resolution)
                and will return the wavlength and flux arrays as calculated by petitRadTrans.
                If no argument is given, it uses the method of the first dataset included in the retrieval.

        Returns:
            fig : matplotlib.figure
                The matplotlib figure, containing the data, best fit spectrum and residuals.
            ax : matplotlib.axes
                The upper pane of the plot, containing the best fit spectrum and data
            ax_r : matplotlib.axes
                The lower pane of the plot, containing the residuals between the fit and the data
        """
        check = self.evaluate_sample_spectra
        if self.evaluate_sample_spectra == True:
            self.evaluate_sample_spectra = False
        #TODO: include plotting of multiple retrievals
        if not self.run_mode == 'evaluate':
            logging.warning("Not in evaluate mode. Changing run mode to evaluate.")
            self.run_mode = 'evaluate'
        print("\nPlotting Best-fit spectrum")
        fig, axes = plt.subplots(nrows=2, ncols=1, sharex='col', sharey=False,
                               gridspec_kw={'height_ratios': [2.5, 1],'hspace':0.1},
                               figsize=figsize)
        ax = axes[0] # Normal Spectrum axis
        ax_r = axes[1] # residual axis

        # Get best-fit index
        logL, best_fit_index = self.get_best_fit_likelihood(samples_use)

        # Setup best fit spectrum
        # First get the fit for each dataset for the residual plots
        self.log_likelihood(samples_use[best_fit_index, :-1], 0, 0)
        # Then get the full wavelength range
        bf_wlen, bf_spectrum = self.get_best_fit_model(samples_use[best_fit_index, :-1],\
                                                       parameters_read)

        # Iterate through each dataset, plotting the data and the residuals.
        for name,dd in self.data.items():
            # If the user has specified a resolution, rebin to that
            if not dd.photometry:
                try:
                    # Sometimes this fails, I'm not super sure why.
                    resolution_data = np.mean(dd.wlen[1:]/np.diff(dd.wlen))
                    ratio = resolution_data / self.rd.plot_kwargs["resolution"]
                    if int(ratio) > 1:
                        flux,edges,_ = binned_statistic(dd.wlen,dd.flux,'mean',dd.wlen.shape[0]/ratio)
                        error,_,_ = binned_statistic(dd.wlen,dd.flux_error,\
                                                    'mean',dd.wlen.shape[0]/ratio)/np.sqrt(ratio)
                        wlen = np.array([(edges[i]+edges[i+1])/2.0 for i in range(edges.shape[0]-1)])

                    else:
                        wlen = dd.wlen
                        error = dd.flux_error
                        flux = dd.flux
                except:
                    wlen = dd.wlen
                    error = dd.flux_error
                    flux = dd.flux
                # Setup bins to rebin the best fit model to find the residuals
                wlen_bins = np.zeros_like(wlen)
                wlen_bins[:-1] = np.diff(wlen)
                wlen_bins[-1] = wlen_bins[-2]
            else:
                wlen = np.mean(dd.width_photometry)
                flux = dd.flux
                error = dd.flux_error
                wlen_bins = dd.wlen_bins

            # If the data has an arbitrary retrieved scaling factor
            scale = dd.scale_factor
            errscale = 1.0
            if dd.scale_err:
                errscale = dd.scale_factor
            if not dd.photometry:
                best_fit_binned = rgw(self.best_fit_specs[self.retrieval_name][0], \
                                        self.best_fit_specs[self.retrieval_name][1], \
                                        wlen, \
                                        wlen_bins)
            else:
                if dd.external_pRT_reference is None:
                    best_fit_binned = dd.photometric_transformation_function(self.best_fit_specs[self.retrieval_name][0],
                                                                         self.best_fit_specs[self.retrieval_name][1])
                    # Species functions give tuples of (flux,error)
                    try:
                        best_fit_binned = best_fit_binned[0]
                    except:
                        pass
            # Plot the data
            marker = 'o'
            if dd.photometry:
                marker = 's'
            if not dd.photometry:
                label = dd.name
                ax.errorbar(wlen, \
                            flux * self.rd.plot_kwargs["y_axis_scaling"] * scale, \
                            yerr = error * self.rd.plot_kwargs["y_axis_scaling"] *errscale, \
                            marker=marker, markeredgecolor='k', linewidth = 0, elinewidth = 2, \
                            label = label, zorder =10, alpha = 0.9)
            else:
                # Don't label photometry?
                ax.errorbar(wlen, \
                            flux * self.rd.plot_kwargs["y_axis_scaling"] * scale, \
                            yerr = error * self.rd.plot_kwargs["y_axis_scaling"] *errscale, \
                            xerr = dd.wlen_bins/2., linewidth = 0, elinewidth = 2, \
                            marker=marker, markeredgecolor='k', color = 'grey', zorder = 10, \
                            label = None, alpha = 0.6)
            # Plot the residuals
            col = ax.get_lines()[-1].get_color()
            if dd.external_pRT_reference is None:

                ax_r.errorbar(wlen, \
                            ((flux*scale) - best_fit_binned )/(error*errscale) ,
                            yerr = error/error,
                            color = col,
                            linewidth = 0, elinewidth = 2, \
                            marker=marker, markeredgecolor='k', zorder = 10,
                            alpha = 0.9)
            else:
                ax_r.errorbar(wlen, \
                        ((flux*scale) - best_fit_binned )/(error*errscale),
                        yerr = error/error,
                        color = col,
                        linewidth = 0, elinewidth = 2, \
                        marker=marker, markeredgecolor='k', zorder = 10,
                        alpha = 0.9)
        # Plot the best fit model
        ax.plot(bf_wlen, \
                bf_spectrum * self.rd.plot_kwargs["y_axis_scaling"],
                label = f'Best Fit Model, $\chi^{2}=${self.get_reduced_chi2(samples_use[best_fit_index],subtract_n_parameters=False):.2f}',
                linewidth=4,
                alpha = 0.5,
                color = 'r')
        # Plot the shading in the residual plot
        yabs_max = abs(max(ax_r.get_ylim(), key=abs))
        lims = ax.get_xlim()
        lim_y = ax.get_ylim()
        lim_y = [lim_y[0],lim_y[1]*1.12]
        ax.set_ylim(lim_y)

        # weird scaling to get axis to look ok on log plots
        if self.rd.plot_kwargs["xscale"] == 'log':
            lims = [lims[0]*1.09,lims[1]*1.02]
        else:
            lims = [bf_wlen[0]*0.98,bf_wlen[-1]*1.02]
        ax.set_xlim(lims)
        ax_r.set_xlim(lims)
        ax_r.set_ylim(ymin=-yabs_max, ymax=yabs_max)
        ax_r.fill_between(lims,-1,1,color='dimgrey',alpha=0.4,zorder = -10)
        ax_r.fill_between(lims,-3,3,color='darkgrey',alpha=0.3,zorder = -9)
        ax_r.fill_between(lims,-5,5,color='lightgrey',alpha=0.3,zorder = -8)
        ax_r.axhline(linestyle = '--', color = 'k',alpha=0.8, linewidth=2)

        # Making the plots pretty
        try:
            ax.set_xscale(self.rd.plot_kwargs["xscale"])
        except:
            pass
        try:
            ax.set_yscale(self.rd.plot_kwargs["yscale"])
        except:
            pass

        # Fancy ticks for upper pane
        ax.tick_params(axis="both",direction="in",length=10,bottom=True, top=True, left=True, right=True)
        try:
            ax.xaxis.set_major_formatter('{x:.1f}')
        except:
            logging.warning("Please update to matplotlib 3.3.4 or greater")
            pass

        if self.rd.plot_kwargs["xscale"] == 'log':
            # For the minor ticks, use no labels; default NullFormatter.
            x_major = LogLocator(base = 10.0, subs = (1,2,3,4), numticks = 4)
            ax.xaxis.set_major_locator(x_major)
            x_minor = LogLocator(base = 10.0, subs = np.arange(0.1,10.1,0.1)*0.1, numticks = 100)
            ax.xaxis.set_minor_locator(x_minor)
            ax.xaxis.set_minor_formatter(NullFormatter())
        else:
            ax.xaxis.set_minor_locator(AutoMinorLocator())
            ax.tick_params(axis='both', which='minor',
                           bottom=True, top=True, left=True, right=True,
                           direction='in',length=5)
        ax.yaxis.set_minor_locator(AutoMinorLocator())
        ax.tick_params(axis='both', which='minor',
                       bottom=True, top=True, left=True, right=True,
                       direction='in',length=5)

        # Fancy ticks for lower pane
        ax_r.tick_params(axis="both",direction="in",length=10,bottom=True, top=True, left=True, right=True)

        try:
            ax_r.xaxis.set_major_formatter('{x:.1f}')
        except:
            logging.warning("Please update to matplotlib 3.3.4 or greater")
            pass

        if self.rd.plot_kwargs["xscale"] == 'log':
            # For the minor ticks, use no labels; default NullFormatter.
            x_major = LogLocator(base = 10.0, subs = (1,2,3,4), numticks = 4)
            ax_r.xaxis.set_major_locator(x_major)
            x_minor = LogLocator(base = 10.0, subs = np.arange(0.1,10.1,0.1)*0.1, numticks = 100)
            ax_r.xaxis.set_minor_locator(x_minor)
            ax_r.xaxis.set_minor_formatter(NullFormatter())
        else:
            ax_r.xaxis.set_minor_locator(AutoMinorLocator())
            ax_r.tick_params(axis='both', which='minor',
                             bottom=True, top=True, left=True, right=True,
                             direction='in',length=5)
        ax_r.yaxis.set_minor_locator(AutoMinorLocator())
        ax_r.tick_params(axis='both', which='minor',
                         bottom=True, top=True, left=True, right=True,
                         direction='in',length=5)

        ax.set_ylabel(self.rd.plot_kwargs["spec_ylabel"],fontsize=32)
        ax_r.set_ylabel(r"Residuals [$\sigma$]",fontsize=32)
        ax_r.set_xlabel(self.rd.plot_kwargs["spec_xlabel"],fontsize=32)
        ax.legend(loc='upper center',ncol = len(self.data.keys())+1,fontsize=24).set_zorder(1002)
        fig.align_ylabels()
        plt.savefig(self.output_dir + 'evaluate_'+self.rd.retrieval_name +'/' +  self.retrieval_name  + '_best_fit_spec.pdf', bbox_inches = 'tight')
        self.evaluate_sample_spectra = check
        return fig, ax, ax_r

    def add_spec_to_plot(self,fig,ax,wlen,spectrum,yerr = None, xerr = None, label = None, kwargs = None):
        if yerr is None:
            ax.plot(wlen,
                    spectrum * self.rd.plot_kwargs["y_axis_scaling"],
                    label = label,
                    **kwargs)
        else:
            ax.errorbar(wlen, \
                        spectrum * self.rd.plot_kwargs["y_axis_scaling"], \
                        yerr = yerr * self.rd.plot_kwargs["y_axis_scaling"], \
                        xerr = xerr,
                        **kwargs)

        return fig, ax

    def plot_sampled(self,sample_dict,parameter_dict, downsample_factor = None, save_outputs = True, ret_names = None,colours = None):
        """
        Plot a set of randomly sampled output spectra for each dataset in
        the retrieval.

        This will save nsample files for each dataset included in the retrieval.
        Note that if you change the model_resolution of your Data and rerun this
        function, the files will NOT be updated - if the files exists the function
        defaults to reading from file rather than recomputing. Delete all of the
        sample functions and run it again.

        Args:
            samples_use : np.ndarray
                posterior samples from pynmultinest outputs (post_equal_weights)
            downsample_factor : int
                Factor by which to reduce the resolution of the sampled model,
                for smoother plotting. Defaults to None. A value of None will result
                in the full resolution spectrum. Note that this factor can only
                reduce the resolution from the underlying model_resolution of the
                data.
        """
        if not self.run_mode == 'evaluate':
            logging.warning("Not in evaluate mode. Changing run mode to evaluate.")
            self.run_mode = 'evaluate'
        self.rd.plot_kwargs["nsample"] = int(self.rd.plot_kwargs["nsample"])
        print("\nPlotting Best-fit spectrum with "+ str(self.rd.plot_kwargs["nsample"]) + " samples.")
        print("This could take some time...")


        if ret_names is None:
            ret_names = [self.retrieval_name]
        if colours is None:
            import petitRADTRANS.retrieval.plot_style as ps
            colours = ps.prt_colours
        if len(colours) < len(ret_names):
            print("You must have at least as many colours as retrievals to plot!")
            return

        wmin = 30.0
        wmax = -1.0
        for name,dd in self.data.items():
            if dd.wlen_range_pRT[0] < wmin:
                wmin = dd.wlen_range_pRT[0]
            if dd.wlen_range_pRT[1] > wmax:
                wmax = dd.wlen_range_pRT[1]

        # Set up parameter dictionary
        atmosphere = Radtrans(line_species = cp.copy(self.rd.line_species), \
                                rayleigh_species= cp.copy(self.rd.rayleigh_species), \
                                continuum_opacities = cp.copy(self.rd.continuum_opacities), \
                                cloud_species = cp.copy(self.rd.cloud_species), \
                                mode='c-k', \
                                wlen_bords_micron = [wmin*0.98,wmax*1.02],
                                do_scat_emis = self.rd.scattering)

        fig,ax = plt.subplots(figsize = (16,10))
        np.random.seed(0)

        for i,ret_name in enumerate(ret_names):
            parameters_use =  cp.copy(parameter_dict[ret_name])
            samples_use = cp.copy(sample_dict[ret_name])
            path = self.output_dir + 'evaluate_'+ret_name + "/"
            inds = np.random.uniform(low = 0, high = len(samples_use),size = self.rd.plot_kwargs["nsample"]).astype(int)
            for ind in inds:
                if os.path.exists(path + "posterior_sampled_spectra_"+str(ind).zfill(5)):
                    wlen, model = np.load(path + "posterior_sampled_spectra_"+str(ind).zfill(5)+".npy")
                else:
                    parameters = self.build_param_dict(samples_use[ind, :-1], parameters_use)
                    parameters["contribution"] = Parameter("contribution", False, value = False)
                    wlen, model = self.get_full_range_model(parameters, pRT_object = atmosphere)
                if downsample_factor != None:
                    npoints = int(len(wlen))
                    model = nc.running_mean(model,downsample_factor)[::downsample_factor]
                    wlen = wlen[::downsample_factor]
                if save_outputs:
                    np.save(path + "posterior_sampled_spectra_"+
                                    str(ind).zfill(5),
                                    np.column_stack((wlen, model)))
                ax.plot(wlen,model, color =colours[i], alpha = 1/self.rd.plot_kwargs["nsample"] + 0.1, linewidth = 0.2, marker = None)
            logL, best_fit_index = self.get_best_fit_likelihood(samples_use)

            # Setup best fit spectrum
            # First get the fit for each dataset for the residual plots
            #self.log_likelihood(samples_use[best_fit_index, :-1], 0, 0)
            # Then get the full wavelength range
            bf_wlen, bf_spectrum = self.get_best_fit_model(samples_use[best_fit_index, :-1],parameters_use,save = False)
            ax.plot(bf_wlen,
                    bf_spectrum,
                    marker = None,
                    label = f"Best fit, $\chi^{2}=${self.get_reduced_chi2(samples_use[best_fit_index],subtract_n_parameters=False):.2f}",
                    linewidth=3,
                    alpha = 0.5,
                    color = colours[i])

            #for name,dd in self.data.items():
            #    fig, ax = plot_data(fig,ax,dd,
            #                        resolution = self.rd.plot_kwargs["resolution"],
            #                        scaling = self.rd.plot_kwargs["y_axis_scaling"])

        ax.set_xlabel('Wavelength [micron]',fontsize = 32)
        ax.set_ylabel(self.rd.plot_kwargs["spec_ylabel"],fontsize = 32)
        ax.legend(loc='best')
        plt.savefig(path + self.retrieval_name  +'_sampled.pdf',bbox_inches = 'tight')
        return fig, ax

    def plot_PT(self,
                sample_dict,
                parameters_read,
                contribution = False,
                true_press = None,
                true_temps = None,
                figsize = (12,7)):
        """
        Plot the PT profile with error contours

        Args:
            samples_use : np.ndarray
                posterior samples from pynmultinest outputs (post_equal_weights)
            parameters_read : List
                Used to plot correct parameters, as some in self.parameters are not free, and
                aren't included in the PMN outputs
            weighted : bool
                Weight the opacity of the pt profile by the emission contribution function,
                and overplot the contribution curve.

        Returns:
            fig : matplotlib.figure
            ax : matplotlib.axes
        """

        print("\nPlotting PT profiles")
        if not self.run_mode == 'evaluate':
            logging.warning("Not in evaluate mode. Changing run mode to evaluate.")
            self.run_mode = 'evaluate'
        self.PT_plot_mode = True

        # Choose what samples we want to use
        samples_use = cp.copy(sample_dict[self.retrieval_name])
        logL, best_fit_index = self.get_best_fit_likelihood(samples_use)

        # This is probably obsolete
        i_p = 0
        for pp in self.parameters:
            if self.parameters[pp].is_free_parameter:
                for i_s in range(len(parameters_read)):
                    if parameters_read[i_s] == self.parameters[pp].name:
                        samples_use[:,i_p] = sample_dict[self.retrieval_name][:, i_s]
                i_p += 1

        # Let's set up a standardized pressure array, regardless of AMR stuff.
        amr = self.rd.AMR
        self.rd.AMR = False
        temps = []

        # Store old pressure array so that we can put it back later.
        p_keep = self.data[self.rd.plot_kwargs["take_PTs_from"]].pRT_object.press
        p_global_keel = self.rd.p_global

        temp_pres = np.logspace(np.log10(self.rd.plot_kwargs["press_limits"][1]),
                        np.log10(self.rd.plot_kwargs["press_limits"][0]),
                        100)
        self.rd.p_global = temp_pres
        self.data[self.rd.plot_kwargs["take_PTs_from"]].pRT_object.setup_opa_structure(temp_pres)

        # Get all of the temperature arrays we need
        for i_s in range(len(samples_use)):
            pressures, t = self.log_likelihood(samples_use[i_s, :-1], 0, 0)
            temps.append(t)

        temps = np.array(temps)
        temps_sort = np.sort(temps, axis=0)

        # Set up the figure
        fig,ax = plt.subplots(figsize=figsize)
        len_samp = len(samples_use)
        np.save(f"{self.output_dir}evaluate_{self.retrieval_name}/{self.retrieval_name}_pressures", pressures)
        np.save(f"{self.output_dir}evaluate_{self.retrieval_name}/{self.retrieval_name}_temps", temps_sort)
        # Plot the PT regions
        ax.fill_betweenx(pressures, \
                        x1 = temps_sort[0, :], \
                        x2 = temps_sort[-1, :], \
                        color = 'cyan', label = 'All',
                        zorder = -3)
        ax.fill_betweenx(pressures, \
                        x1 = temps_sort[int(len_samp*(0.5-0.997/2.)), :], \
                        x2 = temps_sort[int(len_samp*(0.5+0.997/2.)), :], \
                        color = 'brown', label = '$3\sigma$',
                        zorder = -2)
        ax.fill_betweenx(pressures, \
                        x1 = temps_sort[int(len_samp*(0.5-0.95/2.)), :], \
                        x2 = temps_sort[int(len_samp*(0.5+0.95/2.)), :], \
                        color = 'orange', label = '$2\sigma$',
                        zorder = -1)
        ax.fill_betweenx(pressures, \
                        x1 = temps_sort[int(len_samp*(0.5-0.68/2.)), :], \
                        x2 = temps_sort[int(len_samp*(0.5+0.68/2.)), :], \
                        color = 'red', label = '$1\sigma$',
                        zorder = 0)

        # Plot limits
        if self.rd.plot_kwargs["temp_limits"] is not None:
            tlims = self.rd.plot_kwargs["temp_limits"]
            ax.set_xlim(self.rd.plot_kwargs["temp_limits"])
        else:
            tlims = (np.min(temps)*0.97,np.max(temps)*1.03)
            ax.set_xlim(tlims)

        # Check if we're weighting by the contribution function.
        if contribution:
            self.PT_plot_mode = False
            bf_wlen, bf_spectrum, bf_contribution = self.get_best_fit_model(samples_use[best_fit_index, :-1],\
                                                                        parameters_read,
                                                                        contribution = True,
                                                                        save = True)
            if bf_contribution.shape[0] != pressures.shape[0]:
                bf_wlen, bf_spectrum, bf_contribution = self.get_best_fit_model(samples_use[best_fit_index, :-1],\
                                                                            parameters_read,
                                                                            contribution = True,
                                                                            save = False)
            nu = nc.c/bf_wlen
            mean_diff_nu = -np.diff(nu)
            diff_nu = np.zeros_like(nu)
            diff_nu[:-1] = mean_diff_nu
            diff_nu[-1] = diff_nu[-2]
            spectral_weights = bf_spectrum*diff_nu/np.sum(bf_spectrum*diff_nu)

            if self.plotting:
                plt.clf()
                plt.plot(wlen/1e-4, spectral_weights)
                plt.show()
                print(np.shape(bf_contribution))

            pressure_weights = np.diff(np.log10(pressures))
            weights = np.ones_like(pressures)
            weights[:-1] = pressure_weights
            weights[-1] = weights[-2]
            weights = weights / np.sum(weights)
            weights = weights.reshape(len(weights), 1)

            contr_em = bf_contribution/weights

            # This probably doesn't need to be in a loop
            for i_str in range(bf_contribution.shape[0]):
                contr_em[i_str, :] = bf_contribution[i_str, :] * spectral_weights

            contr_em = np.sum(bf_contribution, axis = 1)
            contr_em = contr_em / np.sum(contr_em)

            if self.plotting:
                plt.clf()
                plt.yscale('log')
                plt.ylim([pressures[-1], pressures[0]])
                plt.plot(contr_em, pressures)
                plt.show()

            #####
            # Use contribution function to weigh alphas
            #####

            contr_em_weigh = contr_em/np.nanmax(contr_em)
            from scipy.interpolate import interp1d
            contr_em_weigh_intp = interp1d(pressures, contr_em_weigh)

            yborders = np.logspace(np.log10(pressures[0]), np.log10(pressures[-1]), 1000)
            for i_p in range(len(yborders)-1):
                mean_press = (yborders[i_p+1]+yborders[i_p])/2.
                ax.fill_between(tlims,
                                yborders[i_p+1],
                                yborders[i_p],
                                color = 'white',
                                linewidth = 0,
                                alpha = max(min(1.- 1.2*contr_em_weigh_intp(mean_press), 0.85),0.005),
                                aa = True,
                                zorder = 1)

            ax.plot(contr_em_weigh*(tlims[1]-tlims[0])+tlims[0],
                pressures,
                linestyle = (0, (1, 5)),
                color = 'black',
                linewidth = 2.,
                label='Spectrally weighted contribution',
                zorder = 1.5)
        self.rd.AMR = amr
        ax.set_yscale('log')
        try:
            ax.set_ylim(self.rd.plot_kwargs["press_limits"])
        except:
            ax.set_ylim([pressures[-1]*1.03, pressures[0]/1.03])

        # If we want to overplot an input PT profile
        if true_press is not None:
            ax.plot(true_temps,
                    true_press,
                    color = 'k',
                    linewidth = 4,
                    linestyle = '--',
                    label = "Ground Truth",
                    zorder = 20)

        # Labelling and output
        ax.set_xlabel('Temperature [K]')
        ax.set_ylabel('Pressure [bar]')
        ax.set_axisbelow(False)
        ax.tick_params(zorder =10)

        ax.legend(loc='best',fontsize = 18)
        plt.savefig(self.output_dir + 'evaluate_'+self.retrieval_name +'/' +  self.retrieval_name  + '_PT_envelopes.pdf',
                    bbox_inches = 'tight')
        # Reset all of the arrays to how they were.
        self.data[self.rd.plot_kwargs["take_PTs_from"]].pRT_object.setup_opa_structure(p_keep*1e-6)
        self.rd.AMR = amr
        self.rd.p_global = p_global_keel
        return fig, ax

    def plot_corner(self,sample_dict,parameter_dict,parameters_read, plot_best_fit = True, true_values = None, **kwargs):
        """
        Make the corner plots

        Args:
            samples_dict : Dict
                Dictionary of samples from PMN outputs, with keys being retrieval names
            paramete`   1   1`  Qar_dict : Dict
                Dictionary of parameters for each of the retrievals to be plotted.
            parameters_read : List
                Used to plot correct parameters, as some in self.parameters are not free, and
                aren't included in the PMN outputs
            kwargs : dict
                Each kwarg can be one of the kwargs used in corner.corner. These can be used to adjust
                the title_kwargs,label_kwargs,hist_kwargs, hist2d_kawargs or the contour kwargs. Each
                kwarg must be a dictionary with the arguments as keys and values as the values.
        """

        if not self.run_mode == 'evaluate':
            logging.warning("Not in evaluate mode. Changing run mode to evaluate.")
            self.run_mode = 'evaluate'
        print("\nMaking corner plot")
        sample_use_dict = {}
        p_plot_inds = {}
        p_ranges = {}
        p_use_dict = {}
        bf_index = None
        if plot_best_fit:
            bf_index = {}

        for name,params in parameter_dict.items():
            samples_use = cp.copy(sample_dict[name])
            parameters_use = cp.copy(params)
            parameter_plot_indices = []
            parameter_ranges       = []
            i_p = 0
            for pp in parameters_read:
                if self.parameters[pp].plot_in_corner:
                    parameter_plot_indices.append(i_p)
                if self.parameters[pp].corner_label is not None:
                    parameters_use[i_p] = self.parameters[pp].corner_label
                if self.parameters[pp].corner_transform is not None:
                    samples_use[:, i_p] = \
                        self.parameters[pp].corner_transform(samples_use[:, i_p])
                parameter_ranges.append(self.parameters[pp].corner_ranges)

                i_p += 1
            p_plot_inds[name] = parameter_plot_indices
            p_ranges[name] = parameter_ranges
            p_use_dict[name] = parameters_use
            sample_use_dict[name] = samples_use


        output_file = self.output_dir + 'evaluate_'+self.retrieval_name +'/' +  self.retrieval_name  + '_corner_plot.pdf'

        # from Plotting
        fig = contour_corner(sample_use_dict,
                             p_use_dict,
                             output_file,
                             parameter_plot_indices = p_plot_inds,
                             parameter_ranges = p_ranges, \
                             true_values = true_values,
                             prt_plot_style=self.prt_plot_style,
                             plot_best_fit = plot_best_fit,
                             **kwargs)
        return fig

    def plot_data(self):
        fig, ax = plt.subplots(figsize = (10,6))
        for name, dd in self.rd.data.items():
            if dd.photometry:
                wlen = np.mean(dd.width_photometry)
            else:
                wlen = dd.wlen
            ax.errorbar(wlen, dd.flux, yerr = dd.flux_error, label = name, marker = 'o')
        ax.legend()
        ax.set_xlabel(self.rd.plot_kwargs["spec_xlabel"])
        ax.set_ylabel(self.rd.plot_kwargs["spec_ylabel"])
        plt.savefig(self.output_dir +"evaluate_" + self.retrieval_name + "/" + self.retrieval_name + "_Data.pdf", bbox_inches = 'tight')

    def plot_contribution(self,
                          samples_use,
                          parameters_read,
                          model_generating_func = None,
                          log_scale_contribution = False,
                          n_contour_levels = 30,
                          figsize = (11,6)
                          ):
        """
        Plot the contribution function from the best fit spectrum, the data from each dataset and the residuals
        between the two. Saves a file to OUTPUT_DIR/evaluate_RETRIEVAL_NAME/best_fit_spec.pdf

        Args:
            samples_use : numpy.ndarray
                An array of the samples from the post_equal_weights file, used to find the best fit sample
            parameters_read : list
                A list of the free parameters as read from the output files.
            model_generating_fun : method
                A function that will take in the standard 'model' arguments
                (pRT_object, params, pt_plot_mode, AMR, resolution)
                and will return the wavlength and flux arrays as calculated by petitRadTrans.
                If no argument is given, it uses the method of the first dataset included in the retrieval.

        Returns:
            fig : matplotlib.figure
                The matplotlib figure, containing the data, best fit spectrum and residuals.
            ax : matplotlib.axes
                The upper pane of the plot, containing the best fit spectrum and data
            ax_r : matplotlib.axes
                The lower pane of the plot, containing the residuals between the fit and the data
        """
        self.evaluate_sample_spectra = False
        #TODO: include plotting of multiple retrievals
        if not self.run_mode == 'evaluate':
            logging.warning("Not in evaluate mode. Changing run mode to evaluate.")
            self.run_mode = 'evaluate'
        print("\nPlotting Best-fit contribution function")

        # Get best-fit index
        logL ,best_fit_index = self.get_best_fit_likelihood(samples_use)

        # Setup best fit spectrum
        # First get the fit for each dataset for the residual plots
        #self.log_likelihood(samples_use[best_fit_index, :-1], 0, 0)
        # Then get the full wavelength range

                # Let's set up a standardized pressure array, regardless of AMR stuff.
        amr = self.rd.AMR
        self.rd.AMR = False
        temps = []

        # Store old pressure array so that we can put it back later.
        p_keep = self.data[self.rd.plot_kwargs["take_PTs_from"]].pRT_object.press
        p_global_keel = self.rd.p_global

        temp_pres = np.logspace(np.log10(self.rd.plot_kwargs["press_limits"][1]),
                        np.log10(self.rd.plot_kwargs["press_limits"][0]),
                        100)
        self.rd.p_global = temp_pres
        self.data[self.rd.plot_kwargs["take_PTs_from"]].pRT_object.setup_opa_structure(temp_pres)
        self.PT_plot_mode = True
        pressures, t = self.log_likelihood(samples_use[best_fit_index, :-1], 0, 0)
        self.PT_plot_mode = False

        bf_wlen, bf_spectrum, bf_contribution = self.get_best_fit_model(samples_use[best_fit_index, :-1],\
                                                                        parameters_read,
                                                                        contribution = True,
                                                                        save = True)
        if bf_contribution.shape[0] != pressures.shape[0]:
            bf_wlen, bf_spectrum, bf_contribution = self.get_best_fit_model(samples_use[best_fit_index, :-1],\
                                                                        parameters_read,
                                                                        contribution = True,
                                                                        save = False)
        index = (bf_contribution < 1e-16) & np.isnan(bf_contribution)
        bf_contribution[index] = 1e-16
        bf_contribution = np.ma.masked_where(bf_contribution <= 2e-16, bf_contribution)




        pressure_weights = np.diff(np.log10(pressures))
        weights = np.ones_like(pressures)
        weights[:-1] = pressure_weights
        weights[-1] = weights[-2]
        weights = weights / np.sum(weights)
        weights = weights.reshape(len(weights), 1)

        X, Y = np.meshgrid(bf_wlen, pressures)
        fig, ax = plt.subplots(figsize = figsize)
        ticker = None
        if log_scale_contribution:
            plot_cont = np.log10(bf_contribution* self.rd.plot_kwargs["y_axis_scaling"]/weights)
            label = "Log Weighted Flux"
        else:
            plot_cont = bf_contribution* self.rd.plot_kwargs["y_axis_scaling"]/weights
            plot_cont = np.ma.masked_where(plot_cont <= 0, plot_cont)
            label = "Weighted Flux"

        im = ax.contourf(X,
                         Y,
                         plot_cont,
                         cmap = plt.cm.RdPu,
                         levels = n_contour_levels,
                         vmin = np.min(plot_cont)+np.std(plot_cont),
                         vmax = np.max(plot_cont)-0.15*np.max(plot_cont))
        ax.set_xlabel(self.rd.plot_kwargs["spec_xlabel"], fontsize="24")
        ax.set_ylabel("Pressure [bar]", fontsize="24")
        ax.set_xscale(self.rd.plot_kwargs["xscale"])
        ax.set_yscale("log")

        ax.tick_params(axis='both', which='major', labelsize=14)
        ax.tick_params(axis='both', which='minor', labelsize=10)

        ax.set_ylim(pressures[-1]*1.03, pressures[0]/1.03)
        cb = plt.colorbar(im, ax = ax)
        cb.set_label(label=label,size=20)
        plt.tight_layout()
        plt.savefig(self.output_dir + 'evaluate_'+self.retrieval_name +'/' +  self.retrieval_name  + '_best_fit_contribution.pdf',
                    bbox_inches = 'tight')

        # Reset all of the arrays to how they were.
        self.data[self.rd.plot_kwargs["take_PTs_from"]].pRT_object.setup_opa_structure(p_keep*1e-6)
        self.rd.AMR = amr
        self.rd.p_global = p_global_keel

        return fig, ax, bf_contribution

    def plot_abundances(self,
                        samples_use,
                        parameters_read,
                        species_to_plot = None,
                        contribution = False,
                        sample_posteriors=False,
                        figsize = (12,6)):
        print("\nPlotting Abundances profiles")
        if self.prt_plot_style:
            import petitRADTRANS.retrieval.plot_style as ps
        # Get best-fit index
        logL ,best_fit_index = self.get_best_fit_likelihood(samples_use)

        amr = self.rd.AMR
        self.rd.AMR = False
        # Get pressure array
        # Store old pressure array so that we can put it back later.
        p_keep = self.data[self.rd.plot_kwargs["take_PTs_from"]].pRT_object.press
        p_global_keel = self.rd.p_global

        temp_pres = np.logspace(np.log10(self.rd.plot_kwargs["press_limits"][1]),
                        np.log10(self.rd.plot_kwargs["press_limits"][0]),
                        100)
        self.rd.p_global = temp_pres
        self.data[self.rd.plot_kwargs["take_PTs_from"]].pRT_object.setup_opa_structure(temp_pres)
        self.PT_plot_mode = True
        pressures, t = self.log_likelihood(samples_use[best_fit_index, :-1], 0, 0)
        self.PT_plot_mode = False

        # Check if we're only plotting a few species
        if species_to_plot is None:
            species_to_plot = self.data[self.rd.plot_kwargs["take_PTs_from"]].pRT_object.line_species

        # Set up colours - abundances usually have a lot of species,
        # so let's use the default matplotlib colour scheme rather
        # than the pRT colours.
        prop_cycle = plt.rcParams['axes.prop_cycle']
        colors = prop_cycle.by_key()['color']

        # Figure
        fig,ax = plt.subplots(figsize = figsize)

        # Check to see if we're plotting contour regions
        if sample_posteriors:
            abundances = {}
            for species in species_to_plot:
                abundances[species] = []

            # Go through EVERY sample to find the abundance distribution.
            # Very slow.
            for sample in samples_use:
                abund_dict, MMW = self.get_abundances(sample[:-1], parameters_read)
                for species in species_to_plot:
                    abundances[species].append(abund_dict[species])

            # Plot median and 1sigma contours
            for i,species in enumerate(species_to_plot):
                medians = np.median(np.array(abundances[species]),axis=0)
                stds = np.std(np.array(abundances[species]),axis=0)
                ax.plot(medians,
                        pressures,
                        label=species.split('_')[0],
                        color = colors[i%len(colors)],
                        zorder = 0,
                        linewidth = 2)
                ax.plot(medians-stds,
                    pressures,
                    color = colors[i%len(colors)],
                    linewidth = 0.4,
                    zorder = 0)
                ax.plot(medians+stds,
                    pressures,
                    color = colors[i%len(colors)],
                    linewidth = 0.4,
                    zorder = 0)

                ax.fill_betweenx(pressures,
                                    x1 = medians-stds,
                                    x2=medians+stds,
                                color = colors[i%len(colors)],
                                alpha = 0.15,
                                zorder = -1)
        else:
            # Plot only the best fit abundances.
            # Default to this for speed.
            abundances, MMW = self.get_abundances(samples_use[best_fit_index , :-1], parameters_read)
            for i,spec in enumerate(species_to_plot):
                ax.plot(abundances[spec],
                        pressures,
                        label=spec.split('_')[0],
                        color = colors[i%len(colors)],
                        zorder = 0,
                        linewidth = 2)

        # Check to see if we're weighting by the emission contribution.
        if contribution:
            bf_wlen, bf_spectrum, bf_contribution = self.get_best_fit_model(samples_use[best_fit_index, :-1],\
                                                                        parameters_read,
                                                                        contribution = True,
                                                                        save = True)
            if bf_contribution.shape[0] != pressures.shape[0]:
                bf_wlen, bf_spectrum, bf_contribution = self.get_best_fit_model(samples_use[best_fit_index, :-1],\
                                                                            parameters_read,
                                                                            contribution = True,
                                                                            save = False)
            nu = nc.c/bf_wlen
            mean_diff_nu = -np.diff(nu)
            diff_nu = np.zeros_like(nu)
            diff_nu[:-1] = mean_diff_nu
            diff_nu[-1] = diff_nu[-2]
            spectral_weights = bf_spectrum*diff_nu/np.sum(bf_spectrum*diff_nu)

            if self.plotting:
                plt.clf()
                plt.plot(wlen/1e-4, spectral_weights)
                plt.show()
                print(np.shape(bf_contribution))

            pressure_weights = np.diff(np.log10(pressures))
            weights = np.ones_like(pressures)
            weights[:-1] = pressure_weights
            weights[-1] = weights[-2]
            weights = weights / np.sum(weights)
            weights = weights.reshape(len(weights), 1)

            contr_em = bf_contribution/weights

            # This probably doesn't need to be in a loop
            for i_str in range(bf_contribution.shape[0]):
                contr_em[i_str, :] = bf_contribution[i_str, :] * spectral_weights

            contr_em = np.sum(bf_contribution, axis = 1)
            contr_em = contr_em / np.sum(contr_em)

            if self.plotting:
                plt.clf()
                plt.yscale('log')
                plt.ylim([pressures[-1], pressures[0]])
                plt.plot(contr_em, pressures)
                plt.show()

            #####
            # Use contribution function to weigh alphas
            #####

            contr_em_weigh = contr_em/np.max(contr_em)
            from scipy.interpolate import interp1d
            contr_em_weigh_intp = interp1d(pressures, contr_em_weigh)

            yborders = np.logspace(np.log10(pressures[0]), np.log10(pressures[-1]), 1000)
            for i_p in range(len(yborders)-1):
                mean_press = (yborders[i_p+1]+yborders[i_p])/2.
                # Note: The max(min()) thing works backwards to what you'd probably expect
                ax.fill_between([1e-7,3],
                                yborders[i_p+1],
                                yborders[i_p],
                                color = 'white',
                                linewidth = 0,
                                alpha = max(min(1.- 1.2*contr_em_weigh_intp(mean_press), 0.85),0.005),
                                aa = True,
                                zorder = 1)

            #plt.plot(temp, p, color = 'white', linewidth = 3.)
            #plt.plot(temp, p, '-', color = 'black', linewidth = 1.,label='Input')
            ax.plot(contr_em_weigh*(
                3 - 1e-7)\
                +1e-7,
                pressures,
                linestyle = (0, (1, 5)),
                color = 'black',
                linewidth = 2.,
                zorder = 1.5,
                label='Contribution')

        ax.set_xlabel("Mass Fraction Abundance", fontsize="24")
        ax.set_ylabel("Pressure [bar]", fontsize="24")
        ax.set_yscale('log')
        ax.set_xscale('log')
        ax.tick_params(axis='both', which='major', labelsize=16)
        ax.tick_params(axis='both', which='minor', labelsize=12)

        ax.invert_yaxis()
        ax.set_xlim(1e-7,3)
        ax.set_axisbelow(False)
        ax.tick_params(zorder =2)
        ax.legend(loc='center left', bbox_to_anchor=(1, 0.5), fontsize =18)
        plt.tight_layout()
        if not sample_posteriors:
            plt.savefig(self.output_dir + 'evaluate_'+self.retrieval_name +'/' +  self.retrieval_name  + '_best_fit_abundance_profiles.pdf',
                        bbox_inches = 'tight')
        else:
            plt.savefig(self.output_dir + 'evaluate_'+self.retrieval_name +'/' +  self.retrieval_name  + '_sampled_abundance_profiles.pdf',
                        bbox_inches = 'tight')
        self.data[self.rd.plot_kwargs["take_PTs_from"]].pRT_object.setup_opa_structure(p_keep*1e-6)
        self.rd.AMR = amr
        self.rd.p_global = p_global_keel
        return fig,ax<|MERGE_RESOLUTION|>--- conflicted
+++ resolved
@@ -569,10 +569,6 @@
                 dd.offset = self.parameters[name + "_offset"].value
             if name + "_b" in self.parameters.keys():
                 dd.bval = self.parameters[name + "_b"].value
-<<<<<<< HEAD
-
-=======
->>>>>>> ab2922a7
             if dd.external_pRT_reference is None:
                 if not self.PT_plot_mode:
                     # Compute the model
