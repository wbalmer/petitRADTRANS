--- conflicted
+++ resolved
@@ -2144,7 +2144,6 @@
             for name, dd in self.data.items():
                 # If the user has specified a resolution, rebin to that
                 if not dd.photometry:
-<<<<<<< HEAD
                     resolution_data = np.mean(dd.wlen[1:] / np.diff(dd.wlen))
                     if self.rd.plot_kwargs["resolution"] is not None and \
                             self.rd.plot_kwargs["resolution"] < resolution_data:
@@ -2156,17 +2155,6 @@
                         ) / np.sqrt(ratio)
 
                         wlen = np.array([(edges[i] + edges[i + 1]) / 2.0 for i in range(edges.shape[0] - 1)])
-=======
-                    resolution_data = np.mean(dd.wlen[1:]/np.diff(dd.wlen))
-                    if self.rd.plot_kwargs["resolution"] is not None and\
-                        self.rd.plot_kwargs["resolution"] < resolution_data:
-                        ratio = resolution_data/self.rd.plot_kwargs["resolution"]
-                        flux,edges,_ = binned_statistic(dd.wlen,dd.flux,'mean',dd.wlen.shape[0]/ratio)
-                        error,_,_ = binned_statistic(dd.wlen,dd.flux_error,\
-                                                    'mean',dd.wlen.shape[0]/ratio)
-                        error = error/np.sqrt(ratio)
-                        wlen = np.array([(edges[i]+edges[i+1])/2.0 for i in range(edges.shape[0]-1)])
->>>>>>> 33b8ef3f
                         wlen_bins = np.zeros_like(wlen)
                         wlen_bins[:-1] = np.diff(wlen)
                         wlen_bins[-1] = wlen_bins[-2]
@@ -2930,6 +2918,7 @@
                 ax.set_yscale(yscale)
             ax.legend(fontsize=6)
             plt.savefig(self.output_dir + "evaluate_" + self.retrieval_name + "/" + self.retrieval_name + "_Data.pdf")
+
         if self.use_MPI and comm is not None:
             comm.barrier()
 
