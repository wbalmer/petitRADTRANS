--- conflicted
+++ resolved
@@ -384,7 +384,7 @@
                     species = cp.copy(self.rd.line_species)
                 lbl_samp = None
                 if dd.opacity_mode == 'lbl' and dd.model_resolution is not None:
-                    lbl_samp = int(1e6/dd.model_resolution)
+                    lbl_samp = int(10e6/dd.model_resolution)
 
                 # Setup the pRT objects for the given dataset
                 rt_object = Radtrans(line_species = cp.copy(species), \
@@ -1060,11 +1060,8 @@
         if not self.run_mode == 'evaluate':
             logging.warning("Not in evaluate mode. Changing run mode to evaluate.")
             self.run_mode = 'evaluate'
-<<<<<<< HEAD
-=======
         self.rd.plot_kwargs["nsample"] = int(self.rd.plot_kwargs["nsample"])
 
->>>>>>> 5433d963
         print("Plotting Best-fit spectrum with "+ str(self.rd.plot_kwargs["nsample"]) + " samples.")
         print("This could take some time...")
         len_samples = samples_use.shape[0]
