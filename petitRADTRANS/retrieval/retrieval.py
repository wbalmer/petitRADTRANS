--- conflicted
+++ resolved
@@ -1226,23 +1226,7 @@
         # parameters = self.build_param_dict(params,parameters_read)
         parameters["contribution"] = Parameter("contribution", False, value=contribution)
 
-<<<<<<< HEAD
         # Set up the pRT object
-=======
-        # Setup the pRT object
-        if pRT_object is not None:
-            atmosphere = pRT_object
-        elif pRT_reference is not None:
-            atmosphere = self.data[pRT_reference].pRT_object
-        else:
-            atmosphere = Radtrans(line_species=cp.copy(self.rd.line_species),
-                                  rayleigh_species=cp.copy(self.rd.rayleigh_species),
-                                  continuum_opacities=cp.copy(self.rd.continuum_opacities),
-                                  cloud_species=cp.copy(self.rd.cloud_species),
-                                  mode=self.data[self.rd.plot_kwargs["take_PTs_from"]].opacity_mode,
-                                  wlen_bords_micron=[wmin * 0.98, wmax * 1.02],
-                                  do_scat_emis=self.rd.scattering)
->>>>>>> 40b8058c
         if self.rd.AMR:
             p = self.rd._setup_pres()
             parameters["pressure_scaling"] = self.parameters["pressure_scaling"]
@@ -1262,11 +1246,10 @@
                 rayleigh_species=cp.copy(self.rd.rayleigh_species),
                 gas_continuum_contributors=cp.copy(self.rd.continuum_opacities),
                 cloud_species=cp.copy(self.rd.cloud_species),
-                line_opacity_mode='c-k',
-                wavelengths_boundaries=[wmin * 0.98, wmax * 1.02],
+                line_opacity_mode=self.data[self.rd.plot_kwargs["take_PTs_from"]].opacity_mode,
+                wavelengths_boundaries=np.array([wmin * 0.98, wmax * 1.02]),
                 scattering_in_emission=self.rd.scattering
             )
-
         if self.rd.AMR:
             parameters["pressure_scaling"] = self.parameters["pressure_scaling"]
             parameters["pressure_width"] = self.parameters["pressure_width"]
@@ -1282,11 +1265,7 @@
         return mg_func(atmosphere, parameters, PT_plot_mode=False, AMR=self.rd.AMR)
 
     def get_best_fit_model(self, best_fit_params, parameters_read, ret_name=None, contribution=False,
-<<<<<<< HEAD
-                           prt_reference=None, refresh=True, mode='bestfit'):
-=======
-                           pRT_reference=None, model_generating_function = None, refresh=True, mode = 'bestfit'):
->>>>>>> 40b8058c
+                           prt_reference=None, model_generating_function=None, refresh=True, mode='bestfit'):
         """
         This function uses the best fit parameters to generate a pRT model that spans the entire wavelength
         range of the retrieval, to be used in plots.
@@ -1304,7 +1283,7 @@
                 If specified, the pRT object of the data with name pRT_reference will be used for plotting,
                 instead of generating a new pRT object at R = 1000.
             model_generating_function : (callable, optional):
-                A function that returns the wavelength and spectrum, and takes a pRT_Object and the 
+                A function that returns the wavelength and spectrum, and takes a pRT_Object and the
                 current set of parameters stored in self.parameters. This should be the same model
                 function used in the retrieval.
             refresh : bool
@@ -1342,11 +1321,13 @@
                     f"{self.output_dir}evaluate_{self.retrieval_name}/{ret_name}_{mode}_model_full.npy").T
                 return bf_wlen, bf_spectrum, bf_contribution
 
-            bf_wlen, bf_spectrum, bf_contribution = self.get_full_range_model(self.best_fit_params,
-                                                                              model_generating_func=model_generating_function,
-                                                                              ret_name=ret_name,
-                                                                              contribution=contribution,
-                                                                              prt_reference=prt_reference)
+            bf_wlen, bf_spectrum, bf_contribution = self.get_full_range_model(
+                self.best_fit_params,
+                model_generating_func=model_generating_function,
+                ret_name=ret_name,
+                contribution=contribution,
+                prt_reference=prt_reference
+            )
             np.save(f"{self.output_dir}evaluate_{self.retrieval_name}/{ret_name}_{mode}_model_contribution",
                     bf_contribution)
         else:
@@ -1359,14 +1340,10 @@
 
             ret_val = self.get_full_range_model(
                 self.best_fit_params,
-                model_generating_func=model_generating_func,
+                model_generating_func=model_generating_function,
                 ret_name=ret_name,
                 contribution=contribution,
-<<<<<<< HEAD
                 prt_reference=prt_reference
-=======
-                pRT_reference=pRT_reference, 
->>>>>>> 40b8058c
             )
 
             bf_contribution = None  # prevent eventual reference before assignment
@@ -1410,16 +1387,17 @@
         parameters = self.build_param_dict(sample, parameters_read)
 
         self.PT_plot_mode = True
-        press, temps = self.log_likelihood(sample, 0, 0)
+        pressures, temps = self.log_likelihood(sample, 0, 0)
         self.PT_plot_mode = False
+
         if self.data[self.rd.plot_kwargs["take_PTs_from"]].external_pRT_reference is None:
             name = self.rd.plot_kwargs["take_PTs_from"]
         else:
             name = self.data[self.rd.plot_kwargs["take_PTs_from"]].external_pRT_reference
-<<<<<<< HEAD
+
         species = [spec.split(self.data.resolving_power_str)[0] for spec in self.data[name].pRT_object.line_species]
         abundances, mmw, _, _ = get_abundances(
-            pressures,
+            self.rd.p_global,
             temps,
             cp.copy(species),
             cp.copy(self.data[name].pRT_object.cloud_species),
@@ -1429,18 +1407,6 @@
         return abundances, mmw
 
     def get_volume_mixing_ratios(self, sample, parameters_read=None):
-=======
-        species = [spec.split("_R_")[0] for spec in self.data[name].pRT_object.line_species]
-        abundances, MMW, _, _ = get_abundances(self.rd.p_global,
-                                            temps,
-                                            cp.copy(species),
-                                            cp.copy(self.data[name].pRT_object.cloud_species),
-                                            parameters,
-                                            AMR=False)
-        return abundances, MMW
-
-    def get_volume_mixing_ratios(self,sample,parameters_read=None):
->>>>>>> 40b8058c
         """
         This function returns the VMRs of each species as a function of pressure.
 
@@ -1457,19 +1423,12 @@
             MMW : numpy.ndarray
                 The mean molecular weight at each pressure level in the atmosphere.
         """
-<<<<<<< HEAD
         mass_fracs, mmw = self.get_mass_fractions(sample, parameters_read)
         vmr = mass_fractions2volume_mixing_ratios(mass_fracs)
 
         return vmr, mmw
 
     def save_volume_mixing_ratios(self, sample_dict, parameter_dict, rets=None):
-=======
-        mass_fracs, MMW = self.get_mass_fractions(sample,parameters_read)
-        vmr = mass_to_number(mass_fracs)
-        return vmr, MMW
-    
-    def save_volume_mixing_ratios(self, sample_dict, parameter_dict, rets = None):
         """
         Save volume mixing ratios (VMRs) and line absorber species information for specified retrievals.
 
@@ -1493,7 +1452,6 @@
             vmrs = save_volume_mixing_ratios(sample_dict, parameter_dict)
             ```
         """
->>>>>>> 40b8058c
         if rets is None:
             rets = [self.retrieval_name]
 
@@ -1504,6 +1462,7 @@
                 name = self.rd.plot_kwargs["take_PTs_from"]
             else:
                 name = self.data[self.rd.plot_kwargs["take_PTs_from"]].external_pRT_reference
+
             species = [spec.split("_R_")[0] for spec in self.data[name].pRT_object.line_species]
 
             samples_use = sample_dict[ret]
@@ -1515,15 +1474,12 @@
                 vmrs.append(np.array(list(vmr.values())))
 
             vmrs = np.array(vmrs)
-<<<<<<< HEAD
-            np.save(f"{self.output_dir}{ret}_volume_mixing_ratio_profiles", vmrs)
-
-        return vmrs
-=======
             np.save(f"{self.output_dir}evaluate_{ret}/{ret}_volume_mixing_ratio_profiles", vmrs)
             line_spec_file = f"{self.output_dir}evaluate_{ret}/{ret}_line_absorber_species.json"
+
             with open(line_spec_file,'w+') as myFile:
                 json.dump(species, myFile)
+
         return vmrs
 
     def save_mass_fractions(self, sample_dict, parameter_dict, rets = None):
@@ -1571,9 +1527,6 @@
             with open(line_spec_file,'w+') as myFile:
                 json.dump(species, myFile)
         return mass_fractions
-
-    def get_evidence(self, ret_name = ""):
->>>>>>> 40b8058c
 
     def get_evidence(self, ret_name=""):
         """
@@ -1940,7 +1893,6 @@
         species = []
 
         for spec in self.rd.line_species:
-<<<<<<< HEAD
             species.append(join_species_all_info(spec, spectral_info=get_resolving_power_string(resolution)))
 
         prt_object = Radtrans(
@@ -1949,21 +1901,9 @@
             gas_continuum_contributors=cp.copy(self.rd.continuum_opacities),
             cloud_species=cp.copy(self.rd.cloud_species),
             line_opacity_mode='c-k',
-            wavelengths_boundaries=[0.5, 28],
+            wavelengths_boundaries=np.array([0.85, 250]),
             scattering_in_emission=self.rd.scattering
         )  # TODO this prt_object is never used
-
-=======
-            species.append(spec + "_R_" + str(resolution))
-
-        prt_object = Radtrans(line_species=cp.copy(species),
-                              rayleigh_species=cp.copy(self.rd.rayleigh_species),
-                              continuum_opacities=cp.copy(self.rd.continuum_opacities),
-                              cloud_species=cp.copy(self.rd.cloud_species),
-                              mode='c-k',
-                              wlen_bords_micron=[0.85, 250],
-                              do_scat_emis=self.rd.scattering)
->>>>>>> 40b8058c
         if self.rd.AMR:
             p = self.rd._setup_pres()
         else:
@@ -2018,17 +1958,13 @@
             np.save(self.output_dir + "evaluate_" + name + "/sampled_teff", np.array(teffs))
         return tdict
 
-<<<<<<< HEAD
-    def plot_all(self, output_dir=None, ret_names=None, contribution=False, mode='bestfit'):
-=======
-    def plot_all(self, 
-                 output_dir=None, 
-                 ret_names=None, 
-                 contribution=False, 
-                 model_generating_func=None, 
-                 pRT_reference=None, 
-                 mode = 'bestfit'):
->>>>>>> 40b8058c
+    def plot_all(self,
+                 output_dir=None,
+                 ret_names=None,
+                 contribution=False,
+                 model_generating_func=None,
+                 prt_reference=None,
+                 mode='bestfit'):
         """
         Produces plots for the best fit spectrum, a sample of 100 output spectra,
         the best fit PT profile and a corner plot for parameters specified in the
@@ -2062,7 +1998,7 @@
                 If specified, the pRT object of the data with name pRT_reference will be used for plotting,
                 instead of generating a new pRT object at R = 1000.
             model_generating_function : (callable, optional):
-                A function that returns the wavelength and spectrum, and takes a pRT_Object and the 
+                A function that returns the wavelength and spectrum, and takes a pRT_Object and the
                 current set of parameters stored in self.parameters. This should be the same model
                 function used in the retrieval.
             mode : str
@@ -2113,62 +2049,46 @@
                             i_p += 1
 
             # Plotting
-<<<<<<< HEAD
             #
-            self.plot_spectra(samples_use, parameters_read, refresh=True, mode=mode)
+            self.plot_spectra(samples_use,
+                              parameters_read,
+                              refresh=True,
+                              model_generating_func=model_generating_func,
+                              pRT_reference=prt_reference,
+                              mode=mode)
 
             if self.evaluate_sample_spectra:
-                self.plot_sampled(samples_use, parameters_read)
-
-            self.plot_pt(sample_dict, parameters_read, contribution=contribution, mode=mode, refresh=False)
-            self.plot_corner(sample_dict, parameter_dict, parameters_read)
+                self.plot_sampled(samples_use,
+                                  parameters_read,
+                                  model_generating_func=model_generating_func,
+                                  pRT_reference=prt_reference,)
+
+            self.plot_pt(sample_dict,
+                         parameters_read,
+                         contribution=contribution,
+                         model_generating_func=model_generating_func,
+                         pRT_reference=prt_reference,
+                         mode=mode,
+                         refresh=False)
+            self.plot_corner(sample_dict,
+                             parameter_dict,
+                             parameters_read)
 
             if contribution:
-                self.plot_contribution(samples_use, parameters_read, mode=mode, refresh=False)
-
-            self.plot_abundances(samples_use, parameters_read, contribution=contribution, mode=mode, refresh=False)
-=======
-            # 
-            self.plot_spectra(samples_use, 
-                              parameters_read, 
-                              refresh = True, 
-                              model_generating_func=model_generating_func, 
-                              pRT_reference=pRT_reference,
-                              mode = mode)
-
-            if self.evaluate_sample_spectra:
-                self.plot_sampled(samples_use, 
-                                  parameters_read, 
-                                  model_generating_func=model_generating_func, 
-                                  pRT_reference=pRT_reference,)
-
-            self.plot_PT(sample_dict, 
-                         parameters_read, 
-                         contribution=contribution, 
-                         model_generating_func=model_generating_func, 
-                         pRT_reference=pRT_reference, 
-                         mode = mode, 
-                         refresh = False)
-            self.plot_corner(sample_dict, 
-                             parameter_dict, 
-                             parameters_read)
-
-            if contribution:
-                self.plot_contribution(samples_use, 
-                                       parameters_read, 
-                                       model_generating_func=model_generating_func, 
-                                       pRT_reference=pRT_reference, 
-                                       mode = mode,
-                                       refresh = False)
-
-            self.plot_abundances(samples_use, 
-                                 parameters_read, 
-                                 contribution=contribution, 
-                                 model_generating_func=model_generating_func, 
-                                 pRT_reference=pRT_reference, 
-                                 mode = mode, 
-                                 refresh = False)
->>>>>>> 40b8058c
+                self.plot_contribution(samples_use,
+                                       parameters_read,
+                                       model_generating_func=model_generating_func,
+                                       pRT_reference=prt_reference,
+                                       mode=mode,
+                                       refresh=False)
+
+            self.plot_abundances(samples_use,
+                                 parameters_read,
+                                 contribution=contribution,
+                                 model_generating_func=model_generating_func,
+                                 pRT_reference=prt_reference,
+                                 mode=mode,
+                                 refresh=False)
             print("Finished generating all plots!")
 
         if self.use_MPI and comm is not None:
@@ -2196,7 +2116,7 @@
                 If specified, the pRT object of the data with name pRT_reference will be used for plotting,
                 instead of generating a new pRT object at R = 1000.
             model_generating_function : (callable, optional):
-                A function that returns the wavelength and spectrum, and takes a pRT_Object and the 
+                A function that returns the wavelength and spectrum, and takes a pRT_Object and the
                 current set of parameters stored in self.parameters. This should be the same model
                 function used in the retrieval.
             refresh : bool
@@ -2250,13 +2170,8 @@
             bf_wlen, bf_spectrum = self.get_best_fit_model(
                 sample_use,  # set of parameters with the lowest log-likelihood (best-fit)
                 parameters_read,  # name of the parameters
-<<<<<<< HEAD
-                model_generating_func,
+                model_generating_func=model_generating_func,
                 prt_reference=prt_reference,
-=======
-                model_generating_func=model_generating_func, 
-                pRT_reference=pRT_reference, 
->>>>>>> 40b8058c
                 refresh=refresh,
                 mode=mode
             )
@@ -2539,11 +2454,7 @@
         return fig, ax, ax_r
 
     def plot_sampled(self, samples_use, parameters_read, downsample_factor=None, save_outputs=False,
-<<<<<<< HEAD
-                     nsample=None, prt_reference=None, refresh=True):
-=======
-                     nsample = None, model_generating_func=None, pRT_reference=None,  refresh=True):
->>>>>>> 40b8058c
+                     nsample=None, model_generating_func=None, pRT_reference=None, refresh=True):
         """
         Plot a set of randomly sampled output spectra for each dataset in
         the retrieval.
@@ -2575,7 +2486,7 @@
                 If specified, the pRT object of the data with name pRT_reference will be used for plotting,
                 instead of generating a new pRT object at R = 1000.
             model_generating_function : (callable, optional):
-                A function that returns the wavelength and spectrum, and takes a pRT_Object and the 
+                A function that returns the wavelength and spectrum, and takes a pRT_Object and the
                 current set of parameters stored in self.parameters. This should be the same model
                 function used in the retrieval.
             refresh : bool
@@ -2659,12 +2570,8 @@
             bf_wlen, bf_spectrum = self.get_best_fit_model(
                 samples_use[best_fit_index, :-1],
                 parameters_read,
-<<<<<<< HEAD
-                prt_reference=prt_reference,
-=======
-                model_generating_func=model_generating_func, 
-                pRT_reference=pRT_reference, 
->>>>>>> 40b8058c
+                model_generating_func=model_generating_func,
+                pRT_reference=pRT_reference,
                 refresh=refresh
             )
             chi2 = self.get_reduced_chi2_from_model(
@@ -2700,13 +2607,8 @@
 
         return fig, ax
 
-<<<<<<< HEAD
-    def plot_pt(self, sample_dict, parameters_read, contribution=False, refresh=False, prt_reference=None,
-                mode='bestfit'):
-=======
-    def plot_PT(self, sample_dict, parameters_read, contribution=False, refresh = False, model_generating_func=None, 
-                 pRT_reference=None, mode = 'bestfit'):
->>>>>>> 40b8058c
+    def plot_pt(self, sample_dict, parameters_read, contribution=False, refresh = False, model_generating_func=None,
+                prt_reference=None, mode='bestfit'):
         """
         Plot the PT profile with error contours
 
@@ -2723,19 +2625,13 @@
                 by recalculating the best fit model. This is useful if plotting intermediate results from a
                 retrieval that is still running. If False no new spectrum will be calculated and the plot will
                 be generated from the .npy files in the evaluate_[retrieval_name] folder.
-<<<<<<< HEAD
             prt_reference : str
-                If specified, the pRT object of the data with name pRT_reference will be used for calculating
-                the contribution function, instead of generating a new pRT object at R = 1000.
-=======
-            pRT_reference : str
                 If specified, the pRT object of the data with name pRT_reference will be used for plotting,
                 instead of generating a new pRT object at R = 1000.
             model_generating_function : (callable, optional):
-                A function that returns the wavelength and spectrum, and takes a pRT_Object and the 
+                A function that returns the wavelength and spectrum, and takes a pRT_Object and the
                 current set of parameters stored in self.parameters. This should be the same model
                 function used in the retrieval.
->>>>>>> 40b8058c
             mode : str
                 'bestfit' or 'median', indicating which set of values should be used to calculate the contribution
                 function.
@@ -2779,77 +2675,48 @@
             temp_file = f"{self.output_dir}evaluate_{self.retrieval_name}/{self.retrieval_name}_temps"
 
             if os.path.exists(press_file + ".npy") and os.path.exists(temp_file + ".npy") and not refresh:
-<<<<<<< HEAD
                 pressures = np.load(press_file + ".npy")
                 temps_sort = np.load(temp_file + ".npy")
-=======
-                press = np.load(press_file+ ".npy")
-                temps_sort = np.load(temp_file+ ".npy")
->>>>>>> 40b8058c
             else:
                 for sample in samples_use:
                     press, t = self.log_likelihood(sample[:-1], 0, 0)
-                    if t is None: continue
+
+                    if t is None:
+                        continue
+
                     temps.append(t)
 
                 temps = np.array(temps, dtype=float)
                 temps_sort = np.sort(temps, axis=0)
-<<<<<<< HEAD
                 np.save(press_file, pressures)
                 np.save(temp_file, temps_sort)
 
+            len_samp = temps_sort.shape[0]
             fig, ax = plt.subplots(figsize=(16, 10))
             ax.fill_betweenx(pressures,
                              x1=temps_sort[0, :],
                              x2=temps_sort[-1, :],
-                             color='cyan', label='all',
+                             color='cyan',
+                             label='all',
                              zorder=0)
             ax.fill_betweenx(pressures,
                              x1=temps_sort[int(len_samp * (0.5 - 0.997 / 2.)), :],
                              x2=temps_sort[int(len_samp * (0.5 + 0.997 / 2.)), :],
-                             color='brown', label='3 sig',
+                             color='brown',
+                             label='3 sig',
                              zorder=1)
             ax.fill_betweenx(pressures,
                              x1=temps_sort[int(len_samp * (0.5 - 0.95 / 2.)), :],
                              x2=temps_sort[int(len_samp * (0.5 + 0.95 / 2.)), :],
-                             color='orange', label='2 sig',
+                             color='orange',
+                             label='2 sig',
                              zorder=2)
             ax.fill_betweenx(pressures,
                              x1=temps_sort[int(len_samp * (0.5 - 0.68 / 2.)), :],
                              x2=temps_sort[int(len_samp * (0.5 + 0.68 / 2.)), :],
-                             color='red', label='1 sig',
+                             color='red',
+                             label='1 sig',
                              zorder=3)
-=======
-                np.save(press_file,pressures)
-                np.save(temp_file,temps_sort)
-
-            len_samp = temps_sort.shape[0]
-            fig, ax = plt.subplots(figsize=(16, 10))
-            ax.fill_betweenx(pressures,
-                            x1=temps_sort[0, :],
-                            x2=temps_sort[-1, :],
-                            color='cyan',
-                            label='all',
-                            zorder=0)
-            ax.fill_betweenx(pressures,
-                            x1=temps_sort[int(len_samp * (0.5 - 0.997 / 2.)), :],
-                            x2=temps_sort[int(len_samp * (0.5 + 0.997 / 2.)), :],
-                            color='brown',
-                            label='3 sig',
-                            zorder=1)
-            ax.fill_betweenx(pressures,
-                            x1=temps_sort[int(len_samp * (0.5 - 0.95 / 2.)), :],
-                            x2=temps_sort[int(len_samp * (0.5 + 0.95 / 2.)), :],
-                            color='orange',
-                            label='2 sig',
-                            zorder=2)
-            ax.fill_betweenx(pressures,
-                            x1=temps_sort[int(len_samp * (0.5 - 0.68 / 2.)), :],
-                            x2=temps_sort[int(len_samp * (0.5 + 0.68 / 2.)), :],
-                            color='red',
-                            label='1 sig',
-                            zorder=3)
->>>>>>> 40b8058c
 
             '''
             np.savetxt('pRT_PT_envelopes.dat',
@@ -2886,12 +2753,8 @@
                 bf_wlen, bf_spectrum, bf_contribution = self.get_best_fit_model(
                     sample_use,
                     parameters_read,
-<<<<<<< HEAD
-                    prt_reference=prt_reference,
-=======
-                    model_generating_func=model_generating_func, 
-                    pRT_reference=pRT_reference, 
->>>>>>> 40b8058c
+                    model_generating_func=model_generating_func,
+                    pRT_reference=prt_reference,
                     refresh=refresh,
                     contribution=True,
                     mode=mode
@@ -3091,13 +2954,8 @@
         if self.use_MPI and comm is not None:
             comm.barrier()
 
-<<<<<<< HEAD
-    def plot_contribution(self, samples_use, parameters_read, model_generating_func=None, log_scale_contribution=False,
-                          n_contour_levels=30, refresh=True, mode='bestfit', ):
-=======
-    def plot_contribution(self, samples_use, parameters_read, model_generating_func=None, pRT_reference=None,
-                          log_scale_contribution=False, n_contour_levels=30, refresh=True, mode = 'bestfit'):
->>>>>>> 40b8058c
+    def plot_contribution(self, samples_use, parameters_read, model_generating_func=None, pRT_reference=None,log_scale_contribution=False,
+                          n_contour_levels=30, refresh=True, mode='bestfit' ):
         """
         Plot the contribution function of the bestfit or median model from a retrieval. This plot indicates the
         relative contribution from each wavelength and each pressure level in the atmosphere to the spectrum.
@@ -3107,21 +2965,13 @@
                 An array of the samples from the post_equal_weights file, used to find the best fit sample
             parameters_read : list
                 A list of the free parameters as read from the output files.
-<<<<<<< HEAD
-            model_generating_func : method   # TODO not used
-                A function that will take in the standard 'model' arguments
-                (pRT_object, params, pt_plot_mode, AMR, resolution)
-                and will return the wavlength and flux arrays as calculated by petitRadTrans.
-                If no argument is given, it uses the method of the first dataset included in the retrieval.
-=======
             pRT_reference : str
                 If specified, the pRT object of the data with name pRT_reference will be used for plotting,
                 instead of generating a new pRT object at R = 1000.
             model_generating_function : (callable, optional):
-                A function that returns the wavelength and spectrum, and takes a pRT_Object and the 
+                A function that returns the wavelength and spectrum, and takes a pRT_Object and the
                 current set of parameters stored in self.parameters. This should be the same model
                 function used in the retrieval.
->>>>>>> 40b8058c
             log_scale_contribution : bool
                 If true, take the log10 of the contribution function to visualise faint features.
             n_contour_levels : int
@@ -3177,7 +3027,6 @@
                 self.get_max_likelihood_params(samples_use[best_fit_index, :-1], parameters_read)
                 sample_use = samples_use[best_fit_index, :-1]
             elif mode.lower() == "median":
-<<<<<<< HEAD
                 med_params, sample_use = self.get_median_params(samples_use, parameters_read, return_array=True)
             else:
                 sample_use = None  # TODO prevent reference before assignment
@@ -3185,22 +3034,12 @@
             bf_wlen, bf_spectrum, bf_contribution = self.get_best_fit_model(
                 sample_use,
                 parameters_read,
+                model_generating_func=model_generating_func,
+                pRT_reference=pRT_reference,
                 refresh=refresh,
                 contribution=True,
                 mode=mode
             )
-=======
-                med_params,sample_use = self.get_median_params(samples_use, parameters_read, return_array=True)
-            bf_wlen, bf_spectrum, bf_contribution= self.get_best_fit_model(
-                                                                        sample_use,
-                                                                        parameters_read,
-                                                                        model_generating_func=model_generating_func, 
-                                                                        pRT_reference=pRT_reference, 
-                                                                        refresh=refresh,
-                                                                        contribution = True,
-                                                                        mode = mode
-                                                                        )
->>>>>>> 40b8058c
             # Normalization
             index = (bf_contribution < 1e-16) & np.isnan(bf_contribution)
             bf_contribution[index] = 1e-16
@@ -3255,29 +3094,17 @@
 
         return fig, ax
 
-<<<<<<< HEAD
     def plot_abundances(self,
                         samples_use,
                         parameters_read,
                         species_to_plot=None,
                         contribution=False,
                         refresh=True,
+                        model_generating_func=None,
+                        prt_reference=None,
                         mode='bestfit',
                         sample_posteriors=False,
                         volume_mixing_ratio=False):
-=======
-    def plot_abundances(self, 
-                        samples_use, 
-                        parameters_read, 
-                        species_to_plot=None, 
-                        contribution=False, 
-                        refresh=True,
-                        model_generating_func=None, 
-                        pRT_reference=None, 
-                        mode = 'bestfit', 
-                        sample_posteriors = False, 
-                        volume_mixing_ratio = False):
->>>>>>> 40b8058c
         """
         Plot the abundance profiles in mass fractions or volume mixing ratios as a function of pressure.
 
@@ -3294,7 +3121,7 @@
                 If specified, the pRT object of the data with name pRT_reference will be used for plotting,
                 instead of generating a new pRT object at R = 1000.
             model_generating_function : (callable, optional):
-                A function that returns the wavelength and spectrum, and takes a pRT_Object and the 
+                A function that returns the wavelength and spectrum, and takes a pRT_Object and the
                 current set of parameters stored in self.parameters. This should be the same model
                 function used in the retrieval.
             refresh : bool
@@ -3429,25 +3256,14 @@
 
             # Check to see if we're weighting by the emission contribution.
             if contribution:
-<<<<<<< HEAD
                 bf_wlen, bf_spectrum, bf_contribution = self.get_best_fit_model(
                     sample_use,
                     parameters_read,
-                    refresh=refresh,
+                    model_generating_func=model_generating_func,
+                    prt_reference=prt_reference,refresh=refresh,
                     contribution=True
                 )
                 nu = cst.c / bf_wlen
-=======
-                bf_wlen, bf_spectrum,bf_contribution = self.get_best_fit_model(
-                                                sample_use,
-                                                parameters_read,
-                                                model_generating_func=model_generating_func, 
-                                                pRT_reference=pRT_reference, 
-                                                refresh=refresh,
-                                                contribution = True
-                                                )
-                nu = nc.c/bf_wlen
->>>>>>> 40b8058c
                 mean_diff_nu = -np.diff(nu)
                 diff_nu = np.zeros_like(nu)
                 diff_nu[:-1] = mean_diff_nu
