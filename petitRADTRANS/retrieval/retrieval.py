# Input / output, general run definitions
import copy as cp
import json
import logging
import os
import sys

# To not have numpy start parallelizing on its own  # TODO is this really necessary?
os.environ["OMP_NUM_THREADS"] = "1"
# Read external packages
import numpy as np

# Plotting
import matplotlib.pyplot as plt
from matplotlib.ticker import AutoMinorLocator, LogLocator, NullFormatter
from petitRADTRANS import nat_cst as nc
from petitRADTRANS.config.configuration import petitradtrans_config
# Read own packages
from petitRADTRANS.radtrans import Radtrans
from petitRADTRANS.retrieval.parameter import Parameter
from petitRADTRANS.retrieval.plotting import plot_data, contour_corner
from petitRADTRANS.utils import running_mean
from scipy.stats import binned_statistic

from petitRADTRANS.retrieval.rebin_give_width import rebin_give_width as rgw
from petitRADTRANS.retrieval.util import bin_species_exok


class Retrieval:
    """
    This class implements the retrieval method using petitRADTRANS and pymultinest.
    A RetrievalConfig object is passed to this class to describe the retrieval data, parameters
    and priors. The run() method then uses pymultinest to sample the parameter space, producing
    posterior distributions for parameters and bayesian evidence for models.
    Various useful plotting functions have also been included, and can be run once the retrieval is
    complete.

    Args:
        run_definition : RetrievalConfig
            A RetrievalConfig object that describes the retrieval to be run. This is the user
            facing class that must be setup for every retrieval.
        output_dir : Str
            The directory in which the output folders should be written
        test_plotting : Bool
            Only use when running locally. A boolean flag that will produce plots
            for each sample when pymultinest is run.
        sample_spec : Bool
            Produce plots and data files for 100 randomly sampled outputs from pymultinest.
        ultranest : bool
            If true, use Ultranest sampling rather than pymultinest. This is still a work
            in progress, so use with caution!
        bayes_factor_species : Str
            A pRT species that should be removed to test for the bayesian evidence for its presence.
        corner_plot_names : List(Str)
            List of additional retrieval names that should be included in the corner plot.
        short_names : List(Str)
            For each corner_plot_name, a shorter name to be included when plotting.
        pRT_plot_style : Bool
            Use the petitRADTRANS plotting style as described in plot_style.py. Recommended to
            turn this parameter to false if you want to use interactive plotting, or if the
            test_plotting parameter is True.
    """

    def __init__(self,
                 run_definition,
                 output_dir="",
                 test_plotting=False,
                 sample_spec=False,
                 ultranest=False,
                 sampling_efficiency=None,
                 const_efficiency_mode=None,
                 n_live_points=None,
                 resume=None,
                 bayes_factor_species=None,
                 corner_plot_names=None,
                 short_names=None,
                 pRT_plot_style=True):
        self.rd = run_definition
        print(f"Starting retrieval {self.rd.retrieval_name}")

        if len(self.rd.line_species) < 1:
            logging.warning("There are no line species present in the run definition!")

        # Maybe inherit from retrieval config class?
        self.retrieval_name = self.rd.retrieval_name
        self.data = self.rd.data
        self.run_mode = self.rd.run_mode
        self.parameters = self.rd.parameters
        self.ultranest = ultranest

        self.output_dir = output_dir
        if self.output_dir != "" and not self.output_dir.endswith("/"):
            self.output_dir += "/"

        self.remove_species = bayes_factor_species
        self.corner_files = corner_plot_names
        if self.corner_files is None:
            self.corner_files = [self.retrieval_name]

        self.short_names = short_names

        # Plotting variables
        self.best_fit_specs = {}
        self.best_fit_params = {}
        self.chi2 = None
        self.posterior_sample_specs = {}
        self.plotting = test_plotting
        self.PT_plot_mode = False
        self.evaluate_sample_spectra = sample_spec

        # Pymultinest stuff
        self.sampling_efficiency = sampling_efficiency
        self.const_efficiency_mode = const_efficiency_mode
        self.n_live_points = n_live_points
        self.resume = resume
        self.analyzer = None

        self.samples = {}  #: The samples produced by pymultinest.
        self.param_dict = {}
        # Set up pretty plotting
        if pRT_plot_style:
            # import petitRADTRANS.retrieval.plot_style  # commented to avoid breaking of mpl
            pass

        self.prt_plot_style = pRT_plot_style
        # Path to input opacities
        self.path = petitradtrans_config['Paths']['pRT_input_data_path']

        if not self.path.endswith("/"):
            self.path += "/"
        # Setup Directories
        if not os.path.isdir(self.output_dir + 'out_PMN/'):
            os.makedirs(self.output_dir + 'out_PMN', exist_ok=True)
        if not os.path.isdir(self.output_dir + 'evaluate_' + self.retrieval_name + '/'):
            os.makedirs(self.output_dir + 'evaluate_' + self.retrieval_name, exist_ok=True)

        # Setup pRT Objects for each data structure.
        print("Setting up PRT Objects")
        self.setup_data()

        try:
            self.generate_retrieval_summary()
        except ValueError as e:  # TODO check if ValueError was expected here
            print(f"Could not generate summary file! Error was: {str(e)}")

        self.chi2 = None

    def run(self,
            sampling_efficiency=0.8,
            const_efficiency_mode=False,
            n_live_points=4000,
            log_z_convergence=0.5,
            step_sampler=False,
            warmstart_max_tau=0.5,
            n_iter_before_update=50,
            resume=True,
            max_iters=0,
            frac_remain=0.1,
            Lepsilon=0.3):
        """
        Run mode for the class. Uses pynultinest to sample parameter space
        and produce standard PMN outputs.

        Args:
            sampling_efficiency : Float
                pymultinest sampling efficiency. If const efficiency mode is true, should be set to around
                0.05. Otherwise, it should be around 0.8 for parameter estimation and 0.3 for evidence
                comparison.
            const_efficiency_mode : Bool
                pymultinest constant efficiency mode
            n_live_points : Int
                Number of live points to use in pymultinest, or the minimum number of live points to
                use for the Ultranest reactive sampler.
            log_z_convergence : float
                If ultranest is being used, the convergence criterion on log z.
            step_sampler : bool
                Use a step sampler to improve the efficiency in ultranest.
            warmstart_max_tau : float
                Warm start allows accelerated computation based on a different but similar UltraNest run.
            n_iter_before_update : int
                # TODO complete docstring
            max_iters : int
                # TODO complete docstring
            frac_remain : float
                # TODO complete docstring
            Lepsilon : float
                # TODO complete docstring
            resume : bool
                Continue existing retrieval. If FALSE THIS WILL OVERWRITE YOUR EXISTING RETRIEVAL.
        """
        import pymultinest

        if self.sampling_efficiency is not None:
            logging.warning(
                "Setting sampling_efficiency as a class variable will be deprecated. Use the run method arguments."
            )
            sampling_efficiency = self.sampling_efficiency

        if self.n_live_points:
            logging.warning(
                "Setting n_live_points as a class variable will be deprecated. Use the run method arguments."
            )
            n_live_points = self.n_live_points

        if self.resume is not None:
            logging.warning("Setting resume as a class variable will be deprecated. Use the run method arguments.")
            resume = self.resume

        if self.const_efficiency_mode is not None:
            logging.warning(
                "Setting const_efficiency_mode as a class variable will be deprecated. Use the run method arguments."
            )
            const_efficiency_mode = self.const_efficiency_mode

        if self.ultranest:
            self._run_ultranest(n_live_points=n_live_points,
                                log_z_convergence=log_z_convergence,
                                step_sampler=step_sampler,
                                warmstart_max_tau=warmstart_max_tau,
                                resume=resume,
                                max_iters=max_iters,
                                frac_remain=frac_remain,
                                Lepsilon=Lepsilon)
            return

        if const_efficiency_mode and sampling_efficiency > 0.1:
            logging.warning("Sampling efficiency should be ~ 0.05 if you're using constant efficiency mode!")

        prefix = self.output_dir + 'out_PMN/' + self.retrieval_name + '_'

        if len(self.output_dir + 'out_PMN/') > 200:
            logging.error("PyMultinest requires output directory names to be <200 characters.")
            sys.exit(3)

        # How many free parameters?
        n_params = 0
        free_parameter_names = []

        for pp in self.parameters:
            if self.parameters[pp].is_free_parameter:
                free_parameter_names.append(self.parameters[pp].name)
                n_params += 1

        if self.run_mode == 'retrieval':
            print("Starting retrieval: " + self.retrieval_name + '\n')

            with open(self.output_dir + 'out_PMN/' + self.retrieval_name + '_params.json', 'w') as f:
                json.dump(free_parameter_names, f)

            pymultinest.run(
                LogLikelihood=self.log_likelihood,
                Prior=self.prior,
                n_dims=n_params,
                const_efficiency_mode=const_efficiency_mode,
                n_live_points=n_live_points,
                evidence_tolerance=log_z_convergence,  # default value is 0.5
                sampling_efficiency=sampling_efficiency,  # default value is 0.8
                n_iter_before_update=n_iter_before_update,  # default value is 100
                outputfiles_basename=prefix,
                verbose=True,
                resume=resume,
                max_iter=max_iters
            )

        # Analyze the output data
        self.analyzer = pymultinest.Analyzer(n_params=n_params,
                                             outputfiles_basename=prefix)
        s = self.analyzer.get_stats()

        self.run_mode = 'evaluate'
        self.generate_retrieval_summary(s)

        # Save the analysis
        with open(prefix + 'stats.json', 'w') as f:
            json.dump(s, f, indent=4)

        # Informative prints
        print('  marginal likelihood:')
        print('    ln Z = %.1f +- %.1f' % (s['global evidence'], s['global evidence error']))
        print('  parameters:')

        for p, m in zip(free_parameter_names, s['marginals']):
            lo, hi = m['1sigma']
            med = m['median']
            sigma = (hi - lo) / 2
            if sigma == 0:
                i = 3
            else:
                i = max(0, int(-np.floor(np.log10(sigma))) + 1)
            fmt = '%%.%df' % i
            fmts = '\t'.join(['    %-15s' + fmt + " +- " + fmt])
            print(fmts % (p, med, sigma))

    def _run_ultranest(self,
                       n_live_points,
                       log_z_convergence,
                       step_sampler,
                       warmstart_max_tau,
                       resume,
                       max_iters,
                       frac_remain,
                       Lepsilon):
        """
        Run mode for the class. Uses ultranest to sample parameter space
        and produce standard outputs.

        Args:
            n_live_points : Int
                The minimum number of live points to
                use for the Ultranest reactive sampler.
            log_z_convergence : float
                The convergence criterion on log z.
            step_sampler : bool
                Use a step sampler to improve the efficiency in ultranest.
            resume : bool
                Continue existing retrieval. If FALSE THIS WILL OVERWRITE YOUR EXISTING RETRIEVAL.
        """

        logging.warning("ultranest mode is still in development. Proceed with caution")
        try:
            import ultranest as un
            from ultranest.mlfriends import RobustEllipsoidRegion
        except ImportError:
            logging.error("Could not import ultranest. Exiting.")
            sys.exit(1)
        if self.run_mode == 'retrieval':
            print("Starting retrieval: " + self.retrieval_name + '\n')
            # How many free parameters?
            n_params = 0
            free_parameter_names = []
            for pp in self.parameters:
                if self.parameters[pp].is_free_parameter:
                    free_parameter_names.append(self.parameters[pp].name)
                    n_params += 1

            if max_iters == 0:
                max_iters = None
            sampler = un.ReactiveNestedSampler(free_parameter_names,
                                               self.log_likelihood,
                                               self.prior_ultranest,
                                               log_dir=self.output_dir + "out_" + self.retrieval_name,
                                               warmstart_max_tau=warmstart_max_tau,
                                               resume=resume)
            if step_sampler:
                import ultranest.stepsampler

                sampler.stepsampler = ultranest.stepsampler.SliceSampler(
                    nsteps=n_live_points,
                    adaptive_nsteps='move-distance',
                    generate_direction=ultranest.stepsampler.generate_mixture_random_direction
                )
            sampler.run(min_num_live_points=n_live_points,
                        dlogz=log_z_convergence,
                        max_iters=max_iters,
                        frac_remain=frac_remain,
                        Lepsilon=Lepsilon,
                        region_class=RobustEllipsoidRegion)
            sampler.print_results()
            sampler.plot_corner()

    def generate_retrieval_summary(self, stats=None):
        """
        This function produces a human-readable text file describing the retrieval.
        It includes all the fixed and free parameters, the limits of the priors (if uniform),
        a description of the data used, and if the retrieval is complete, a summary of the
        best fit parameters and model evidence.

        Args:
            stats : dict
                A Pymultinest stats dictionary, from Analyzer.get_stats().
                This contains the evidence and best fit parameters.
        """
        with open(
                self.output_dir + "evaluate_" + self.retrieval_name + "/" + self.retrieval_name + "_ret_summary.txt",
                "w+"
        ) as summary:
            from datetime import datetime
            summary.write(self.retrieval_name + '\n')
            summary.write(datetime.now().strftime("%Y-%m-%d, %H:%M:%S") + '\n')
            summary.write(self.output_dir + '\n\n')
            summary.write("Fixed Parameters\n")

            for key, value in self.parameters.items():
                if key in ['pressure_simple', 'pressure_width', 'pressure_scaling']:
                    continue

                if not value.is_free_parameter:
                    if isinstance(value.value, float):
                        summary.write(f"    {key} = {value.value:.3f}\n")
                    else:
                        summary.write(f"    {key} = {value.value}\n")

            summary.write('\n')
            summary.write("Free Parameters, Prior^-1(0), Prior^-1(1)\n")

            for key, value in self.parameters.items():
                if value.is_free_parameter:
                    low = value.transform_prior_cube_coordinate(0.0000001)
                    high = value.transform_prior_cube_coordinate(0.9999999)

                    if value.corner_transform is not None:
                        low = value.corner_transform(low)
                        high = value.corner_transform(high)
                    summary.write(f"    {key} = {low:3f}, {high:3f}\n")

            summary.write('\n')
            summary.write("Data\n")

            for name, dd in self.data.items():
                summary.write(name + '\n')

                if dd.path_to_observations is not None:
                    summary.write("    " + dd.path_to_observations + '\n')

                if dd.model_generating_function is not None:
                    summary.write(f"    Model Function = {dd.model_generating_function.__name__}\n")

                if dd.scale:
                    summary.write(f"    scale factor = {dd.scale_factor:.2f}\n")

                if dd.data_resolution is not None:
                    summary.write(f"    data resolution = {dd.data_resolution}\n")

                if dd.model_resolution is not None:
                    summary.write(f"    model resolution = {dd.model_resolution}\n")

                if dd.photometry:
                    summary.write(f"    photometric width = {dd.photometry_range[0]:.4f}"
                                  + f"--{dd.photometry_range[1]:.4f} um\n")
                    summary.write("    Photometric transform function = "
                                  + dd.photometric_transformation_function.__name__ + '\n')

            summary.write('\n')

            if stats is not None:
                summary.write("Multinest Outputs\n")
                summary.write('  marginal evidence:\n')
                summary.write('    log Z = %.1f +- %.1f\n' %
                              (stats['global evidence'] / np.log(10), stats['global evidence error'] / np.log(10)))
                summary.write('    ln Z = %.1f +- %.1f\n' % (stats['global evidence'],
                                                             stats['global evidence error']))
                summary.write("  Statistical Fit Parameters\n")

                free_params = []
                for key, value in self.parameters.items():
                    if value.is_free_parameter:
                        free_params.append(key)

                for p, m in zip(free_params, stats['marginals']):
                    lo, hi = m['1sigma']
                    med = m['median']
                    sigma = (hi - lo) / 2
                    if sigma == 0:
                        i = 3
                    else:
                        i = max(0, int(-np.floor(np.log10(sigma))) + 1)
                    fmt = '%%.%df' % i
                    fmts = '\t'.join(['    %-15s' + fmt + " +- " + fmt])
                    summary.write(fmts % (p, med, sigma) + '\n')
                summary.write('\n')
            if self.run_mode == 'evaluate':
                summary.write("Best Fit Parameters\n")
                if not self.best_fit_params:
                    self.get_samples(self.output_dir)
                    samples_use = self.samples[self.retrieval_name]
                    parameters_read = self.param_dict[self.retrieval_name]
                    # Get best-fit index
                    log_l, best_fit_index = self.get_best_fit_likelihood(samples_use)
                    self.get_best_fit_params(samples_use[best_fit_index, :-1], parameters_read)

                summary.write(f"    chi^2 = {self.chi2}\n")

                for key, value in self.best_fit_params.items():
                    if key in ['pressure_simple', 'pressure_width', 'pressure_scaling', 'FstarWlenMicron']:
                        continue

                    out = value.value

                    if self.parameters[key].corner_transform is not None:
                        out = self.parameters[key].corner_transform(out)

                    if out is None:
                        continue

                    if isinstance(out, float):
                        summary.write(f"    {key} = {out:.3f}\n")
                    else:
                        summary.write(f"    {key} = {out}\n")

    def setup_data(self, scaling=10, width=3):
        """
        Creates a pRT object for each data set that asks for a unique object.
        Checks if there are low resolution c-k models from exo-k, and creates them if necessary.
        The scaling and width parameters adjust the AMR grid as described in RetrievalConfig.setup_pres
        and models.fixed_length_amr. It is recommended to keep the defaults.

        Args:
            scaling : int
                A multiplicative factor that determines the size of the full high resolution pressure grid,
                which will have length self.p_global.shape[0] * scaling.
            width : int
                The number of cells in the low pressure grid to replace with the high resolution grid.
        """
        exo_k_check = False

        for name, dd in self.data.items():
            if dd.pRT_object is not None:
                continue

            # Only create if there's no other data
            # object using the same pRT object
            if dd.external_pRT_reference is None:
                if dd.opacity_mode == 'c-k' and dd.model_resolution is not None:
                    # Use ExoK to have low res models.
                    species = []
                    # Check if low res opacities already exist
                    for line in self.rd.line_species:
                        if not os.path.isdir(
                                self.path + "opacities/lines/corr_k/" + line + "_R_" + str(dd.model_resolution)
                        ):
                            species.append(line)
                    # If not, setup low-res c-k tables
                    if len(species) > 0:
                        exo_k_check = True
                        print("Exo-k should only be run on a single thread.")
                        print("The retrieval should be run once on a single core to build the c-k\n"
                              "tables, and then again with multiple cores for the remainder of the retrieval.")
                        # Automatically build the entire table
                        bin_species_exok(species, dd.model_resolution)
                    species = []
                    for spec in self.rd.line_species:
                        species.append(spec + "_R_" + str(dd.model_resolution))
                else:
                    # Otherwise for 'lbl' or no model_resolution binning,
                    # we just use the default species.
                    species = cp.copy(self.rd.line_species)
                lbl_samp = None
                if dd.opacity_mode == 'lbl' and dd.model_resolution is not None:
                    lbl_samp = int(1e6 / dd.model_resolution)

                # Set up the pRT objects for the given dataset
                rt_object = Radtrans(
                    line_species=cp.copy(species),
                    rayleigh_species=cp.copy(self.rd.rayleigh_species),
                    continuum_opacities=cp.copy(self.rd.continuum_opacities),
                    cloud_species=cp.copy(self.rd.cloud_species),
                    mode=dd.opacity_mode,
                    wlen_bords_micron=dd.wlen_range_pRT,
                    do_scat_emis=self.rd.scattering,
                    lbl_opacity_sampling=lbl_samp
                )

                # Create random P-T profile to create RT arrays of the Radtrans object.
                if self.rd.AMR:
                    p = self.rd._setup_pres(scaling, width)  # TODO this function shouldn't be protected
                else:
                    p = self.rd.p_global
                rt_object.setup_opa_structure(p)
                dd.pRT_object = rt_object

        if exo_k_check:
            # Sorry that we have to do this, not sure how to use mpi4py to run the
            # exo-k in a single thread.  # TODO use e.g. rank == 0
            print("c-k tables have been binned with exo-k. Exiting single-core process.")
            print("Please restart the retrieval.")
            sys.exit(12)

    def prior(self, cube, ndim=0, nparams=0):
        """
        pyMultinest Prior function. Transforms unit hypercube into physical space.
        """
        i_p = 0

        for pp in self.parameters:
            if self.parameters[pp].is_free_parameter:
                cube[i_p] = self.parameters[pp].get_param_uniform(cube[i_p])
                i_p += 1

    def prior_ultranest(self, cube):
        """
        pyMultinest Prior function. Transforms unit hypercube into physical space.
        """
        params = cube.copy()
        i_p = 0
        for pp in self.parameters:
            if self.parameters[pp].is_free_parameter:
                params[i_p] = self.parameters[pp].get_param_uniform(cube[i_p])
                i_p += 1
        return params

    def log_likelihood(self, cube, ndim=0, nparam=0):
        """
        pyMultiNest required likelihood function.

        This function wraps the model computation and log-likelihood calculations
        for pyMultiNest to sample. If PT_plot_mode is True, it will return
        only the pressure and temperature arrays rather than the wavelength
        and flux. If run_mode is 'evaluate', it will save the provided sample to the
        best-fit spectrum file, and add it to the best_fit_specs dictionary.
        If evaluate_sample_spectra is true, it will store the spectrum in
        posterior_sample_specs.

        Args:
            cube : numpy.ndarray
                The transformed unit hypercube, providing the parameter values
                to be passed to the model_generating_function.
            ndim : int
                The number of dimensions of the problem
            nparam : int
                The number of parameters in the fit.

        Returns:
            log_likelihood : float
                The (negative) log likelihood of the model given the data.
        """

        log_likelihood = 0.
        log_prior = 0.
        additional_logl = 0.

        i_p = 0  # parameter count

        for pp in self.parameters:
            if self.parameters[pp].is_free_parameter:
                self.parameters[pp].set_param(cube[i_p])
                i_p += 1

<<<<<<< HEAD
        for name, dd in self.data.items():
            # Only calculate spectra within a given
            # wlen range once
            if dd.scale:
                dd.scale_factor = self.parameters[name + "_scale_factor"].value

=======
        for name,dd in self.data.items():
            if dd.scale:
                dd.scale_factor = self.parameters[name + "_scale_factor"].value

        for name,dd in self.data.items():
            # Only calculate spectra within a given
            # wlen range once
>>>>>>> 6b96c009
            if dd.external_pRT_reference is None:
                if not self.PT_plot_mode:
                    # Compute the model
                    retVal = \
                        dd.model_generating_function(dd.pRT_object,
                                                     self.parameters,
                                                     self.PT_plot_mode,
                                                     AMR=self.rd.AMR)
                    if len(retVal) == 3:
                        wlen_model, spectrum_model, additional_logl = retVal
                    else:
                        wlen_model, spectrum_model = retVal

                    # Sanity checks on outputs
                    if spectrum_model is None:
                        return -1e98  # TODO why switching to 1e98 ?

                    # if np.isnan(spectrum_model).any():  # TODO make it work with jagged arrays
                    #     return -1e98

                    # Calculate log likelihood
                    # TODO uniformize convolve/rebin handling
                    if dd.flux.dtype == 'O':
                        if np.ndim(dd.flux) == 1:
                            # Convolution and rebin are *not* cared of in get_log_likelihood
                            # Second dimension of data must be a function of wavelength
                            for i, data in enumerate(dd.flux):
                                log_likelihood += dd.log_likelihood_gibson(
                                    spectrum_model[i][~dd.mask[i]], data, dd.flux_error[i],
                                    alpha=1.0,
                                    beta=1.0
                                )
                        elif np.ndim(dd.flux) == 2:
                            # Convolution and rebin are *not* cared of in get_log_likelihood
                            # Third dimension of data must be a function of wavelength
                            for i, detector in enumerate(dd.flux):
                                for j, data in enumerate(detector):
                                    log_likelihood += dd.log_likelihood_gibson(
                                        spectrum_model[i, j][~dd.mask[i, j]], data, dd.flux_error[i, j],
                                        alpha=1.0,
                                        beta=1.0
                                    )
                        else:
                            raise ValueError(f"observation is an array containing object, "
                                             f"and have {np.ndim(dd.flux)} dimensions, "
                                             f"but must have 1 to 2")
                    else:
                        if np.ndim(dd.flux) == 1:
                            # Convolution and rebin are cared of in get_chisq
                            log_likelihood += dd.get_chisq(
                                wlen_model,
                                spectrum_model[~dd.mask],
                                self.plotting,
                                self.parameters
                            ) + additional_logl
                        elif np.ndim(dd.flux) == 2:
                            # Convolution and rebin are *not* cared of in get_log_likelihood
                            # Second dimension of data must be a function of wavelength
                            for i, data in enumerate(dd.flux):
                                log_likelihood += dd.log_likelihood_gibson(
                                    spectrum_model[i, ~dd.mask[i, :]], data, dd.flux_error[i],
                                    alpha=1.0,
                                    beta=1.0
                                )
                        elif np.ndim(dd.flux) == 3:
                            # Convolution and rebin are *not* cared of in get_log_likelihood
                            # Third dimension of data must be a function of wavelength
                            for i, detector in enumerate(dd.flux):
                                for j, data in enumerate(detector):
                                    log_likelihood += dd.log_likelihood_gibson(
                                        spectrum_model[i, j, ~dd.mask[i, j, :]], data, dd.flux_error[i, j],
                                        alpha=1.0,
                                        beta=1.0
                                    )
                        else:
                            raise ValueError(f"observations have {np.ndim(dd.flux)} dimensions, but must have 1 to 3")
                else:
                    # Get the PT profile
                    if name == self.rd.plot_kwargs['take_PTs_from']:
                        pressures, temperatures = \
                            dd.model_generating_function(dd.pRT_object,
                                                         self.parameters,
                                                         self.PT_plot_mode,
                                                         AMR=self.rd.AMR)
                        return pressures, temperatures
                    else:
                        raise ValueError(f"in PT plot mode data name '{name}' "
                                         f"must be equal to '{self.rd.plot_kwargs['take_PTs_from']}'")

                # Save sampled outputs if necessary.
                if self.run_mode == 'evaluate':
                    if self.evaluate_sample_spectra:
                        self.posterior_sample_specs[name] = [wlen_model, spectrum_model]
                    else:
                        np.savetxt(
                            self.output_dir + 'evaluate_' + self.retrieval_name
                            + '/model_spec_best_fit_'
                            + name.replace('/', '_').replace('.', '_') + '.dat',
                            np.column_stack((wlen_model, spectrum_model))
                        )

                        self.best_fit_specs[name] = [wlen_model, spectrum_model]
            else:
                # TODO what exactly is going on here? Why the double loop on the same items?
                # Definition here to avoid possible reference before assignment
                spectrum_model = None
                wlen_model = None

            # Check for data using the same pRT object
            # Calculate log likelihood
            for de_name, dede in self.data.items():
                if dede.external_pRT_reference is not None:
<<<<<<< HEAD
                    if dede.scale:
                        dd.scale_factor = self.parameters[de_name + "_scale_factor"].value

=======
>>>>>>> 6b96c009
                    if dede.external_pRT_reference == name:
                        if spectrum_model is None:
                            return -1e99

                        if np.isnan(spectrum_model).any():
                            return -1e99

                        log_likelihood += dede.get_chisq(
                            wlen_model,
                            spectrum_model,
                            self.plotting,
                            self.parameters
                        ) + additional_logl

        if log_likelihood + log_prior < -9e98:
            return -1e98

        if np.abs(log_likelihood + log_prior) < 1e-98:
            return 1e-98

        if self.ultranest and np.isinf(log_likelihood + log_prior):
            return -1e98
        return log_likelihood + log_prior

    @staticmethod
    def _get_samples(ultranest, names, output_dir=None, ret_names=None):
        if ret_names is None:
            ret_names = []

        param_dict = {}
        samples = {}

        if ultranest:
            for name in names:
                samples_ = np.genfromtxt(output_dir + 'out_' + name + '/chains/equal_weighted_post.txt')
                parameters_read = open(output_dir + 'out_' + name + '/chains/weighted_post.paramnames')
                samples[name] = samples_
                param_dict[name] = parameters_read

            for name in ret_names:
                samples_ = np.genfromtxt(output_dir + 'out_' + name + '/chains/qual_weighted_post.txt')
                parameters_read = open(output_dir + 'out_' + name + '/chains/weighted_post.paramnames')
                samples[name] = samples_
                param_dict[name] = parameters_read

            return samples, param_dict

        # pymultinest
        for name in names:
            samples_ = np.genfromtxt(output_dir + 'out_PMN/' + name + '_post_equal_weights.dat')

            with open(output_dir + 'out_PMN/' + name + '_params.json', 'r') as f:
                parameters_read = json.load(f)

            samples[name] = samples_
            param_dict[name] = parameters_read

        for name in ret_names:
            samples_ = np.genfromtxt(output_dir + 'out_PMN/' + name + '_post_equal_weights.dat')

            with open(output_dir + 'out_PMN/' + name + '_params.json', 'r') as f:
                parameters_read = json.load(f)

            samples[name] = samples_
            param_dict[name] = parameters_read

        return samples, param_dict

    def get_samples(self, output_dir=None, ret_names=None):
        """
        This function looks in the given output directory and finds the post_equal_weights
        file associated with the current retrieval name.

        Args:
            output_dir : str
                Parent directory of the out_PMN/RETRIEVALNAME_post_equal_weights.dat file
            ret_names : List(str)
                A list of retrieval names to add to the sample and parameter dictionary.
                Functions the same as setting corner_files during initialisation.

        Returns:
            sample_dict : dict
                A dictionary with keys being the name of the retrieval, and values are a numpy
                ndarray containing the samples in the post_equal_weights file
            parameter_dict : dict
                A dictionary with keys being the name of the retrieval, and values are a list of names
                of the parameters used in the retrieval. The first name corresponds to the first column
                of the samples, and so on.
        """
        # TODO could be static
        if output_dir is None:
            output_dir = self.output_dir

        if ret_names is None:
            ret_names = []

        if self.ultranest:
            for name in self.corner_files:
                samples = np.genfromtxt(output_dir + 'out_' + name + '/chains/equal_weighted_post.txt')
                # TODO formatting of paramname file
                parameters_read = open(output_dir + 'out_' + name + '/chains/weighted_post.paramnames')
                self.samples[name] = samples
                self.param_dict[name] = parameters_read
            for name in ret_names:
                samples = np.genfromtxt(output_dir + 'out_' + name + '/chains/qual_weighted_post.txt')
                parameters_read = open(output_dir + 'out_' + name + '/chains/weighted_post.paramnames')
                self.samples[name] = samples
                self.param_dict[name] = parameters_read
            return self.samples, self.param_dict

        # pymultinest
        for name in self.corner_files:
            samples = np.genfromtxt(output_dir + 'out_PMN/' + name + '_post_equal_weights.dat')

            with open(output_dir + 'out_PMN/' + name + '_params.json', 'r') as f:
                parameters_read = json.load(f)

            self.samples[name] = samples
            self.param_dict[name] = parameters_read

        for name in ret_names:
            samples = np.genfromtxt(output_dir + 'out_PMN/' + name + '_post_equal_weights.dat')

            with open(output_dir + 'out_PMN/' + name + '_params.json', 'r') as f:
                parameters_read = json.load(f)

            self.samples[name] = samples
            self.param_dict[name] = parameters_read

        return self.samples, self.param_dict

    def get_best_fit_params(self, best_fit_params, parameters_read):
        """
        This function converts the sample from the post_equal_weights file with the maximum
        log likelihood, and converts it into a dictionary of Parameters that can be used in
        a model function.

        Args:
            best_fit_params : numpy.ndarray
                An array of the best fit parameter values (or any other sample)
            parameters_read : list
                A list of the free parameters as read from the output files.
        """
        self.best_fit_params = self.build_param_dict(best_fit_params, parameters_read)
        return self.best_fit_params

    def get_full_range_model(self,
                             parameters,
<<<<<<< HEAD
                             model_generating_func=None,
                             ret_name=None,  # TODO remove unused parameter
                             contribution=False,
                             pRT_object=None):
=======
                             model_generating_func = None,
                             ret_name = None,
                             contribution = False,
                             pRT_object = None,
                             pRT_reference = None):
>>>>>>> 6b96c009
        # Find the boundaries of the wavelength range to calculate
        wmin = 99999.0
        wmax = 0.0
        for name, dd in self.data.items():
            if dd.wlen_range_pRT[0] < wmin:
                wmin = dd.wlen_range_pRT[0]
            if dd.wlen_range_pRT[1] > wmax:
                wmax = dd.wlen_range_pRT[1]
        # Set up parameter dictionary
        # parameters = self.build_param_dict(params,parameters_read)
        parameters["contribution"] = Parameter("contribution", False, value=contribution)

        # Set up the pRT object
        if pRT_object is not None:
            atmosphere = pRT_object
        elif pRT_reference is not None:
            atmosphere = self.data[pRT_reference].pRT_object
        else:
            atmosphere = Radtrans(line_species=cp.copy(self.rd.line_species),
                                  rayleigh_species=cp.copy(self.rd.rayleigh_species),
                                  continuum_opacities=cp.copy(self.rd.continuum_opacities),
                                  cloud_species=cp.copy(self.rd.cloud_species),
                                  mode='c-k',
                                  wlen_bords_micron=[wmin * 0.98, wmax * 1.02],
                                  do_scat_emis=self.rd.scattering)
        if self.rd.AMR:
            p = self.rd._setup_pres()
            parameters["pressure_scaling"] = self.parameters["pressure_scaling"]
            parameters["pressure_width"] = self.parameters["pressure_width"]
            parameters["pressure_simple"] = self.parameters["pressure_simple"]
        else:
            p = self.rd.p_global
        atmosphere.setup_opa_structure(p)

        # Check what model function we're using
        if model_generating_func is None:
            mg_func = self.data[self.rd.plot_kwargs["take_PTs_from"]].model_generating_function
        else:
            mg_func = model_generating_func

        # get the spectrum
        return mg_func(atmosphere, parameters, PT_plot_mode=False, AMR=self.rd.AMR)

<<<<<<< HEAD
    def get_best_fit_model(self, best_fit_params, parameters_read, ret_name=None, contribution=False):
=======
    def get_best_fit_model(self,best_fit_params,parameters_read,ret_name = None, contribution = False,
                           pRT_reference = None, refresh = True):
>>>>>>> 6b96c009
        """
        This function uses the best fit parameters to generate a pRT model that spans the entire wavelength
        range of the retrieval, to be used in plots.

        Args:
            best_fit_params : numpy.ndarray
                A numpy array containing the best fit parameters, to be passed to get_best_fit_params
            parameters_read : list
                A list of the free parameters as read from the output files.
            ret_name : str
                If plotting a fit from a different retrieval, input the retrieval name to be included.
<<<<<<< HEAD
            contribution : bool
                # TODO complete docstring
=======
            pRT_reference : str
                If specified, the pRT object of the data with name pRT_reference will be used for plotting,
                instead of generating a new pRT object at R = 1000.
            refresh : bool
                If True (default value) the .npy files in the evaluate_[retrieval_name] folder will be replaced
                by recalculating the best fit model. This is useful if plotting intermediate results from a
                retrieval that is still running. If False no new spectrum will be calculated and the plot will
                be generated from the .npy files in the evaluate_[retrieval_name] folder.
>>>>>>> 6b96c009

        Returns:
            bf_wlen : numpy.ndarray
                The wavelength array of the best fit model
            bf_spectrum : numpy.ndarray
                The emission or transmission spectrum array, with the same shape as bf_wlen
        """

        print("Computing Best Fit Model, this may take a minute...")
        if ret_name is None:
            ret_name = self.retrieval_name
        # Check if the files already exist so that we don't have to recalculate

        if self.retrieval_name not in self.best_fit_specs.keys():
            self.get_best_fit_params(best_fit_params, parameters_read)

        if self.rd.AMR:
            _ = self.rd._setup_pres()  # TODO this function should not be private
            self.best_fit_params["pressure_scaling"] = self.parameters["pressure_scaling"]
            self.best_fit_params["pressure_width"] = self.parameters["pressure_width"]
            self.best_fit_params["pressure_simple"] = self.parameters["pressure_simple"]

        if contribution:
<<<<<<< HEAD
            if os.path.exists(self.output_dir + "evaluate_"
                              + self.retrieval_name + "/"
                              + ret_name + "_best_fit_model_contribution.npy"):
=======
            if not refresh and os.path.exists(self.output_dir + "evaluate_" + \
                              self.retrieval_name + "/" + \
                              ret_name + "_best_fit_model_contribution.npy"):
>>>>>>> 6b96c009
                print("Loading best fit spectrum and contribution from file")
                bf_contribution = np.load(self.output_dir + "evaluate_"
                                          + self.retrieval_name + "/"
                                          + ret_name + "_best_fit_model_contribution.npy")
                bf_wlen, bf_spectrum = np.load(self.output_dir + "evaluate_" +
                                               self.retrieval_name + "/" +
                                               ret_name + "_best_fit_model_full.npy").T

                return bf_wlen, bf_spectrum, bf_contribution

            bf_wlen, bf_spectrum, bf_contribution = self.get_full_range_model(self.best_fit_params,
<<<<<<< HEAD
                                                                              model_generating_func=None,
                                                                              ret_name=ret_name,
                                                                              contribution=contribution)
            np.save(self.output_dir + "evaluate_"
                    + self.retrieval_name + "/"
                    + ret_name + "_best_fit_model_contribution",
                    bf_contribution)
        else:
            if os.path.exists(self.output_dir + "evaluate_"
                              + self.retrieval_name + "/"
                              + ret_name + "_best_fit_model_full.npy"):
                print("Loading best fit spectrum from file")
                bf_wlen, bf_spectrum = np.load(self.output_dir + "evaluate_"
                                               + self.retrieval_name + "/"
                                               + ret_name + "_best_fit_model_full.npy").T
                return bf_wlen, bf_spectrum

            retVal = self.get_full_range_model(
                self.best_fit_params,
                model_generating_func=None,
                ret_name=ret_name,
                contribution=contribution
            )
            bf_contribution = None  # prevent eventual reference before assignment

=======
                                                                              model_generating_func = None,
                                                                              ret_name = ret_name,
                                                                              contribution = contribution,
                                                                              pRT_reference = pRT_reference)
            np.save(self.output_dir + "evaluate_" + \
                self.retrieval_name + "/" + \
                ret_name + "_best_fit_model_contribution",
                bf_contribution)
        else:
            if not refresh and os.path.exists(self.output_dir + "evaluate_" + \
                          self.retrieval_name + "/" + \
                          ret_name + "_best_fit_model_full.npy"):
                print("Loading best fit spectrum from file")
                bf_wlen,bf_spectrum = np.load(self.output_dir + "evaluate_" + \
                                            self.retrieval_name + "/" + \
                                            ret_name + "_best_fit_model_full.npy").T
                return bf_wlen,bf_spectrum
            retVal = self.get_full_range_model(self.best_fit_params,
                                                             model_generating_func = None,
                                                             ret_name = ret_name,
                                                             contribution = contribution,
                                                             pRT_reference = pRT_reference)
>>>>>>> 6b96c009
            if len(retVal) == 2:
                bf_wlen, bf_spectrum = retVal
            else:
                bf_wlen, bf_spectrum, _ = retVal

        # Add to the dictionary.
        self.best_fit_specs[ret_name] = [bf_wlen, bf_spectrum]
        np.save(self.output_dir + "evaluate_"
                + self.retrieval_name + "/"
                + ret_name + "_best_fit_model_full",
                np.column_stack([bf_wlen, bf_spectrum]))

        if contribution:
            return bf_wlen, bf_spectrum, bf_contribution

        return bf_wlen, bf_spectrum

    def get_abundances(self, sample, parameters_read=None):
        """
        This function returns the abundances of each species as a function of pressure

        Args:
            sample : numpy.ndarray
                A sample from the pymultinest output, the abundances returned will be
                computed for this set of parameters.
            parameters_read : ???
                # TODO complete docstring
        Returns:
            abundances : dict
                A dictionary of abundances. The keys are the species name,
                the values are the mass fraction abundances at each pressure
            MMW : numpy.ndarray
                The mean molecular weight at each pressure level in the atmosphere.
        """
        from petitRADTRANS.retrieval.chemistry import get_abundances
        parameters = self.build_param_dict(sample, parameters_read)

        self.PT_plot_mode = True
        pressures, temps = self.log_likelihood(sample, 0, 0)
        self.PT_plot_mode = False

        name = self.rd.plot_kwargs["take_PTs_from"]
        abundances, mmw, _, _ = get_abundances(pressures,
                                               temps,
                                               cp.copy(self.data[name].pRT_object.line_species),
                                               cp.copy(self.data[name].pRT_object.cloud_species),
                                               parameters,
                                               AMR=False)
        return abundances, mmw

    def get_evidence(self, ret_name=""):
        """
        Get the log10 Z and error for the retrieval

        This function uses the pymultinest analyzer to
        get the evidence for the current retrieval_name
        by default, though any retrieval_name in the
        out_PMN folder can be passed as an argument -
        useful for when you're comparing multiple similar
        models. This value is also printed in the summary file.

        Args:
            ret_name : string
                The name of the retrieval that prepends all the PMN
                output files.
        """
        analyzer = self.get_analyzer(ret_name)
        s = analyzer.get_stats()
        return s['global evidence'] / np.log(10), s['global evidence error'] / np.log(10)

    def get_best_fit_likelihood(self, samples):  # TODO this could be static
        """
        Get the log likelihood of the best fit model

        Args:
            samples : numpy.ndarray
                An array of samples and likelihoods taken from a post_equal_weights file
        """
        log_l = samples[:, -1]
        best_fit_index = np.argmax(log_l)
        print(f"Best fit likelihood = {log_l[best_fit_index]:.2f}")
        return log_l[best_fit_index], best_fit_index

    def get_best_fit_chi2(self, samples):
        """
        Get the 𝛘^2 of the best fit model - removing normalization term from log L

        Args:
            samples : numpy.ndarray
                An array of samples and likelihoods taken from a post_equal_weights file
        """
        log_l, best_fit_index = self.get_best_fit_likelihood(samples)
        norm = 0.0

        for name, dd in self.data.items():
            if dd.covariance is not None:
                add = 0.5 * dd.log_covariance_determinant
            else:
                add = 0.5 * np.sum(np.log(2 * np.pi * dd.flux_error ** 2.))

            norm += add

        print(f"Best fit 𝛘^2 = {-log_l - norm:.2f}")
        return (-log_l - norm) * 2

    def get_reduced_chi2(self, samples):
        """
        Get the 𝛘^2/DoF of the best fit model - divide chi^2 by DoF

        Args:
            samples : numpy.ndarray
                An array of samples and likelihoods taken from a post_equal_weights file
        """
        chi2 = self.get_best_fit_chi2(samples)
        d_o_f = 0
        for name, dd in self.data.items():
            d_o_f += np.size(dd.flux)
        for name, pp in self.parameters.items():
            if pp.is_free_parameter:
                d_o_f -= 1
        print(f"Best fit 𝛘^2/DoF = {chi2 / d_o_f:.2f}")
        self.chi2 = chi2 / d_o_f
        return chi2 / d_o_f

    def get_analyzer(self, ret_name=""):
        """
        Get the PMN analyer from a retrieval run

        This function uses gets the PMN analyzer object
        for the current retrieval_name by default,
        though any retrieval_name in the out_PMN folder can
        be passed as an argument - useful for when you're
        comparing multiple similar models.

        Args:
            ret_name : string
                The name of the retrieval that prepends all the PMN
                output files.
        """
        import pymultinest

        # Avoid loading if we just want the current retrievals output
        if ret_name == "" and self.analyzer is not None:
            return self.analyzer

        if ret_name == "":
            ret_name = self.retrieval_name

        prefix = self.output_dir + 'out_PMN/' + ret_name + '_'

        # How many free parameters?
        n_params = 0
        free_parameter_names = []
        for pp in self.parameters:
            if self.parameters[pp].is_free_parameter:
                free_parameter_names.append(self.parameters[pp].name)
                n_params += 1

        # Get the outputs
        analyzer = pymultinest.Analyzer(n_params=n_params,
                                        outputfiles_basename=prefix)
        if ret_name == self.retrieval_name:
            self.analyzer = analyzer
        return analyzer

    def build_param_dict(self, sample, free_param_names):
        """
        This function builds a dictionary of parameters that can be passed to the
        model building functions. It requires a numpy array with the same length
        as the number of free parameters, and a list of all the parameter names
        in the order they appear in the array. The returned dictionary will contain
        all of these parameters, together with the fixed retrieval parameters.

        Args:
            sample : numpy.ndarray
                An array or list of free parameter values
            free_param_names : list(string)
                A list of names for each of the free parameters.
        Returns:
            params : dict
                A dictionary of Parameters, with values set to the values
                in sample.
        """
        params = {}
        i_p = 0
        for pp in self.parameters:
            if self.parameters[pp].is_free_parameter:
                for i_s in range(len(free_param_names)):
                    if free_param_names[i_s] == self.parameters[pp].name:
                        params[self.parameters[pp].name] = \
                            Parameter(pp, False, value=sample[i_p])
                        i_p += 1
            else:
                params[pp] = Parameter(pp, False, value=self.parameters[pp].value)
        return params

    def sample_teff(self, sample_dict, param_dict, ret_names=None, nsample=None, resolution=40):
        r"""
        This function samples the outputs of a retrieval and computes Teff
        for each sample. For each sample, a model is computed at low resolution,
        and integrated to find the total radiant emittance, which is converted into
        a temperature using the stefan boltzmann law: $j^{\star} = \sigma T^{4}$.
        Teff itself is computed using util.calc_teff.

        Args:
            sample_dict : dict
                A dictionary, where each key is the name of a retrieval, and the values
                are the equal weighted samples.
            param_dict : dict
                A dictionary where each key is the name of a retrieval, and the values
                are the names of the free parameters associated with that retrieval.
            ret_names : Optional(list(string))
                A list of retrieval names, each should be included in the sample_dict.
                If left as none, it defaults to only using the current retrieval name.
            nsample : Optional(int)
                The number of times to compute Teff. If left empty, uses the "take_PTs_from"
                plot_kwarg. Recommended to use ~300 samples, probably more than is set in
                the kwarg!
            resolution : int
                The spectra resolution to compute the models at. Typically, this should be very
                low in order to enable rapid calculation.
        Returns:
            tdict : dict
                A dictionary with retrieval names for keys, and the values are the calculated
                values of Teff for each sample.
        """
        from .util import teff_calc
        if ret_names is None:
            ret_names = [self.retrieval_name]
        if nsample is None:
            nsample = self.rd.plot_kwargs["nsample"]

        # Set up the pRT object
        species = []
        for line in self.rd.line_species:
            if not os.path.isdir(self.path + "opacities/lines/corr_k/"
                                 + line + "_R_"
                                 + str(resolution)):
                species.append(line)
        # If not, setup low-res c-k tables
        if len(species) > 0:
            print("Exo-k should only be run on a single thread.")
            print("The retrieval should be run once on a single core to build the c-k\n"
                  "tables, and then again with multiple cores for the remainder of the retrieval.")
            # Automatically build the entire table
            bin_species_exok(species, resolution)

        species = []

        for spec in self.rd.line_species:
            species.append(spec + "_R_" + str(resolution))

        prt_object = Radtrans(line_species=cp.copy(self.rd.line_species),
                              rayleigh_species=cp.copy(self.rd.rayleigh_species),
                              continuum_opacities=cp.copy(self.rd.continuum_opacities),
                              cloud_species=cp.copy(self.rd.cloud_species),
                              mode='c-k',
                              wlen_bords_micron=[0.5, 28],
                              do_scat_emis=self.rd.scattering)
        if self.rd.AMR:
            p = self.rd._setup_pres()
        else:
            p = self.rd.p_global

        prt_object.setup_opa_structure(p)
        tdict = {}

        for name in ret_names:
            teffs = []
            samples = sample_dict[name]
            parameters_read = param_dict[name]
            rands = np.random.randint(0, samples.shape[0], nsample)
            duse = self.data[self.rd.plot_kwargs["take_PTs_from"]]
            for rint in rands:
                samp = samples[rint, :-1]
                params = self.build_param_dict(samp, parameters_read)
                retVal = duse.model_generating_function(prt_object,
                                                             params,
                                                             False,
                                                             self.rd.AMR)
                if len(retVal) == 2:
                    wlen, model = retVal
                else:
                    wlen, model, __ = retVal

                tfit = teff_calc(wlen, model, params["D_pl"], params["R_pl"])
                teffs.append(tfit)
            tdict[name] = np.array(teffs)
            np.save(self.output_dir + "evaluate_" + name + "/sampled_teff", np.array(teffs))
        return tdict

    #############################################################
    # Plotting functions  # TODO (low) remove ascii art in comments
    #############################################################
    def plot_all(self, output_dir=None, ret_names=None, contribution=False):
        """
        Produces plots for the best fit spectrum, a sample of 100 output spectra,
        the best fit PT profile and a corner plot for parameters specified in the
        run definition.
        """
        if ret_names is None:
            ret_names = []

        if not self.run_mode == 'evaluate':
            logging.warning("Not in evaluate mode. Changing run mode to evaluate.")
            self.run_mode = 'evaluate'

        if output_dir is None:
            output_dir = self.output_dir

        sample_dict, parameter_dict = self.get_samples(output_dir, ret_names=ret_names)

        ###########################################
        # Plot best-fit spectrum
        ###########################################
        samples_use = cp.copy(sample_dict[self.retrieval_name])
        parameters_read = cp.copy(parameter_dict[self.retrieval_name])
        i_p = 0

        # This might actually be redundant...
        for pp in self.parameters:
            if self.parameters[pp].is_free_parameter:
                for i_s in range(len(parameters_read)):
                    if parameters_read[i_s] == self.parameters[pp].name:
                        samples_use[:, i_p] = sample_dict[self.retrieval_name][:, i_s]
                i_p += 1

        print("Best fit parameters")
        i_p = 0
        # Get best-fit index
        log_l, best_fit_index = self.get_best_fit_likelihood(samples_use)

        # Print outputs
        # TODO add verbosity
        for pp in self.parameters:
            if self.parameters[pp].is_free_parameter:
                for i_s in range(len(parameters_read)):
                    if parameters_read[i_s] == self.parameters[pp].name:
                        print(self.parameters[pp].name, samples_use[best_fit_index][i_p])
                        i_p += 1

        # Plotting
        self.plot_spectra(samples_use, parameters_read)

        if self.evaluate_sample_spectra:
            self.plot_sampled(samples_use, parameters_read)

        self.plot_PT(sample_dict, parameters_read, contribution=contribution)
        self.plot_corner(sample_dict, parameter_dict, parameters_read)

        if contribution:
            self.plot_contribution(samples_use, parameters_read)

        self.plot_abundances(samples_use, parameters_read, contribution=contribution)
        print("Done!")

        return

<<<<<<< HEAD
    def plot_spectra(self, samples_use, parameters_read, model_generating_func=None):
=======
    def plot_spectra(self,samples_use,
                     parameters_read,
                     model_generating_func = None,
                     pRT_reference = None,
                     refresh = True):
>>>>>>> 6b96c009
        """
        Plot the best fit spectrum, the data from each dataset and the residuals between the two.
        Saves a file to OUTPUT_DIR/evaluate_RETRIEVAL_NAME/best_fit_spec.pdf

        Args:
            samples_use : numpy.ndarray
                An array of the samples from the post_equal_weights file, used to find the best fit sample
            parameters_read : list
                A list of the free parameters as read from the output files.
            model_generating_func : method
                A function that will take in the standard 'model' arguments
                (pRT_object, params, pt_plot_mode, AMR, resolution)
                and will return the wavlength and flux arrays as calculated by petitRadTrans.
                If no argument is given, it uses the method of the first dataset included in the retrieval.
            pRT_reference : str
                If specified, the pRT object of the data with name pRT_reference will be used for plotting,
                instead of generating a new pRT object at R = 1000.
            refresh : bool
                If True (default value) the .npy files in the evaluate_[retrieval_name] folder will be replaced
                by recalculating the best fit model. This is useful if plotting intermediate results from a
                retrieval that is still running. If False no new spectrum will be calculated and the plot will
                be generated from the .npy files in the evaluate_[retrieval_name] folder.

        Returns:
            fig : matplotlib.figure
                The matplotlib figure, containing the data, best fit spectrum and residuals.
            ax : matplotlib.axes
                The upper pane of the plot, containing the best fit spectrum and data
            ax_r : matplotlib.axes
                The lower pane of the plot, containing the residuals between the fit and the data
        """
        check = self.evaluate_sample_spectra

        if self.evaluate_sample_spectra:
            self.evaluate_sample_spectra = False

        # TODO: include plotting of multiple retrievals
        if not self.run_mode == 'evaluate':
            logging.warning("Not in evaluate mode. Changing run mode to evaluate.")
            self.run_mode = 'evaluate'

        print("\nPlotting Best-fit spectrum")
        fig, axes = plt.subplots(nrows=2, ncols=1, sharex='col', sharey=False,
                                 gridspec_kw={'height_ratios': [2.5, 1], 'hspace': 0.1},
                                 figsize=(20, 10))
        ax = axes[0]  # Normal Spectrum axis
        ax_r = axes[1]  # residual axis

        # Get best-fit index
        log_l, best_fit_index = self.get_best_fit_likelihood(samples_use)

        # Setup best fit spectrum
        # First get the fit for each dataset for the residual plots
        self.log_likelihood(samples_use[best_fit_index, :-1], 0, 0)

        # Then get the full wavelength range
<<<<<<< HEAD
        # Generate the best fit spectrum using the set of parameters with the lowest log-likelihood
        bf_wlen, bf_spectrum = self.get_best_fit_model(
            samples_use[best_fit_index, :-1],  # set of parameters with the lowest log-likelihood (best-fit)
            parameters_read,  # name of the parameters
            model_generating_func
        )

        # Iterate through each dataset, plotting the data and the residuals
        for name, dd in self.data.items():
=======
        bf_wlen, bf_spectrum = self.get_best_fit_model(samples_use[best_fit_index, :-1],\
                                                       parameters_read,
                                                       pRT_reference = pRT_reference,
                                                       refresh = refresh)
        # Iterate through each dataset, plotting the data and the residuals.
        for name,dd in self.data.items():
>>>>>>> 6b96c009
            # If the user has specified a resolution, rebin to that
            if not dd.photometry:
                try:
                    # Sometimes this fails, I'm not super sure why. # TODO find why and fix
                    resolution_data = np.mean(dd.wlen[1:] / np.diff(dd.wlen))
                    ratio = resolution_data / self.rd.plot_kwargs["resolution"]

                    if int(ratio) > 1:
                        flux, edges, _ = binned_statistic(dd.wlen, dd.flux, 'mean', dd.wlen.shape[0] / ratio)
                        error, _, _ = binned_statistic(dd.wlen, dd.flux_error,
                                                       'mean', dd.wlen.shape[0] / ratio) / np.sqrt(ratio)
                        wlen = np.array([(edges[i] + edges[i + 1]) / 2.0 for i in range(edges.shape[0] - 1)])

                    else:
                        wlen = dd.wlen
                        error = dd.flux_error
                        flux = dd.flux
                except:
                    wlen = dd.wlen
                    error = dd.flux_error
                    flux = dd.flux
                # Setup bins to rebin the best fit model to find the residuals
                wlen_bins = np.zeros_like(wlen)
                wlen_bins[:-1] = np.diff(wlen)
                wlen_bins[-1] = wlen_bins[-2]
            else:
                wlen = np.mean(dd.width_photometry)
                flux = dd.flux
                error = dd.flux_error
                wlen_bins = dd.wlen_bins

            # If the data has an arbitrary retrieved scaling factor
            scale = dd.scale_factor
            errscale = 1.0

            if dd.scale_err:
                errscale = dd.scale_factor

            if not dd.photometry:
                if dd.external_pRT_reference is None:
                    best_fit_binned = rgw(self.best_fit_specs[name][0],
                                          self.best_fit_specs[name][1],
                                          wlen,
                                          wlen_bins)
                else:
                    best_fit_binned = rgw(self.best_fit_specs[dd.external_pRT_reference][0],
                                          self.best_fit_specs[dd.external_pRT_reference][1],
                                          wlen,
                                          wlen_bins)
            else:
                if dd.external_pRT_reference is None:
                    best_fit_binned = dd.photometric_transformation_function(self.best_fit_specs[name][0],
                                                                             self.best_fit_specs[name][1])
                    # Species functions give tuples of (flux,error)
                    try:
                        best_fit_binned = best_fit_binned[0]
                    except:  # TODO find exception expected here
                        pass

                else:
                    best_fit_binned = \
                        dd.photometric_transformation_function(self.best_fit_specs[dd.external_pRT_reference][0],
                                                               self.best_fit_specs[dd.external_pRT_reference][1])
                    try:
                        best_fit_binned = best_fit_binned[0]
                    except:  # TODO find exception expected here
                        pass
            # Plot the data
            marker = 'o'
            if dd.photometry:
                marker = 's'
            if not dd.photometry:
                label = dd.name
                ax.errorbar(wlen,
                            flux * self.rd.plot_kwargs["y_axis_scaling"] * scale,
                            yerr=error * self.rd.plot_kwargs["y_axis_scaling"] * errscale,
                            marker=marker, markeredgecolor='k', linewidth=0, elinewidth=2,
                            label=label, zorder=10, alpha=0.9)
            else:
                # Don't label photometry?
                ax.errorbar(wlen,
                            flux * self.rd.plot_kwargs["y_axis_scaling"] * scale,
                            yerr=error * self.rd.plot_kwargs["y_axis_scaling"] * errscale,
                            xerr=dd.wlen_bins / 2., linewidth=0, elinewidth=2,
                            marker=marker, markeredgecolor='k', color='grey', zorder=10,
                            label=None, alpha=0.6)
            # Plot the residuals
            col = ax.get_lines()[-1].get_color()
            if dd.external_pRT_reference is None:

                ax_r.errorbar(wlen,
                              ((flux * scale) - best_fit_binned) / (error * errscale),
                              yerr=error / error,
                              color=col,
                              linewidth=0, elinewidth=2,
                              marker=marker, markeredgecolor='k', zorder=10,
                              alpha=0.9)
            else:
                ax_r.errorbar(wlen,
                              ((flux * scale) - best_fit_binned) / (error * errscale),
                              yerr=error / error,
                              color=col,
                              linewidth=0, elinewidth=2,
                              marker=marker, markeredgecolor='k', zorder=10,
                              alpha=0.9)
        # Plot the best fit model
        ax.plot(bf_wlen,
                bf_spectrum * self.rd.plot_kwargs["y_axis_scaling"],
                label=rf'Best Fit Model, $\chi^2=${self.get_reduced_chi2(samples_use):.2f}',
                linewidth=4,
                alpha=0.5,
                color='r')
        # Plot the shading in the residual plot
        yabs_max = abs(max(ax_r.get_ylim(), key=abs))
        lims = ax.get_xlim()
        lim_y = ax.get_ylim()
        lim_y = [lim_y[0], lim_y[1] * 1.12]

        if self.rd.plot_kwargs.get('flux_lim') is not None:
            ax.set_ylim(self.rd.plot_kwargs.get('flux_lim'))
        else:
            ax.set_ylim(lim_y)

        # weird scaling to get axis to look ok on log plots
        if self.rd.plot_kwargs["xscale"] == 'log':
            lims = [lims[0] * 1.09, lims[1] * 1.02]
        else:
            lims = [bf_wlen[0] * 0.98, bf_wlen[-1] * 1.02]

        if self.rd.plot_kwargs.get('wavelength_lim') is not None:
            ax.set_xlim(self.rd.plot_kwargs.get('wavelength_lim'))
            ax_r.set_xlim(self.rd.plot_kwargs.get('wavelength_lim'))
        else:
            ax.set_xlim(lims)
            ax_r.set_xlim(lims)

        ax_r.set_ylim(ymin=-yabs_max, ymax=yabs_max)
        ax_r.fill_between(lims, -1, 1, color='dimgrey', alpha=0.4, zorder=-10)
        ax_r.fill_between(lims, -3, 3, color='darkgrey', alpha=0.3, zorder=-9)
        ax_r.fill_between(lims, -5, 5, color='lightgrey', alpha=0.3, zorder=-8)
        ax_r.axhline(linestyle='--', color='k', alpha=0.8, linewidth=2)

        # Making the plots pretty
        try:
            ax.set_xscale(self.rd.plot_kwargs["xscale"])
        except:  # TODO find exception expected here
            pass
        try:
            ax.set_yscale(self.rd.plot_kwargs["yscale"])
        except:  # TODO find exception expected here
            pass

        # Fancy ticks for upper pane
        ax.tick_params(axis="both", direction="in", length=10, bottom=True, top=True, left=True, right=True)
        try:
            ax.xaxis.set_major_formatter('{x:.1f}')
        except:  # TODO find exception expected here
            logging.warning("Please update to matplotlib 3.3.4 or greater")
            pass

        if self.rd.plot_kwargs["xscale"] == 'log':
            # For the minor ticks, use no labels; default NullFormatter.
            x_major = LogLocator(base=10.0, subs=(1, 2, 3, 4), numticks=4)
            ax.xaxis.set_major_locator(x_major)
            x_minor = LogLocator(base=10.0, subs=np.arange(0.1, 10.1, 0.1) * 0.1, numticks=100)
            ax.xaxis.set_minor_locator(x_minor)
            ax.xaxis.set_minor_formatter(NullFormatter())
        else:
            ax.xaxis.set_minor_locator(AutoMinorLocator())
            ax.tick_params(axis='both', which='minor',
                           bottom=True, top=True, left=True, right=True,
                           direction='in', length=5)
        ax.yaxis.set_minor_locator(AutoMinorLocator())
        ax.tick_params(axis='both', which='minor',
                       bottom=True, top=True, left=True, right=True,
                       direction='in', length=5)
        ax.set_ylabel(self.rd.plot_kwargs["spec_ylabel"])

        # Fancy ticks for lower pane
        ax_r.tick_params(axis="both", direction="in", length=10, bottom=True, top=True, left=True, right=True)

        try:
            ax_r.xaxis.set_major_formatter('{x:.1f}')
        except:  # TODO find exception expected here
            logging.warning("Please update to matplotlib 3.3.4 or greater")
            pass

        if self.rd.plot_kwargs["xscale"] == 'log':
            # For the minor ticks, use no labels; default NullFormatter.
            x_major = LogLocator(base=10.0, subs=(1, 2, 3, 4), numticks=4)
            ax_r.xaxis.set_major_locator(x_major)
            x_minor = LogLocator(base=10.0, subs=np.arange(0.1, 10.1, 0.1) * 0.1, numticks=100)
            ax_r.xaxis.set_minor_locator(x_minor)
            ax_r.xaxis.set_minor_formatter(NullFormatter())
        else:
            ax_r.xaxis.set_minor_locator(AutoMinorLocator())
            ax_r.tick_params(axis='both', which='minor',
                             bottom=True, top=True, left=True, right=True,
                             direction='in', length=5)
        ax_r.yaxis.set_minor_locator(AutoMinorLocator())
        ax_r.tick_params(axis='both', which='minor',
                         bottom=True, top=True, left=True, right=True,
                         direction='in', length=5)
        ax_r.set_ylabel(r"Residuals [$\sigma$]")
        ax_r.set_xlabel(self.rd.plot_kwargs["spec_xlabel"])
        ax.legend(loc='upper center', ncol=len(self.data.keys()) + 1).set_zorder(1002)
        plt.tight_layout()
        plt.savefig(
            self.output_dir + 'evaluate_' + self.rd.retrieval_name + '/' + self.retrieval_name + '_best_fit_spec.pdf')
        self.evaluate_sample_spectra = check
        return fig, ax, ax_r

<<<<<<< HEAD
    def plot_sampled(self, samples_use, parameters_read, downsample_factor=None, save_outputs=False):
=======
    def plot_sampled(self,samples_use,parameters_read, downsample_factor = None, save_outputs = False,
                     pRT_reference = None, refresh = True):
>>>>>>> 6b96c009
        """
        Plot a set of randomly sampled output spectra for each dataset in
        the retrieval.

        This will save nsample files for each dataset included in the retrieval.
        Note that if you change the model_resolution of your Data and rerun this
        function, the files will NOT be updated - if the files exists the function
        defaults to reading from file rather than recomputing. Delete all of the
        sample functions and run it again.

        Args:
            samples_use : np.ndarray
                posterior samples from pynmultinest outputs (post_equal_weights)
            parameters_read :
                # TODO fill parameters_read docstring field
            downsample_factor : int
                Factor by which to reduce the resolution of the sampled model,
                for smoother plotting. Defaults to None. A value of None will result
                in the full resolution spectrum. Note that this factor can only
                reduce the resolution from the underlying model_resolution of the
                data.
<<<<<<< HEAD
            save_outputs : bool
                # TODO complete docstring
=======
            pRT_reference : str
                If specified, the pRT object of the data with name pRT_reference will be used for plotting,
                instead of generating a new pRT object at R = 1000.
            refresh : bool
                If True (default value) the .npy files in the evaluate_[retrieval_name] folder will be replaced
                by recalculating the best fit model. This is useful if plotting intermediate results from a
                retrieval that is still running. If False no new spectrum will be calculated and the plot will
                be generated from the .npy files in the evaluate_[retrieval_name] folder.
>>>>>>> 6b96c009
        """
        if not self.run_mode == 'evaluate':
            logging.warning("Not in evaluate mode. Changing run mode to evaluate.")
            self.run_mode = 'evaluate'

        self.rd.plot_kwargs["nsample"] = int(self.rd.plot_kwargs["nsample"])

        print("\nPlotting Best-fit spectrum with " + str(self.rd.plot_kwargs["nsample"]) + " samples.")
        print("This could take some time...")
        len_samples = samples_use.shape[0]
        path = self.output_dir + 'evaluate_' + self.retrieval_name + "/"

        wmin = 99999.0
        wmax = 0.0
        for name, dd in self.data.items():
            if dd.wlen_range_pRT[0] < wmin:
                wmin = dd.wlen_range_pRT[0]
            if dd.wlen_range_pRT[1] > wmax:
                wmax = dd.wlen_range_pRT[1]
        # Set up parameter dictionary
        atmosphere = Radtrans(line_species=cp.copy(self.rd.line_species),
                              rayleigh_species=cp.copy(self.rd.rayleigh_species),
                              continuum_opacities=cp.copy(self.rd.continuum_opacities),
                              cloud_species=cp.copy(self.rd.cloud_species),
                              mode='c-k',
                              wlen_bords_micron=[wmin * 0.98, wmax * 1.02],
                              do_scat_emis=self.rd.scattering)
        fig, ax = plt.subplots(figsize=(16, 10))
        for i_sample in range(self.rd.plot_kwargs["nsample"]):
            random_index = int(np.random.uniform() * len_samples)
            if os.path.exists(path + "posterior_sampled_spectra_" + str(int(i_sample + 1)).zfill(5)):
                wlen, model = np.load(path + "posterior_sampled_spectra_" + str(int(i_sample + 1)).zfill(5) + ".npy")
            else:
                print('Generating sampled spectrum ', i_sample, '/', self.rd.plot_kwargs["nsample"], '...')
                print('Generating sampled spectrum ', i_sample, '/', self.rd.plot_kwargs["nsample"], '...')
                parameters = self.build_param_dict(samples_use[random_index, :-1], parameters_read)
<<<<<<< HEAD
                parameters["contribution"] = Parameter("contribution", False, value=False)
                wlen, model = self.get_full_range_model(parameters, pRT_object=atmosphere)

            if downsample_factor is not None:
                model = running_mean(model, downsample_factor)[::downsample_factor]
=======
                parameters["contribution"] = Parameter("contribution", False, value = False)
                retVal = self.get_full_range_model(parameters, pRT_object = atmosphere)
                if len(retVal) == 2:
                    wlen, model = retVal
                else:
                    wlen, model, __ = retVal
            if downsample_factor != None:
                npoints = int(len(wlen))
                model = nc.running_mean(model,downsample_factor)[::downsample_factor]
>>>>>>> 6b96c009
                wlen = wlen[::downsample_factor]

            if save_outputs:
<<<<<<< HEAD
                np.save(path + "posterior_sampled_spectra_" +
                        str(int(i_sample + 1)).zfill(5),
                        np.column_stack((wlen, model)))
            ax.plot(wlen, model, color="#00d2f3", alpha=1 / self.rd.plot_kwargs["nsample"] + 0.1, linewidth=0.2,
                    marker=None)
        log_l, best_fit_index = self.get_best_fit_likelihood(samples_use)
=======
                np.save(path + "posterior_sampled_spectra_"+
                                str(int(i_sample+1)).zfill(5),
                                np.column_stack((wlen, model)))
            ax.plot(wlen,model * self.rd.plot_kwargs["y_axis_scaling"],
                    color = "#00d2f3", alpha = 1/self.rd.plot_kwargs["nsample"] + 0.1, linewidth = 0.2, marker = None)
        logL, best_fit_index = self.get_best_fit_likelihood(samples_use)
>>>>>>> 6b96c009

        # Setup best fit spectrum
        # First get the fit for each dataset for the residual plots
        # self.log_likelihood(samples_use[best_fit_index, :-1], 0, 0)
        # Then get the full wavelength range
<<<<<<< HEAD
        bf_wlen, bf_spectrum = self.get_best_fit_model(samples_use[best_fit_index, :-1],
                                                       parameters_read)
        ax.plot(bf_wlen,
                bf_spectrum,
                marker=None,
                label=rf"Best fit, $\chi^{2}=${self.get_reduced_chi2(samples_use):.2f}",
=======
        bf_wlen, bf_spectrum = self.get_best_fit_model(samples_use[best_fit_index, :-1],\
                                                       parameters_read, pRT_reference = pRT_reference,
                                                       refresh = refresh)
        ax.plot(bf_wlen,
                bf_spectrum * self.rd.plot_kwargs["y_axis_scaling"],
                marker = None,
                label = f"Best fit, $\chi^{2}=${self.get_reduced_chi2(samples_use):.2f}",
>>>>>>> 6b96c009
                linewidth=4,
                alpha=0.5,
                color='r')

        for name, dd in self.data.items():
            fig, ax = plot_data(fig, ax, dd,
                                resolution=self.rd.plot_kwargs["resolution"],
                                scaling=self.rd.plot_kwargs["y_axis_scaling"])
        ax.set_xlabel('Wavelength [micron]')
        ax.set_ylabel(self.rd.plot_kwargs["spec_ylabel"])
        ax.legend(loc='best')
        plt.tight_layout()
        plt.savefig(path + self.retrieval_name + '_sampled.pdf', bbox_inches=0.)
        return fig, ax

<<<<<<< HEAD
    def plot_PT(self, sample_dict, parameters_read, contribution=False):
=======
    def plot_PT(self, sample_dict, parameters_read, contribution = False, refresh = True):
>>>>>>> 6b96c009
        """
        Plot the PT profile with error contours

        Args:
            sample_dict : np.ndarray
                posterior samples from pynmultinest outputs (post_equal_weights)
            parameters_read : List
                Used to plot correct parameters, as some in self.parameters are not free, and
                aren't included in the PMN outputs
            contribution : bool
                Weight the opacity of the pt profile by the emission contribution function,
                and overplot the contribution curve.
            refresh : bool
                If True (default value) the .npy files in the evaluate_[retrieval_name] folder will be replaced
                by recalculating the best fit model. This is useful if plotting intermediate results from a
                retrieval that is still running. If False no new spectrum will be calculated and the plot will
                be generated from the .npy files in the evaluate_[retrieval_name] folder.

        Returns:
            fig : matplotlib.figure
            ax : matplotlib.axes
        """

        print("\nPlotting PT profiles")
        if not self.run_mode == 'evaluate':
            logging.warning("Not in evaluate mode. Changing run mode to evaluate.")
            self.run_mode = 'evaluate'

        self.PT_plot_mode = True
        samples_use = cp.copy(sample_dict[self.retrieval_name])
        i_p = 0

        for pp in self.parameters:
            if self.parameters[pp].is_free_parameter:
                for i_s in range(len(parameters_read)):
                    if parameters_read[i_s] == self.parameters[pp].name:
                        samples_use[:, i_p] = sample_dict[self.retrieval_name][:, i_s]

                i_p += 1

        temps = []
        pressures = None  # prevent eventual reference before assignment

        for i_s in range(len(samples_use)):
            pressures, t = self.log_likelihood(samples_use[i_s, :-1], 0, 0)
            temps.append(t)

        log_l, best_fit_index = self.get_best_fit_likelihood(samples_use)
        temps = np.array(temps)
        temps_sort = np.sort(temps, axis=0)
        fig, ax = plt.subplots(figsize=(16, 10))
        len_samp = len(samples_use)

        ax.fill_betweenx(pressures,
                         x1=temps_sort[0, :],
                         x2=temps_sort[-1, :],
                         color='cyan', label='all',
                         zorder=0)
        ax.fill_betweenx(pressures,
                         x1=temps_sort[int(len_samp * (0.5 - 0.997 / 2.)), :],
                         x2=temps_sort[int(len_samp * (0.5 + 0.997 / 2.)), :],
                         color='brown', label='3 sig',
                         zorder=1)
        ax.fill_betweenx(pressures,
                         x1=temps_sort[int(len_samp * (0.5 - 0.95 / 2.)), :],
                         x2=temps_sort[int(len_samp * (0.5 + 0.95 / 2.)), :],
                         color='orange', label='2 sig',
                         zorder=2)
        ax.fill_betweenx(pressures,
                         x1=temps_sort[int(len_samp * (0.5 - 0.68 / 2.)), :],
                         x2=temps_sort[int(len_samp * (0.5 + 0.68 / 2.)), :],
                         color='red', label='1 sig',
                         zorder=3)

        '''
        np.savetxt('//Users/molliere/Downloads/pRT_PT_envelopes.txt',
                   (pressures,
                    temps_sort[int(len_samp*(0.5-0.997/2.)), :],
                    temps_sort[int(len_samp * (0.5-0.95 / 2.)),:],
                    temps_sort[int(len_samp * (0.5 - 0.68 / 2.)), :],
                    temps_sort[int(len_samp * 0.5), :],
                    temps_sort[int(len_samp * (0.5 + 0.68 / 2.)), :],
                    temps_sort[int(len_samp * (0.5+0.95 / 2.)), :],
                    temps_sort[int(len_samp*(0.5+0.997/2.)), :]))
        '''
        if contribution:
            self.PT_plot_mode = False
<<<<<<< HEAD
            bf_wlen, bf_spectrum, bf_contribution = self.get_best_fit_model(samples_use[best_fit_index, :-1],
                                                                            parameters_read,
                                                                            contribution=True)
            nu = nc.c / bf_wlen
=======
            bf_wlen, bf_spectrum, bf_contribution = self.get_best_fit_model(samples_use[best_fit_index, :-1],\
                                                                        parameters_read,
                                                                        contribution = True,
                                                                        refresh = refresh)
            nu = nc.c/bf_wlen
>>>>>>> 6b96c009
            mean_diff_nu = -np.diff(nu)
            diff_nu = np.zeros_like(nu)
            diff_nu[:-1] = mean_diff_nu
            diff_nu[-1] = diff_nu[-2]
            spectral_weights = bf_spectrum * diff_nu / np.sum(bf_spectrum * diff_nu)

            if self.plotting:
                plt.clf()
                plt.plot(wlen / 1e-4, spectral_weights)  # TODO resolve wlen not referenced
                plt.show()
                print(np.shape(bf_contribution))

            pressure_weights = np.diff(np.log10(pressures))
            weights = np.ones_like(pressures)
            weights[:-1] = pressure_weights
            weights[-1] = weights[-2]
            weights = weights / np.sum(weights)
            weights = weights.reshape(len(weights), 1)

            contr_em = bf_contribution / weights

            # This probably doesn't need to be in a loop
            for i_str in range(bf_contribution.shape[0]):
                contr_em[i_str, :] = bf_contribution[i_str, :] * spectral_weights

            contr_em = np.sum(bf_contribution, axis=1)
            contr_em = contr_em / np.sum(contr_em)

            if self.plotting:
                plt.clf()
                plt.yscale('log')
                plt.ylim([pressures[-1], pressures[0]])
                plt.plot(contr_em, pressures)
                plt.show()

            #####
            # Use contribution function to weigh alphas
            #####

            contr_em_weigh = contr_em / np.max(contr_em)
            from scipy.interpolate import interp1d
            contr_em_weigh_intp = interp1d(pressures, contr_em_weigh)

            yborders = pressures
            for i_p in range(len(yborders) - 1):
                mean_press = (yborders[i_p + 1] + yborders[i_p]) / 2.
                # print(1.-contr_em_weigh_intp(mean_press))
                ax.fill_between(self.rd.plot_kwargs["temp_limits"],
                                yborders[i_p + 1],
                                yborders[i_p],
                                color='white',
                                alpha=min(1. - contr_em_weigh_intp(mean_press), 0.9),
                                linewidth=0,
                                rasterized=True,
                                zorder=4)

            ax.plot(contr_em_weigh * (
                    self.rd.plot_kwargs["temp_limits"][1] - self.rd.plot_kwargs["temp_limits"][0])
                    + self.rd.plot_kwargs["temp_limits"][0],
                    pressures, '--',
                    color='black',
                    linewidth=1.,
                    label='Spectrally weighted contribution',
                    zorder=5)

            '''
            np.savetxt('//Users/molliere/Downloads/pRT_spec_contribution.txt',
                       ((pressures,
                        contr_em_weigh)))
            '''

        ax.set_yscale('log')
        try:
            ax.set_ylim(self.rd.plot_kwargs["press_limits"])
        except:
            ax.set_ylim([pressures[-1] * 1.03, pressures[0] / 1.03])
        try:
            ax.set_xlim(self.rd.plot_kwargs["temp_limits"])
        except:
            pass
        ax.set_xlabel('Temperature [K]')
        ax.set_ylabel('Pressure [bar]')
        ax.legend(loc='best')
        plt.tight_layout()
        plt.savefig(
            self.output_dir + 'evaluate_' + self.retrieval_name + '/' + self.retrieval_name + '_PT_envelopes.pdf')
        return fig, ax

    def plot_corner(self, sample_dict, parameter_dict, parameters_read, plot_best_fit=True, **kwargs):
        """
        Make the corner plots

        Args:
            sample_dict : Dict
                Dictionary of samples from PMN outputs, with keys being retrieval names
            parameter_dict : Dict
                Dictionary of parameters for each of the retrievals to be plotted.
            parameters_read : List
                Used to plot correct parameters, as some in self.parameters are not free, and
                aren't included in the PMN outputs
            plot_best_fit : bool
                # TODO complete docstring
            kwargs : dict
                Each kwarg can be one of the kwargs used in corner.corner. These can be used to adjust
                the title_kwargs,label_kwargs,hist_kwargs, hist2d_kawargs or the contour kwargs. Each
                kwarg must be a dictionary with the arguments as keys and values as the values.
        """

        if not self.run_mode == 'evaluate':
            logging.warning("Not in evaluate mode. Changing run mode to evaluate.")
            self.run_mode = 'evaluate'
        print("\nMaking corner plot")
        sample_use_dict = {}
        p_plot_inds = {}
        p_ranges = {}
        p_use_dict = {}
        bf_index = None

        if plot_best_fit:
            bf_index = {}

        for name, params in parameter_dict.items():
            samples_use = cp.copy(sample_dict[name])
            parameters_use = cp.copy(params)
            parameter_plot_indices = []
            parameter_ranges = []
            i_p = 0

            for pp in parameters_read:
                if self.parameters[pp].plot_in_corner:
                    parameter_plot_indices.append(i_p)

                if self.parameters[pp].corner_label is not None:
                    parameters_use[i_p] = self.parameters[pp].corner_label

                if self.parameters[pp].corner_transform is not None:
                    samples_use[:, i_p] = \
                        self.parameters[pp].corner_transform(samples_use[:, i_p])

                parameter_ranges.append(self.parameters[pp].corner_ranges)

                i_p += 1

            p_plot_inds[name] = parameter_plot_indices
            p_ranges[name] = parameter_ranges
            p_use_dict[name] = parameters_use
            sample_use_dict[name] = samples_use

        output_file = self.output_dir + 'evaluate_' + self.retrieval_name + '/' + self.retrieval_name \
            + '_corner_plot.pdf'

        # from Plotting
        fig = contour_corner(
            sample_use_dict,
            p_use_dict,
            output_file,
            parameter_plot_indices=p_plot_inds,
            parameter_ranges=p_ranges,
            true_values=None,
            prt_plot_style=self.prt_plot_style,
            plot_best_fit=plot_best_fit,
            **kwargs
        )

        return fig

    def plot_data(self):
        fig, ax = plt.subplots()
        for name, dd in self.rd.data.items():
            if dd.photometry:
                wlen = np.mean(dd.width_photometry)
            else:
                wlen = dd.wlen
            ax.errorbar(wlen, dd.flux, yerr=dd.flux_error, label=name, marker='o')
        ax.legend()
        plt.savefig(self.output_dir + "evaluate_" + self.retrieval_name + "/" + self.retrieval_name + "_Data.pdf")

<<<<<<< HEAD
    def plot_contribution(self, samples_use, parameters_read, model_generating_func=None, log_scale_contribution=False,
                          n_contour_levels=30):
=======
    def plot_contribution(self,samples_use,
                          parameters_read,
                          model_generating_func = None,
                          log_scale_contribution = False,
                          n_contour_levels = 30,
                          refresh = True):
>>>>>>> 6b96c009
        """
        Plot the contribution function from the best fit spectrum, the data from each dataset and the residuals
        between the two. Saves a file to OUTPUT_DIR/evaluate_RETRIEVAL_NAME/best_fit_spec.pdf

        Args:
            samples_use : numpy.ndarray
                An array of the samples from the post_equal_weights file, used to find the best fit sample
            parameters_read : list
                A list of the free parameters as read from the output files.
            model_generating_func : method
                A function that will take in the standard 'model' arguments
                (pRT_object, params, pt_plot_mode, AMR, resolution)
                and will return the wavlength and flux arrays as calculated by petitRadTrans.
                If no argument is given, it uses the method of the first dataset included in the retrieval.
<<<<<<< HEAD
            log_scale_contribution : bool
                # TODO complete docstring
            n_contour_levels : int
                # TODO complete docstring
=======
            refresh : bool
                If True (default value) the .npy files in the evaluate_[retrieval_name] folder will be replaced
                by recalculating the best fit model. This is useful if plotting intermediate results from a
                retrieval that is still running. If False no new spectrum will be calculated and the plot will
                be generated from the .npy files in the evaluate_[retrieval_name] folder.
>>>>>>> 6b96c009

        Returns:
            fig : matplotlib.figure
                The matplotlib figure, containing the data, best fit spectrum and residuals.
            ax : matplotlib.axes
                The upper pane of the plot, containing the best fit spectrum and data
            ax_r : matplotlib.axes
                The lower pane of the plot, containing the residuals between the fit and the data
        """

        self.evaluate_sample_spectra = False
        # TODO: include plotting of multiple retrievals
        if not self.run_mode == 'evaluate':
            logging.warning("Not in evaluate mode. Changing run mode to evaluate.")
            self.run_mode = 'evaluate'
        print("\nPlotting Best-fit contribution function")

        # Get best-fit index
        log_l, best_fit_index = self.get_best_fit_likelihood(samples_use)

        # Setup best fit spectrum
        # First get the fit for each dataset for the residual plots
        # self.log_likelihood(samples_use[best_fit_index, :-1], 0, 0)
        # Then get the full wavelength range
        bf_wlen, bf_spectrum, bf_contribution = self.get_best_fit_model(samples_use[best_fit_index, :-1],
                                                                        parameters_read,
<<<<<<< HEAD
                                                                        contribution=True)
=======
                                                                        contribution = True,
                                                                        refresh = refresh)
>>>>>>> 6b96c009

        index = (bf_contribution < 1e-16) & np.isnan(bf_contribution)
        bf_contribution[index] = 1e-16

        self.PT_plot_mode = True
        pressures, t = self.log_likelihood(samples_use[best_fit_index, :-1], 0, 0)
        self.PT_plot_mode = False

        pressure_weights = np.diff(np.log10(pressures))
        weights = np.ones_like(pressures)
        weights[:-1] = pressure_weights
        weights[-1] = weights[-2]
        weights = weights / np.sum(weights)
        weights = weights.reshape(len(weights), 1)

        x, y = np.meshgrid(bf_wlen, pressures)
        fig, ax = plt.subplots()
        if log_scale_contribution:
            plot_cont = -np.log10(bf_contribution * self.rd.plot_kwargs["y_axis_scaling"] / weights)
            label = "-Log Weighted Flux"
        else:
            plot_cont = bf_contribution * self.rd.plot_kwargs["y_axis_scaling"] / weights
            label = "Weighted Flux"

        im = ax.contourf(x,
                         y,
                         plot_cont,
                         n_contour_levels,
                         cmap='magma')
        ax.set_xlabel(self.rd.plot_kwargs["spec_xlabel"])
        ax.set_ylabel("Pressure [bar]")
        ax.set_xscale(self.rd.plot_kwargs["xscale"])
        ax.set_yscale("log")
        ax.set_ylim(pressures[-1] * 1.03, pressures[0] / 1.03)
        plt.colorbar(im, ax=ax, label=label)
        plt.tight_layout()
        plt.savefig(
            self.output_dir + 'evaluate_' + self.retrieval_name + '/' + self.retrieval_name
            + '_best_fit_contribution.pdf'
        )

        return bf_contribution

    def plot_abundances(self, samples_use, parameters_read, species_to_plot=None, contribution=False):
        print("\nPlotting Abundances profiles")
        # Get best-fit index
        log_l, best_fit_index = self.get_best_fit_likelihood(samples_use)
        self.PT_plot_mode = True
        pressures, temps = self.log_likelihood(samples_use[best_fit_index, :-1], 0, 0)
        self.PT_plot_mode = False

        abundances, mmw = self.get_abundances(samples_use[best_fit_index, :-1], parameters_read)
        # Compute spectrum for each chem case
        fig, ax = plt.subplots(figsize=(12, 7))
        if species_to_plot is None:
            species_to_plot = self.data[self.rd.plot_kwargs["take_PTs_from"]].pRT_object.line_species
        for spec in species_to_plot:
            ax.plot(abundances[spec], pressures, label=spec.split('_')[0])
        if contribution:
<<<<<<< HEAD
            bf_wlen, bf_spectrum, bf_contribution = self.get_best_fit_model(samples_use[best_fit_index, :-1],
                                                                            parameters_read,
                                                                            contribution=True)
            nu = nc.c / bf_wlen
=======
            bf_wlen, bf_spectrum, bf_contribution = self.get_best_fit_model(samples_use[best_fit_index, :-1],\
                                                                        parameters_read,
                                                                        contribution = True,
                                                                        refresh = refresh)
            nu = nc.c/bf_wlen
>>>>>>> 6b96c009
            mean_diff_nu = -np.diff(nu)
            diff_nu = np.zeros_like(nu)
            diff_nu[:-1] = mean_diff_nu
            diff_nu[-1] = diff_nu[-2]
            spectral_weights = bf_spectrum * diff_nu / np.sum(bf_spectrum * diff_nu)

            if self.plotting:
                plt.clf()
                plt.plot(wlen / 1e-4, spectral_weights)  # TODO resolve wlen not referenced
                plt.show()
                print(np.shape(bf_contribution))

            pressure_weights = np.diff(np.log10(pressures))
            weights = np.ones_like(pressures)
            weights[:-1] = pressure_weights
            weights[-1] = weights[-2]
            weights = weights / np.sum(weights)
            weights = weights.reshape(len(weights), 1)

            contr_em = bf_contribution / weights

            # This probably doesn't need to be in a loop
            for i_str in range(bf_contribution.shape[0]):
                contr_em[i_str, :] = bf_contribution[i_str, :] * spectral_weights

            contr_em = np.sum(bf_contribution, axis=1)
            contr_em = contr_em / np.sum(contr_em)

            if self.plotting:
                plt.clf()
                plt.yscale('log')
                plt.ylim([pressures[-1], pressures[0]])
                plt.plot(contr_em, pressures)
                plt.show()

            #####
            # Use contribution function to weigh alphas
            #####

            contr_em_weigh = contr_em / np.max(contr_em)
            from scipy.interpolate import interp1d
            contr_em_weigh_intp = interp1d(pressures, contr_em_weigh)

            yborders = pressures
            for i_p in range(len(yborders) - 1):
                mean_press = (yborders[i_p + 1] + yborders[i_p]) / 2.
                # print(1.-contr_em_weigh_intp(mean_press))
                ax.fill_between([1e-7, 3],
                                yborders[i_p + 1],
                                yborders[i_p],
                                color='white',
                                alpha=min(1. - contr_em_weigh_intp(mean_press), 0.9),
                                linewidth=0,
                                rasterized=True,
                                zorder=100)

            # plt.plot(temp, p, color = 'white', linewidth = 3.)
            # plt.plot(temp, p, '-', color = 'black', linewidth = 1.,label='Input')
            ax.plot(
                contr_em_weigh * (3 - 1e-7) + 1e-7,
                pressures, '--',
                color='black',
                linewidth=1.,
                zorder=120,
                label='Contribution'
            )

        ax.set_xlabel("Mass Fraction Abundance")
        ax.set_ylabel("Pressure [bar]")
        ax.set_yscale('log')
        ax.set_xscale('log')
        ax.invert_yaxis()
        ax.set_xlim(1e-7, 3)
        ax.legend(loc='center left', bbox_to_anchor=(1, 0.5), fontsize=14)
        plt.tight_layout()
        plt.savefig(
            self.output_dir + 'evaluate_' + self.retrieval_name + '/' + self.retrieval_name
            + '_best_fit_abundance_profiles.pdf'
        )<|MERGE_RESOLUTION|>--- conflicted
+++ resolved
@@ -625,22 +625,14 @@
                 self.parameters[pp].set_param(cube[i_p])
                 i_p += 1
 
-<<<<<<< HEAD
         for name, dd in self.data.items():
-            # Only calculate spectra within a given
-            # wlen range once
-            if dd.scale:
-                dd.scale_factor = self.parameters[name + "_scale_factor"].value
-
-=======
-        for name,dd in self.data.items():
             if dd.scale:
                 dd.scale_factor = self.parameters[name + "_scale_factor"].value
 
         for name,dd in self.data.items():
             # Only calculate spectra within a given
             # wlen range once
->>>>>>> 6b96c009
+
             if dd.external_pRT_reference is None:
                 if not self.PT_plot_mode:
                     # Compute the model
@@ -753,12 +745,6 @@
             # Calculate log likelihood
             for de_name, dede in self.data.items():
                 if dede.external_pRT_reference is not None:
-<<<<<<< HEAD
-                    if dede.scale:
-                        dd.scale_factor = self.parameters[de_name + "_scale_factor"].value
-
-=======
->>>>>>> 6b96c009
                     if dede.external_pRT_reference == name:
                         if spectrum_model is None:
                             return -1e99
@@ -907,18 +893,11 @@
 
     def get_full_range_model(self,
                              parameters,
-<<<<<<< HEAD
                              model_generating_func=None,
                              ret_name=None,  # TODO remove unused parameter
                              contribution=False,
-                             pRT_object=None):
-=======
-                             model_generating_func = None,
-                             ret_name = None,
-                             contribution = False,
-                             pRT_object = None,
-                             pRT_reference = None):
->>>>>>> 6b96c009
+                             pRT_object=None,
+                             pRT_reference=None):
         # Find the boundaries of the wavelength range to calculate
         wmin = 99999.0
         wmax = 0.0
@@ -962,12 +941,8 @@
         # get the spectrum
         return mg_func(atmosphere, parameters, PT_plot_mode=False, AMR=self.rd.AMR)
 
-<<<<<<< HEAD
-    def get_best_fit_model(self, best_fit_params, parameters_read, ret_name=None, contribution=False):
-=======
-    def get_best_fit_model(self,best_fit_params,parameters_read,ret_name = None, contribution = False,
-                           pRT_reference = None, refresh = True):
->>>>>>> 6b96c009
+    def get_best_fit_model(self, best_fit_params, parameters_read, ret_name=None, contribution=False,
+                           pRT_reference=None, refresh=True):
         """
         This function uses the best fit parameters to generate a pRT model that spans the entire wavelength
         range of the retrieval, to be used in plots.
@@ -979,10 +954,8 @@
                 A list of the free parameters as read from the output files.
             ret_name : str
                 If plotting a fit from a different retrieval, input the retrieval name to be included.
-<<<<<<< HEAD
             contribution : bool
                 # TODO complete docstring
-=======
             pRT_reference : str
                 If specified, the pRT object of the data with name pRT_reference will be used for plotting,
                 instead of generating a new pRT object at R = 1000.
@@ -991,7 +964,6 @@
                 by recalculating the best fit model. This is useful if plotting intermediate results from a
                 retrieval that is still running. If False no new spectrum will be calculated and the plot will
                 be generated from the .npy files in the evaluate_[retrieval_name] folder.
->>>>>>> 6b96c009
 
         Returns:
             bf_wlen : numpy.ndarray
@@ -1015,15 +987,9 @@
             self.best_fit_params["pressure_simple"] = self.parameters["pressure_simple"]
 
         if contribution:
-<<<<<<< HEAD
-            if os.path.exists(self.output_dir + "evaluate_"
-                              + self.retrieval_name + "/"
-                              + ret_name + "_best_fit_model_contribution.npy"):
-=======
-            if not refresh and os.path.exists(self.output_dir + "evaluate_" + \
-                              self.retrieval_name + "/" + \
-                              ret_name + "_best_fit_model_contribution.npy"):
->>>>>>> 6b96c009
+            if not refresh and os.path.exists(self.output_dir + "evaluate_"
+                                              + self.retrieval_name + "/"
+                                              + ret_name + "_best_fit_model_contribution.npy"):
                 print("Loading best fit spectrum and contribution from file")
                 bf_contribution = np.load(self.output_dir + "evaluate_"
                                           + self.retrieval_name + "/"
@@ -1035,18 +1001,18 @@
                 return bf_wlen, bf_spectrum, bf_contribution
 
             bf_wlen, bf_spectrum, bf_contribution = self.get_full_range_model(self.best_fit_params,
-<<<<<<< HEAD
                                                                               model_generating_func=None,
                                                                               ret_name=ret_name,
-                                                                              contribution=contribution)
+                                                                              contribution=contribution,
+                                                                              pRT_reference=pRT_reference)
             np.save(self.output_dir + "evaluate_"
                     + self.retrieval_name + "/"
                     + ret_name + "_best_fit_model_contribution",
                     bf_contribution)
         else:
-            if os.path.exists(self.output_dir + "evaluate_"
-                              + self.retrieval_name + "/"
-                              + ret_name + "_best_fit_model_full.npy"):
+            if not refresh and os.path.exists(self.output_dir + "evaluate_"
+                                              + self.retrieval_name + "/"
+                                              + ret_name + "_best_fit_model_full.npy"):
                 print("Loading best fit spectrum from file")
                 bf_wlen, bf_spectrum = np.load(self.output_dir + "evaluate_"
                                                + self.retrieval_name + "/"
@@ -1057,34 +1023,11 @@
                 self.best_fit_params,
                 model_generating_func=None,
                 ret_name=ret_name,
-                contribution=contribution
+                contribution=contribution,
+                pRT_reference=pRT_reference
             )
             bf_contribution = None  # prevent eventual reference before assignment
 
-=======
-                                                                              model_generating_func = None,
-                                                                              ret_name = ret_name,
-                                                                              contribution = contribution,
-                                                                              pRT_reference = pRT_reference)
-            np.save(self.output_dir + "evaluate_" + \
-                self.retrieval_name + "/" + \
-                ret_name + "_best_fit_model_contribution",
-                bf_contribution)
-        else:
-            if not refresh and os.path.exists(self.output_dir + "evaluate_" + \
-                          self.retrieval_name + "/" + \
-                          ret_name + "_best_fit_model_full.npy"):
-                print("Loading best fit spectrum from file")
-                bf_wlen,bf_spectrum = np.load(self.output_dir + "evaluate_" + \
-                                            self.retrieval_name + "/" + \
-                                            ret_name + "_best_fit_model_full.npy").T
-                return bf_wlen,bf_spectrum
-            retVal = self.get_full_range_model(self.best_fit_params,
-                                                             model_generating_func = None,
-                                                             ret_name = ret_name,
-                                                             contribution = contribution,
-                                                             pRT_reference = pRT_reference)
->>>>>>> 6b96c009
             if len(retVal) == 2:
                 bf_wlen, bf_spectrum = retVal
             else:
@@ -1443,15 +1386,8 @@
 
         return
 
-<<<<<<< HEAD
-    def plot_spectra(self, samples_use, parameters_read, model_generating_func=None):
-=======
-    def plot_spectra(self,samples_use,
-                     parameters_read,
-                     model_generating_func = None,
-                     pRT_reference = None,
-                     refresh = True):
->>>>>>> 6b96c009
+    def plot_spectra(self, samples_use, parameters_read, model_generating_func=None, pRT_reference=None,
+                     refresh=True):
         """
         Plot the best fit spectrum, the data from each dataset and the residuals between the two.
         Saves a file to OUTPUT_DIR/evaluate_RETRIEVAL_NAME/best_fit_spec.pdf
@@ -1508,24 +1444,17 @@
         self.log_likelihood(samples_use[best_fit_index, :-1], 0, 0)
 
         # Then get the full wavelength range
-<<<<<<< HEAD
         # Generate the best fit spectrum using the set of parameters with the lowest log-likelihood
         bf_wlen, bf_spectrum = self.get_best_fit_model(
             samples_use[best_fit_index, :-1],  # set of parameters with the lowest log-likelihood (best-fit)
             parameters_read,  # name of the parameters
-            model_generating_func
+            model_generating_func,
+            pRT_reference=pRT_reference,
+            refresh=refresh
         )
 
         # Iterate through each dataset, plotting the data and the residuals
         for name, dd in self.data.items():
-=======
-        bf_wlen, bf_spectrum = self.get_best_fit_model(samples_use[best_fit_index, :-1],\
-                                                       parameters_read,
-                                                       pRT_reference = pRT_reference,
-                                                       refresh = refresh)
-        # Iterate through each dataset, plotting the data and the residuals.
-        for name,dd in self.data.items():
->>>>>>> 6b96c009
             # If the user has specified a resolution, rebin to that
             if not dd.photometry:
                 try:
@@ -1738,12 +1667,8 @@
         self.evaluate_sample_spectra = check
         return fig, ax, ax_r
 
-<<<<<<< HEAD
-    def plot_sampled(self, samples_use, parameters_read, downsample_factor=None, save_outputs=False):
-=======
-    def plot_sampled(self,samples_use,parameters_read, downsample_factor = None, save_outputs = False,
-                     pRT_reference = None, refresh = True):
->>>>>>> 6b96c009
+    def plot_sampled(self, samples_use, parameters_read, downsample_factor=None, save_outputs=False,
+                     pRT_reference=None, refresh=True):
         """
         Plot a set of randomly sampled output spectra for each dataset in
         the retrieval.
@@ -1765,10 +1690,8 @@
                 in the full resolution spectrum. Note that this factor can only
                 reduce the resolution from the underlying model_resolution of the
                 data.
-<<<<<<< HEAD
             save_outputs : bool
                 # TODO complete docstring
-=======
             pRT_reference : str
                 If specified, the pRT object of the data with name pRT_reference will be used for plotting,
                 instead of generating a new pRT object at R = 1000.
@@ -1777,7 +1700,6 @@
                 by recalculating the best fit model. This is useful if plotting intermediate results from a
                 retrieval that is still running. If False no new spectrum will be calculated and the plot will
                 be generated from the .npy files in the evaluate_[retrieval_name] folder.
->>>>>>> 6b96c009
         """
         if not self.run_mode == 'evaluate':
             logging.warning("Not in evaluate mode. Changing run mode to evaluate.")
@@ -1811,65 +1733,51 @@
             if os.path.exists(path + "posterior_sampled_spectra_" + str(int(i_sample + 1)).zfill(5)):
                 wlen, model = np.load(path + "posterior_sampled_spectra_" + str(int(i_sample + 1)).zfill(5) + ".npy")
             else:
-                print('Generating sampled spectrum ', i_sample, '/', self.rd.plot_kwargs["nsample"], '...')
-                print('Generating sampled spectrum ', i_sample, '/', self.rd.plot_kwargs["nsample"], '...')
+                print(f"Generating sampled spectrum {i_sample} / {self.rd.plot_kwargs['nsample']}...")
+
                 parameters = self.build_param_dict(samples_use[random_index, :-1], parameters_read)
-<<<<<<< HEAD
                 parameters["contribution"] = Parameter("contribution", False, value=False)
-                wlen, model = self.get_full_range_model(parameters, pRT_object=atmosphere)
+                retVal = self.get_full_range_model(parameters, pRT_object=atmosphere)
+
+                wlen = None
+                model = None
+
+                if len(retVal) == 2:
+                    wlen, model = retVal
+                elif len(retVal) == 3:
+                    wlen, model, __ = retVal
+                else:
+                    ValueError(f"expected 2 or 3 values to unpack from full range model, "
+                               f"but got {len(retVal)}")
 
             if downsample_factor is not None:
                 model = running_mean(model, downsample_factor)[::downsample_factor]
-=======
-                parameters["contribution"] = Parameter("contribution", False, value = False)
-                retVal = self.get_full_range_model(parameters, pRT_object = atmosphere)
-                if len(retVal) == 2:
-                    wlen, model = retVal
-                else:
-                    wlen, model, __ = retVal
-            if downsample_factor != None:
-                npoints = int(len(wlen))
-                model = nc.running_mean(model,downsample_factor)[::downsample_factor]
->>>>>>> 6b96c009
                 wlen = wlen[::downsample_factor]
 
             if save_outputs:
-<<<<<<< HEAD
                 np.save(path + "posterior_sampled_spectra_" +
                         str(int(i_sample + 1)).zfill(5),
                         np.column_stack((wlen, model)))
-            ax.plot(wlen, model, color="#00d2f3", alpha=1 / self.rd.plot_kwargs["nsample"] + 0.1, linewidth=0.2,
+            ax.plot(wlen, model * self.rd.plot_kwargs["y_axis_scaling"],
+                    color="#00d2f3", alpha=1 / self.rd.plot_kwargs["nsample"] + 0.1, linewidth=0.2,
                     marker=None)
         log_l, best_fit_index = self.get_best_fit_likelihood(samples_use)
-=======
-                np.save(path + "posterior_sampled_spectra_"+
-                                str(int(i_sample+1)).zfill(5),
-                                np.column_stack((wlen, model)))
-            ax.plot(wlen,model * self.rd.plot_kwargs["y_axis_scaling"],
-                    color = "#00d2f3", alpha = 1/self.rd.plot_kwargs["nsample"] + 0.1, linewidth = 0.2, marker = None)
-        logL, best_fit_index = self.get_best_fit_likelihood(samples_use)
->>>>>>> 6b96c009
 
         # Setup best fit spectrum
         # First get the fit for each dataset for the residual plots
         # self.log_likelihood(samples_use[best_fit_index, :-1], 0, 0)
         # Then get the full wavelength range
-<<<<<<< HEAD
-        bf_wlen, bf_spectrum = self.get_best_fit_model(samples_use[best_fit_index, :-1],
-                                                       parameters_read)
+        bf_wlen, bf_spectrum = self.get_best_fit_model(
+            samples_use[best_fit_index, :-1],
+            parameters_read,
+            pRT_reference=pRT_reference,
+            refresh=refresh
+        )
+
         ax.plot(bf_wlen,
-                bf_spectrum,
+                bf_spectrum * self.rd.plot_kwargs["y_axis_scaling"],
                 marker=None,
                 label=rf"Best fit, $\chi^{2}=${self.get_reduced_chi2(samples_use):.2f}",
-=======
-        bf_wlen, bf_spectrum = self.get_best_fit_model(samples_use[best_fit_index, :-1],\
-                                                       parameters_read, pRT_reference = pRT_reference,
-                                                       refresh = refresh)
-        ax.plot(bf_wlen,
-                bf_spectrum * self.rd.plot_kwargs["y_axis_scaling"],
-                marker = None,
-                label = f"Best fit, $\chi^{2}=${self.get_reduced_chi2(samples_use):.2f}",
->>>>>>> 6b96c009
                 linewidth=4,
                 alpha=0.5,
                 color='r')
@@ -1885,11 +1793,7 @@
         plt.savefig(path + self.retrieval_name + '_sampled.pdf', bbox_inches=0.)
         return fig, ax
 
-<<<<<<< HEAD
-    def plot_PT(self, sample_dict, parameters_read, contribution=False):
-=======
-    def plot_PT(self, sample_dict, parameters_read, contribution = False, refresh = True):
->>>>>>> 6b96c009
+    def plot_PT(self, sample_dict, parameters_read, contribution=False, refresh = True):
         """
         Plot the PT profile with error contours
 
@@ -1964,31 +1868,15 @@
                          color='red', label='1 sig',
                          zorder=3)
 
-        '''
-        np.savetxt('//Users/molliere/Downloads/pRT_PT_envelopes.txt',
-                   (pressures,
-                    temps_sort[int(len_samp*(0.5-0.997/2.)), :],
-                    temps_sort[int(len_samp * (0.5-0.95 / 2.)),:],
-                    temps_sort[int(len_samp * (0.5 - 0.68 / 2.)), :],
-                    temps_sort[int(len_samp * 0.5), :],
-                    temps_sort[int(len_samp * (0.5 + 0.68 / 2.)), :],
-                    temps_sort[int(len_samp * (0.5+0.95 / 2.)), :],
-                    temps_sort[int(len_samp*(0.5+0.997/2.)), :]))
-        '''
         if contribution:
             self.PT_plot_mode = False
-<<<<<<< HEAD
-            bf_wlen, bf_spectrum, bf_contribution = self.get_best_fit_model(samples_use[best_fit_index, :-1],
-                                                                            parameters_read,
-                                                                            contribution=True)
+            bf_wlen, bf_spectrum, bf_contribution = self.get_best_fit_model(
+                samples_use[best_fit_index, :-1],
+                parameters_read,
+                contribution=True,
+                refresh=refresh
+            )
             nu = nc.c / bf_wlen
-=======
-            bf_wlen, bf_spectrum, bf_contribution = self.get_best_fit_model(samples_use[best_fit_index, :-1],\
-                                                                        parameters_read,
-                                                                        contribution = True,
-                                                                        refresh = refresh)
-            nu = nc.c/bf_wlen
->>>>>>> 6b96c009
             mean_diff_nu = -np.diff(nu)
             diff_nu = np.zeros_like(nu)
             diff_nu[:-1] = mean_diff_nu
@@ -2053,12 +1941,6 @@
                     linewidth=1.,
                     label='Spectrally weighted contribution',
                     zorder=5)
-
-            '''
-            np.savetxt('//Users/molliere/Downloads/pRT_spec_contribution.txt',
-                       ((pressures,
-                        contr_em_weigh)))
-            '''
 
         ax.set_yscale('log')
         try:
@@ -2166,17 +2048,8 @@
         ax.legend()
         plt.savefig(self.output_dir + "evaluate_" + self.retrieval_name + "/" + self.retrieval_name + "_Data.pdf")
 
-<<<<<<< HEAD
     def plot_contribution(self, samples_use, parameters_read, model_generating_func=None, log_scale_contribution=False,
-                          n_contour_levels=30):
-=======
-    def plot_contribution(self,samples_use,
-                          parameters_read,
-                          model_generating_func = None,
-                          log_scale_contribution = False,
-                          n_contour_levels = 30,
-                          refresh = True):
->>>>>>> 6b96c009
+                          n_contour_levels=30, refresh=True):
         """
         Plot the contribution function from the best fit spectrum, the data from each dataset and the residuals
         between the two. Saves a file to OUTPUT_DIR/evaluate_RETRIEVAL_NAME/best_fit_spec.pdf
@@ -2191,18 +2064,15 @@
                 (pRT_object, params, pt_plot_mode, AMR, resolution)
                 and will return the wavlength and flux arrays as calculated by petitRadTrans.
                 If no argument is given, it uses the method of the first dataset included in the retrieval.
-<<<<<<< HEAD
             log_scale_contribution : bool
                 # TODO complete docstring
             n_contour_levels : int
                 # TODO complete docstring
-=======
             refresh : bool
                 If True (default value) the .npy files in the evaluate_[retrieval_name] folder will be replaced
                 by recalculating the best fit model. This is useful if plotting intermediate results from a
                 retrieval that is still running. If False no new spectrum will be calculated and the plot will
                 be generated from the .npy files in the evaluate_[retrieval_name] folder.
->>>>>>> 6b96c009
 
         Returns:
             fig : matplotlib.figure
@@ -2227,14 +2097,12 @@
         # First get the fit for each dataset for the residual plots
         # self.log_likelihood(samples_use[best_fit_index, :-1], 0, 0)
         # Then get the full wavelength range
-        bf_wlen, bf_spectrum, bf_contribution = self.get_best_fit_model(samples_use[best_fit_index, :-1],
-                                                                        parameters_read,
-<<<<<<< HEAD
-                                                                        contribution=True)
-=======
-                                                                        contribution = True,
-                                                                        refresh = refresh)
->>>>>>> 6b96c009
+        bf_wlen, bf_spectrum, bf_contribution = self.get_best_fit_model(
+            samples_use[best_fit_index, :-1],
+            parameters_read,
+            contribution=True,
+            refresh=refresh
+        )
 
         index = (bf_contribution < 1e-16) & np.isnan(bf_contribution)
         bf_contribution[index] = 1e-16
@@ -2294,18 +2162,14 @@
         for spec in species_to_plot:
             ax.plot(abundances[spec], pressures, label=spec.split('_')[0])
         if contribution:
-<<<<<<< HEAD
-            bf_wlen, bf_spectrum, bf_contribution = self.get_best_fit_model(samples_use[best_fit_index, :-1],
-                                                                            parameters_read,
-                                                                            contribution=True)
+            bf_wlen, bf_spectrum, bf_contribution = self.get_best_fit_model(
+                samples_use[best_fit_index, :-1],
+                parameters_read,
+                contribution=True,
+                refresh=refresh
+            )
+
             nu = nc.c / bf_wlen
-=======
-            bf_wlen, bf_spectrum, bf_contribution = self.get_best_fit_model(samples_use[best_fit_index, :-1],\
-                                                                        parameters_read,
-                                                                        contribution = True,
-                                                                        refresh = refresh)
-            nu = nc.c/bf_wlen
->>>>>>> 6b96c009
             mean_diff_nu = -np.diff(nu)
             diff_nu = np.zeros_like(nu)
             diff_nu[:-1] = mean_diff_nu
