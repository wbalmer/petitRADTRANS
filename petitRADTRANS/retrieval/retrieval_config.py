import logging
import os
import sys

import numpy as np

from petitRADTRANS.config.configuration import petitradtrans_config_parser
from .data import Data
from .parameter import Parameter

# MPI Multiprocessing
rank = 0
comm = None

try:
    from mpi4py import mpi
    comm = mpi.COMM_WORLD
    rank = comm.Get_rank()
except ImportError:
    mpi = None
    logging.warning("MPI is required to run retrievals across multiple cores. Using single core mode only!")


class RetrievalConfig:
    """
    The RetrievalConfig class contains all the data and model level information necessary
    to run a petitRADTRANS retrieval. The name of the class will be used to name outputs.
    This class is passed to the Retrieval, which runs the actual pymultinest retrieval
    and produces the outputs.

    The general usage of this class is to define it, add the parameters and their priors,
    add the opacity sources, the data together with a model for each dataset, and then
    configure a few plotting arguments.

    Args:
        retrieval_name : str
            Name of this retrieval. Make it informative so that you can keep track of the outputs!
        run_mode : str
            Can be either 'retrieval', which runs the retrieval normally using pymultinest,
            or 'evaluate', which produces plots from the best fit parameters stored in the
            output post_equal_weights file.
        amr : bool
            Use an adaptive high resolution pressure grid around the location of cloud condensation.
            This will increase the size of the pressure grid by a constant factor that can be adjusted
            in the setup_pres function.
        scattering : bool
            If using emission spectra, turn scattering on or off.
        pressures : numpy.array
            A log-spaced array of pressures over which to retrieve. 100 points is standard, between
            10^-6 and 10^3.
    """

    def __init__(self,
                 retrieval_name="retrieval_name",
                 run_mode="retrieval",
                 amr=False,
                 scattering=False,
                 distribution="lognormal",
                 pressures=None,
                 write_out_spec_sample=False):

        self.retrieval_name = retrieval_name

        if run_mode == 'retrieve':
            run_mode = 'retrieval'  # TODO please no.

        self.run_mode = run_mode

        if self.run_mode != 'retrieval' and self.run_mode != 'evaluate':
            logging.error("run_mode must be either 'retrieval' or 'evaluate'!")
            sys.exit(1)
        self.AMR = amr

        if pressures is not None:
            self.p_global = pressures
        else:
            self.p_global = np.logspace(-6, 3, 100)

        self.scattering = scattering
        self.distribution = distribution
        self.parameters = {}  #: Dictionary of the parameters passed to the model generating function
        self.data = {}  #: Dictionary of the datasets used in the retrieval.
        self.instruments = []
        self.line_species = []
        self.cloud_species = []
        self.rayleigh_species = []
        self.continuum_opacities = []
        self.plot_kwargs = {}

        self._plot_defaults()
        self.write_out_spec_sample = write_out_spec_sample

        self.add_parameter("pressure_scaling", False, value=1)
        self.add_parameter("pressure_width", False, value=1)
        self.add_parameter("pressure_simple", False, value=self.p_global.shape[0])

    def _plot_defaults(self):
        ##################################################################
        # Define axis properties of spectral plot if run_mode == 'evaluate'
        ##################################################################
        self.plot_kwargs["spec_xlabel"] = 'Wavelength [micron]'
        self.plot_kwargs["spec_ylabel"] = "Flux [W/m2/micron]"
        self.plot_kwargs["y_axis_scaling"] = 1.0
        self.plot_kwargs["xscale"] = 'log'
        self.plot_kwargs["yscale"] = 'linear'
        self.plot_kwargs["resolution"] = 1500.
        self.plot_kwargs["nsample"] = 10.

        ##################################################################
        # Define from which observation object to take P-T
        # in evaluation mode (if run_mode == 'evaluate'),
        # add PT-envelope plotting options
        ##################################################################
        self.plot_kwargs["temp_limits"] = [150, 3000]
        self.plot_kwargs["press_limits"] = [1e2, 1e-5]

    def _setup_pres(self, scaling=10, width=3):
        """
        This converts the standard pressure grid into the correct length
        for the AMR pressure grid. The scaling adjusts the resolution of the
        high resolution grid, while the width determines the size of the high
        pressure region. This function is automatically called in
        Retrieval.setupData().

        Args:
            scaling : int
                A multiplicative factor that determines the size of the full high resolution pressure grid,
                which will have length self.p_global.shape[0] * scaling.
            width : int
                The number of cells in the low pressure grid to replace with the high resolution grid.
        """

        print("Setting up amr pressure grid.")
        self.scaling = scaling
        self.width = width
        nclouds = len(self.cloud_species)
        if nclouds == 0:
            print("WARNING: there are no clouds in the retrieval, please add cloud species before setting up amr")
        new_len = self.p_global.shape[0] + nclouds * width * (scaling - 1)
        self.amr_pressure = np.logspace(np.log10(self.p_global[0]), np.log10(self.p_global[-1]), new_len)
        self.add_parameter("pressure_scaling", False, value=scaling)
        self.add_parameter("pressure_width", False, value=width)
        self.add_parameter("pressure_simple", False, value=self.p_global.shape[0])

        return self.amr_pressure

    def add_parameter(self, name, free, value=None, transform_prior_cube_coordinate=None):
        """
        This function adds a Parameter (see parameter.py) to the dictionary of parameters. A Parameter
        has a name and a boolean parameter to set whether it is a free or fixed parameter during the retrieval.
        In addition, a value can be set, or a prior function can be given that transforms a random variable in
        [0,1] to the physical dimensions of the Parameter.

        Args:
            name : str
                The name of the parameter. Must match the name used in the model function for the retrieval.
            free : bool
                True if the parameter is a free parameter in the retrieval, false if it is fixed.
            value : float
                The value of the parameter in the units used by the model function.
            transform_prior_cube_coordinate : method
                A function that transforms the unit interval to the physical units of the parameter.
                Typically given as a lambda function.
        """

        self.parameters[name] = Parameter(name, free, value,
                                          transform_prior_cube_coordinate=transform_prior_cube_coordinate)

    @staticmethod
    def list_available_line_species():
        """
        List the currently installed opacity tables that are available for species that contribute to the line opacity.
        """

        prt_path = petitradtrans_config_parser.get_input_data_path()

        files = [f[0].split('/')[-1] for f in os.walk(prt_path + "/opacities/lines/corr_k/")]
        files = set([f.split('_R_')[0] for f in files])
        print("\ncorrelated-k opacities")

        for f in files:
            print(f)

        lbl = [f[0].split('/')[-1] for f in os.walk(prt_path + "/opacities/lines/line_by_line/")]
        lbl = set(lbl)
        print("\nline-by-line opacities")

        for f in lbl:
            print(f)

        return files.union(lbl)

    @staticmethod
    def list_available_cloud_species():
        """
        List the currently installed opacity tables that are available for cloud species.
        """

        prt_path = petitradtrans_config_parser.get_input_data_path()

        files = [f[0].split('/')[-1] for f in os.walk(prt_path + "/opacities/continuum/clouds/")]
        files = set(files)

        for f in files:
            print(f)

        return files

    @staticmethod
    def list_available_cia_species():
        """
        List the currently installed opacity tables that are available for CIA species.
        """

        prt_path = petitradtrans_config_parser.get_input_data_path()

        files = [f[0].split('/')[-1] for f in os.walk(prt_path + "/opacities/continuum/cia/")]
        files = set(files)

        for f in files:
            print(f)

        return files

    def set_line_species(self, linelist, eq=False, abund_lim=(-6.0, -0.5)):
        """
        Set RadTrans.line_species

        This function adds a list of species to the pRT object that will define the line
        opacities of the model. The values in the list are strings, with the names matching
        the pRT opacity names, which vary between the c-k line opacities and the line-by-line opacities.

        NOTE: As of pRT version 2.4.9, the behaviour of this function has changed. In previous versions the
        abundance limits were set from abund_lim[0] to (abund_lim[0] + abund_lim[1]). This has been changed
        so that the limits of the prior range are from abund_lim[0] to abund_lim[1] (ie the actual boundaries).

        Args:
            linelist : List(str)
                The list of species to include in the retrieval
            eq : bool
                If false, the retrieval should use free chemistry, and Parameters for the abundance of each
                species in the linelist will be added to the retrieval. Otherwise, equilibrium chemistry will
                be used. If you need fine control species, use the add_line_species and set up each species
                individually.
            abund_lim : Tuple(float,float)
                If free is True, this sets the boundaries of the uniform prior that will be applied for
                each species in linelist. The range of the prior goes from abund_lim[0] to abund_lim[1].
                The abundance limits must be given in log10 units of the mass fraction.
        """
        if abund_lim[1] > 0.0:
            raise ValueError(
                f"upper limit must be <= 0.0 (was {abund_lim})! Please set abundance limits as (low, high)"
            )

        self.line_species = linelist

        if not eq:
            for spec in self.line_species:
                self.parameters[spec] = Parameter(
                    spec,
                    True,
                    transform_prior_cube_coordinate=lambda x: abund_lim[0] + (abund_lim[1] - abund_lim[0]) * x
                )

    def set_rayleigh_species(self, linelist):
        """
        Set the list of species that contribute to the rayleigh scattering in the pRT object.

        Args:
            linelist : List(str)
                A list of species that contribute to the rayleigh opacity.
        """

        self.rayleigh_species = linelist

    def set_continuum_opacities(self, linelist):
        """
        Set the list of species that contribute to the continuum opacity in the pRT object.

        Args:
            linelist : List(str)
                A list of species that contribute to the continuum opacity.
        """

        self.continuum_opacities = linelist

    def add_line_species(self, species, eq=False, abund_lim=(-7.0, 0.0), fixed_abund=None):
        """
        This function adds a single species to the pRT object that will define the line opacities of the model.
        The name must match the pRT opacity name, which vary between the c-k line opacities and the line-by-line
        opacities.

        NOTE: As of pRT version 2.4.9, the behaviour of this function has changed. In previous versions the
        abundance limits were set from abund_lim[0] to (abund_lim[0] + abund_lim[1]). This has been changed
        so that the limits of the prior range are from abund_lim[0] to abund_lim[1] (ie the actual boundaries).

        Args:
            species : str
                The species to include in the retrieval
            eq : bool
                If False, the retrieval should use free chemistry, and Parameters for the abundance of the
                species will be added to the retrieval. Otherwise, (dis)equilibrium chemistry will be used.
            abund_lim : Tuple(float,float)
                If free is True, this sets the boundaries of the uniform prior that will be applied the species given.
                The range of the prior goes from abund_lim[0] to abund_lim[1]
                The abundance limits must be given in log10 units of the mass fraction.
            fixed_abund : float
                The log-mass fraction abundance of the species. Currently only supports vertically constant
                abundances. If this is set, then the species will not be a free parameter in the retrieval.
        """

        # parameter passed through loglike is log10 abundance
        if abund_lim[1] > 0.0:
            raise ValueError(
                f"upper limit must be <= 0.0 (was {abund_lim})! Please set abundance limits as (low, high)"
            )

        self.line_species.append(species)
        if not eq:
            if fixed_abund is not None:
                self.parameters[species] = Parameter(species, False,
                                                     value=fixed_abund)
            else:
                self.parameters[species] = Parameter(
                    species,
                    True,
                    transform_prior_cube_coordinate=lambda x: abund_lim[0] + (abund_lim[1] - abund_lim[0]) * x
                )

    def remove_species_lines(self, species, free=False):
        """
        This function removes a species from the pRT line list, and if using a free chemistry retrieval,
        removes the associated Parameter of the species.

        Args:
            species : str
                The species to remove from the retrieval
            free : bool
                If true, the retrieval should use free chemistry, and Parameters for the abundance of the
                species will be removed to the retrieval
        """

        if species in self.line_species:
            self.line_species.remove(species)
        if free:
            self.parameters.pop(species, None)

    def add_cloud_species(self, species, eq=True, abund_lim=(-3.5, 1.5), p_base_lim=None, fixed_abund=None,
                          scaling_factor=None, fixed_base=None):
        """
        This function adds a single cloud species to the list of species. Optionally,
        it will add parameters to allow for a retrieval using an ackermann-marley model.
        If an equilibrium condensation model is used in th retrieval model function (eq=True),
        then a parameter is added that scales the equilibrium cloud abundance, as in Molliere (2020).
        If eq is false, two parameters are added, the cloud abundnace and the cloud base pressure.
        The limits set the prior ranges, both on a log scale.

        NOTE: As of pRT version 2.4.9, the behaviour of this function has changed. In previous versions the
        abundance limits were set from abund_lim[0] to (abund_lim[0] + abund_lim[1]). This has been changed
        so that the limits of the prior range are from abund_lim[0] to abund_lim[1] (ie the actual boundaries).
        The same is true for PBase_lim.

        Args:
            species : str
                Name of the pRT cloud species, including the cloud shape tag.
            eq : bool
                Does the retrieval model use an equilibrium cloud model. This restricts the available species!
            abund_lim : tuple(float,float)
                If eq is True, this sets the scaling factor for the equilibrium condensate abundance, typical
                range would be (-3,1). If eq is false, this sets the range on the actual cloud abundance,
                with a typical range being (-5,0).
            p_base_lim : tuple(float,float)
                Only used if not using an equilibrium model. Sets the limits on the log of the cloud base pressure.
                Obsolete.
            fixed_abund : Optional(float)
                A vertically constant log mass fraction abundance for the cloud species. If set, this will not be
                a free parameter in the retrieval. Only compatible with non-equilibrium clouds.
            fixed_base : Optional(float)
                The log cloud base pressure. If set, fixes this parameter to a constant value, and it will not be
                a free parameter in the retrieval. Only compatible with non-equilibrium clouds. Not yet compatible
                with most built in pRT models.
            scaling_factor :
                # TODO complete docstring
        """

        if species.endswith("(c)"):
            logging.warning("Ensure you set the cloud particle shape, typically with the _cd tag!")
            logging.warning(species + " was not added to the list of cloud species")
            return

        self.cloud_species.append(species)
        cname = species.split('_')[0]
        if scaling_factor is not None:
            self.parameters['eq_scaling_' + cname] = Parameter(
                'eq_scaling_' + cname, True,
                transform_prior_cube_coordinate=lambda x: scaling_factor[0] + (
                   scaling_factor[1] - scaling_factor[
                    0]
                ) * x
            )
        if not eq:
            if abund_lim[1] > 0.0:
                raise ValueError(
                    f"upper limit must be <= 0.0 (was {abund_lim})! Please set abundance limits as (low, high)"
                )

            if fixed_abund is None:
                self.parameters['log_X_cb_' + cname] = Parameter(
                    'log_X_cb_' + cname,
                    True,
                    transform_prior_cube_coordinate=lambda x: abund_lim[0] + (abund_lim[1] - abund_lim[0]) * x
                )
            else:
                self.parameters['log_X_cb_' + cname] = Parameter(
                    'log_X_cb_' + cname,
                    False,
                    value=fixed_abund
                )

        if p_base_lim is not None or fixed_base is not None:
            if fixed_base is None:
                self.parameters['log_Pbase_' + cname] = Parameter(
                    'log_Pbase_' + cname,
                    True,
                    transform_prior_cube_coordinate=lambda x: p_base_lim[0] + (p_base_lim[1] - p_base_lim[0]) * x
                )
            else:
                self.parameters['log_Pbase_' + cname] = Parameter(
                    'log_Pbase_' + cname,
                    False,
                    value=fixed_base
                )

    def add_data(self,
                 name,
                 path,
                 model_generating_function,
                 data_resolution=None,
                 model_resolution=None,
                 distance=None,
                 scale=False,
                 scale_err=False,
                 offset_bool=False,
                 wlen_range_micron=None,
                 external_prt_reference=None,
                 opacity_mode='c-k',
                 wlen_bins=None,
                 prt_grid=False,
                 prt_object=None,
                 wlen=None,
                 flux=None,
                 flux_error=None,
                 mask=None):
        """
        Create a Data class object.
        # TODO complete docstring
        Args:
            name : str
                Identifier for this data set.
            path : str
                Path to observations file, including filename. This can be a txt or dat file containing the wavelength,
                flux, transit depth and error, or a fits file containing the wavelength, spectrum and covariance matrix.
            model_generating_function : fnc
                A function, typically defined in run_definition.py that returns the model wavelength and
                spectrum (emission or transmission). This is the function that contains the physics
                of the model, and calls pRT in order to compute the spectrum.
            data_resolution : float
                Spectral resolution of the instrument. Optional, allows convolution of model to instrumental line width.
            model_resolution : float
                Spectral resolution of the model, allowing for low resolution correlated k tables from exo-k.
            distance : float
                The distance to the object in cgs units. Defaults to a 10pc normalized distance. All data must
                be scaled to the same distance before running the retrieval, which can be done using the
                scale_to_distance method in the Data class.
            scale : bool
                Turn on or off scaling the data by a constant factor.
            wlen_range_micron : Tuple
                A pair of wavelenths in units of micron that determine the lower and upper boundaries of the
                model computation.
            external_prt_reference : str
                The name of an existing Data object. This object's prt_object will be used to calculate the chi squared
                of the new Data object. This is useful when two datasets overlap, as only one model computation is
                required to compute the log likelihood of both datasets.
            opacity_mode : str
                Should the retrieval be run using correlated-k opacities (default, 'c-k'),
                or line by line ('lbl') opacities? If 'lbl' is selected, it is HIGHLY
                recommended to set the model_resolution parameter.
            prt_grid: bool
                Set to true if data has been binned to pRT R = 1,000 c-k grid.
        """
        self.data[name] = Data(name, path,
                               model_generating_function=model_generating_function,
                               data_resolution=data_resolution,
                               model_resolution=model_resolution,
                               distance=distance,
                               scale=scale,
                               scale_err=scale_err,
                               offset_bool=offset_bool,
                               wlen_range_micron=wlen_range_micron,
                               external_radtrans_reference=external_prt_reference,
                               line_opacity_mode=opacity_mode,
                               wlen_bins=wlen_bins,
                               radtrans_grid=prt_grid,
                               radtrans_object=prt_object,
                               wlen=wlen,
                               flux=flux,
                               flux_error=flux_error,
                               mask=mask
                               )

    def add_photometry(self, path,
                       model_generating_function,
                       model_resolution=10,
                       distance=None,
                       scale=False,
                       wlen_range_micron=None,
                       photometric_transformation_function=None,
                       external_prt_reference=None,
                       opacity_mode='c-k'):
        """
        Create a Data class object for each photometric point in a photometry file.
        The photometry file must be a csv file and have the following structure:
        name, lower wavelength bound [um], upper wavelength boundary[um], flux [W/m2/micron], flux error [W/m2/micron]

        Photometric data requires a transformation function to convert a spectrum into synthetic photometry.
        You must provide this function yourself, or have the species package installed.
        If using species, the name in the data file must be of the format instrument/filter.

        Args:
            model_generating_function : str
                Identifier for this data set.
            path : str
                Path to observations file, including filename.
            model_resolution : float
                Spectral resolution of the model, allowing for low resolution correlated k tables from exo-k.
            scale : bool
                Turn on or off scaling the data by a constant factor. Currently only set up to scale all
                photometric data in a given file.
            distance : float
                The distance to the object in cgs units. Defaults to a 10pc normalized distance. All data must
                be scaled to the same distance before running the retrieval, which can be done using the
                scale_to_distance method in the Data class.
            wlen_range_micron : Tuple
                A pair of wavelenths in units of micron that determine the lower and upper boundaries of
                the model computation.
            external_prt_reference : str
                The name of an existing Data object. This object's prt_object will be used to calculate the
                chi squared of the new Data object. This is useful when two datasets overlap, as only
                one model computation is required to compute the log likelihood of both datasets.
            photometric_transformation_function : method
                A function that will transform a spectrum into an average synthetic photometric point,
                typicall accounting for filter transmission.
            opacity_mode: str
                Opacity mode.
        """

        with open(path) as photometry:
            if photometric_transformation_function is None:
                try:
                    import species as sp
                    from species.phot.syn_phot import SyntheticPhotometry

                    sp.SpeciesInit()
                except ModuleNotFoundError:  # TODO find what error is expected here
                    logging.error(
                        "Please provide a function to transform a spectrum into photometry, or pip install species"
                    )

            for line in photometry:
                # # must be the comment character
                if line[0] == '#':
                    continue

                vals = line.split(',')
                name = vals[0]
                wlow = float(vals[1])
                whigh = float(vals[2])
                flux = float(vals[3])
                err = float(vals[4])

                if photometric_transformation_function is None:
                    if comm is not None and comm.Get_size() > 1:
                        if rank == 0:
                            transform = SyntheticPhotometry(name).spectrum_to_flux
                        else:
                            transform = None  # transform still needs to exist in the other processes
<<<<<<< HEAD

                        comm.bcast(transform, 0)
=======
                        transform = COMM.bcast(transform, 0)
>>>>>>> 4875a6eb
                    else:
                        transform = SyntheticPhotometry(name).spectrum_to_flux
                else:
                    transform = photometric_transformation_function

                if wlen_range_micron is None:
                    wbins = [0.95 * wlow, 1.05 * whigh]
                else:
                    wbins = wlen_range_micron

                if opacity_mode == 'lbl':
                    logging.warning("Are you sure you want a high resolution model for photometry?")

                self.data[name] = Data(
                    name,
                    path,
                    model_generating_function=model_generating_function,
                    distance=distance,
                    photometry=True,
                    wlen_range_micron=wbins,
                    photometric_bin_edges=[wlow, whigh],
                    data_resolution=np.mean([wlow, whigh]) / (whigh - wlow),
                    model_resolution=model_resolution,
                    scale=scale,
                    photometric_transformation_function=transform,
                    external_radtrans_reference=external_prt_reference,
                    line_opacity_mode=opacity_mode
                )
                self.data[name].flux = flux
                self.data[name].flux_error = err<|MERGE_RESOLUTION|>--- conflicted
+++ resolved
@@ -584,12 +584,7 @@
                             transform = SyntheticPhotometry(name).spectrum_to_flux
                         else:
                             transform = None  # transform still needs to exist in the other processes
-<<<<<<< HEAD
-
-                        comm.bcast(transform, 0)
-=======
-                        transform = COMM.bcast(transform, 0)
->>>>>>> 4875a6eb
+                        transform = comm.bcast(transform, 0)
                     else:
                         transform = SyntheticPhotometry(name).spectrum_to_flux
                 else:
