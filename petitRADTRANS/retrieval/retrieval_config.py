import logging
import os
import sys

# To not have numpy start parallelizing on its own
os.environ["OMP_NUM_THREADS"] = "1"

import numpy as np
from petitRADTRANS.config.configuration import petitradtrans_config

from .data import Data
from .parameter import Parameter


class RetrievalConfig:
    """
    The RetrievalConfig class contains all the data and model level information necessary
    to run a petitRADTRANS retrieval. The name of the class will be used to name outputs.
    This class is passed to the Retrieval, which runs the actual pymultinest retrieval
    and produces the outputs.

    The general usage of this class is to define it, add the parameters and their priors,
    add the opacity sources, the data together with a model for each dataset, and then
    configure a few plotting arguments.

    Args:
        retrieval_name : str
            Name of this retrieval. Make it informative so that you can keep track of the outputs!
        run_mode : str
            Can be either 'retrieval', which runs the retrieval normally using pymultinest,
            or 'evaluate', which produces plots from the best fit parameters stored in the
            output post_equal_weights file.
        AMR : bool
            Use an adaptive high resolution pressure grid around the location of cloud condensation.
            This will increase the size of the pressure grid by a constant factor that can be adjusted
            in the setup_pres function.
        scattering : bool
            If using emission spectra, turn scattering on or off.
        pressures : numpy.array
            A log-spaced array of pressures over which to retrieve. 100 points is standard, between
            10^-6 and 10^3.
    """

    def __init__(self,
                 retrieval_name="retrieval_name",
                 run_mode="retrieval",
                 AMR=False,
                 scattering=False,
                 distribution="lognormal",
                 pressures=None,
                 write_out_spec_sample=False):

        self.retrieval_name = retrieval_name

        if run_mode == 'retrieve':
            run_mode = 'retrieval'  # TODO please no.
<<<<<<< HEAD
=======

>>>>>>> db4cbede
        self.run_mode = run_mode

        if self.run_mode != 'retrieval' and self.run_mode != 'evaluate':
            logging.error("run_mode must be either 'retrieval' or 'evaluate'!")
            sys.exit(1)
        self.AMR = AMR

        if pressures is not None:
            self.p_global = pressures
        else:
            self.p_global = np.logspace(-6, 3, 100)

        self.scattering = scattering
        self.distribution = distribution
        self.parameters = {}  #: Dictionary of the parameters passed to the model generating function
        self.data = {}  #: Dictionary of the datasets used in the retrieval.
        self.instruments = []
        self.line_species = []
        self.cloud_species = []
        self.rayleigh_species = []
        self.continuum_opacities = []
        self.plot_kwargs = {}

        self._plot_defaults()
        self.write_out_spec_sample = write_out_spec_sample

        self.add_parameter("pressure_scaling", False, value=1)
        self.add_parameter("pressure_width", False, value=1)
        self.add_parameter("pressure_simple", False, value=self.p_global.shape[0])

    def _plot_defaults(self):
        ##################################################################
        # Define axis properties of spectral plot if run_mode == 'evaluate'
        ##################################################################
        self.plot_kwargs["spec_xlabel"] = 'Wavelength [micron]'
        self.plot_kwargs["spec_ylabel"] = "Flux [W/m2/micron]"
        self.plot_kwargs["y_axis_scaling"] = 1.0
        self.plot_kwargs["xscale"] = 'log'
        self.plot_kwargs["yscale"] = 'linear'
        self.plot_kwargs["resolution"] = 1500.
        self.plot_kwargs["nsample"] = 10.

        ##################################################################
        # Define from which observation object to take P-T
        # in evaluation mode (if run_mode == 'evaluate'),
        # add PT-envelope plotting options
        ##################################################################
        self.plot_kwargs["temp_limits"] = [150, 3000]
        self.plot_kwargs["press_limits"] = [1e2, 1e-5]

    def _setup_pres(self, scaling=10, width=3):
        """
        This converts the standard pressure grid into the correct length
        for the AMR pressure grid. The scaling adjusts the resolution of the
        high resolution grid, while the width determines the size of the high
        pressure region. This function is automatically called in
        Retrieval.setupData().

        Args:
            scaling : int
                A multiplicative factor that determines the size of the full high resolution pressure grid,
                which will have length self.p_global.shape[0] * scaling.
            width : int
                The number of cells in the low pressure grid to replace with the high resolution grid.
        """

        print("Setting up amr pressure grid.")
        self.scaling = scaling
        self.width = width
        nclouds = len(self.cloud_species)
        if nclouds == 0:
            print("WARNING: there are no clouds in the retrieval, please add cloud species before setting up amr")
        new_len = self.p_global.shape[0] + nclouds * width * (scaling - 1)
        self.amr_pressure = np.logspace(np.log10(self.p_global[0]), np.log10(self.p_global[-1]), new_len)
        self.add_parameter("pressure_scaling", False, value=scaling)
        self.add_parameter("pressure_width", False, value=width)
        self.add_parameter("pressure_simple", False, value=self.p_global.shape[0])

        return self.amr_pressure

    def add_parameter(self, name, free, value=None, transform_prior_cube_coordinate=None):
        """
        This function adds a Parameter (see parameter.py) to the dictionary of parameters. A Parameter
        has a name and a boolean parameter to set whether it is a free or fixed parameter during the retrieval.
        In addition, a value can be set, or a prior function can be given that transforms a random variable in
        [0,1] to the physical dimensions of the Parameter.

        Args:
            name : str
                The name of the parameter. Must match the name used in the model function for the retrieval.
            free : bool
                True if the parameter is a free parameter in the retrieval, false if it is fixed.
            value : float
                The value of the parameter in the units used by the model function.
            transform_prior_cube_coordinate : method
                A function that transforms the unit interval to the physical units of the parameter.
                Typically given as a lambda function.
        """

        self.parameters[name] = Parameter(name, free, value,
                                          transform_prior_cube_coordinate=transform_prior_cube_coordinate)

<<<<<<< HEAD
    @staticmethod
    def list_available_line_species():
=======
    def list_available_line_species(self):  # TODO could be static
>>>>>>> db4cbede
        """
        List the currently installed opacity tables that are available for species that contribute to the line opacity.
        """

        prt_path = petitradtrans_config['Paths']['pRT_input_data_path']

        files = [f[0].split('/')[-1] for f in os.walk(prt_path + "/opacities/lines/corr_k/")]
        files = set([f.split('_R_')[0] for f in files])
        print("\ncorrelated-k opacities")

        for f in files:
            print(f)

        lbl = [f[0].split('/')[-1] for f in os.walk(prt_path + "/opacities/lines/line_by_line/")]
        lbl = set(lbl)
        print("\nline-by-line opacities")

        for f in lbl:
            print(f)

        return files.union(lbl)

<<<<<<< HEAD
    @staticmethod
    def list_available_cloud_species():
=======
    def list_available_cloud_species(self):  # TODO could be static
>>>>>>> db4cbede
        """
        List the currently installed opacity tables that are available for cloud species.
        """

        prt_path = petitradtrans_config['Paths']['pRT_input_data_path']

        files = [f[0].split('/')[-1] for f in os.walk(prt_path + "/opacities/continuum/clouds/")]
        files = set(files)

        for f in files:
            print(f)

        return files

<<<<<<< HEAD
    @staticmethod
    def list_available_cia_species():
=======
    def list_available_cia_species(self):  # TODO could be static
>>>>>>> db4cbede
        """
        List the currently installed opacity tables that are available for CIA species.
        """

        prt_path = petitradtrans_config['Paths']['pRT_input_data_path']

        files = [f[0].split('/')[-1] for f in os.walk(prt_path + "/opacities/continuum/cia/")]
        files = set(files)

        for f in files:
            print(f)

        return files

    def set_line_species(self, linelist, eq=False, abund_lim=(-6.0, -0.5)):
        """
        Set RadTrans.line_species

        This function adds a list of species to the pRT object that will define the line
        opacities of the model. The values in the list are strings, with the names matching
        the pRT opacity names, which vary between the c-k line opacities and the line-by-line opacities.

        NOTE: As of pRT version 2.4.9, the behaviour of this function has changed. In previous versions the
        abundance limits were set from abund_lim[0] to (abund_lim[0] + abund_lim[1]). This has been changed
        so that the limits of the prior range are from abund_lim[0] to abund_lim[1] (ie the actual boundaries).

        Args:
            linelist : List(str)
                The list of species to include in the retrieval
            eq : bool
                If false, the retrieval should use free chemistry, and Parameters for the abundance of each
                species in the linelist will be added to the retrieval. Otherwise, equilibrium chemistry will
                be used. If you need fine control species, use the add_line_species and set up each species
                individually.
            abund_lim : Tuple(float,float)
                If free is True, this sets the boundaries of the uniform prior that will be applied for
                each species in linelist. The range of the prior goes from abund_lim[0] to abund_lim[1].
                The abundance limits must be given in log10 units of the mass fraction.
        """
        if abund_lim[1] > 0.0:
            raise ValueError(f"upper limit must be <= 0.0 (was {abund_lim})! Please set abundance limits as (low, high)")

        self.line_species = linelist

        if not eq:
            for spec in self.line_species:
                self.parameters[spec] = Parameter(
                    spec,
                    True,
                    transform_prior_cube_coordinate=lambda x: abund_lim[0] + (abund_lim[1] - abund_lim[0]) * x
                )

    def set_rayleigh_species(self, linelist):
        """
        Set the list of species that contribute to the rayleigh scattering in the pRT object.

        Args:
            linelist : List(str)
                A list of species that contribute to the rayleigh opacity.
        """

        self.rayleigh_species = linelist

    def set_continuum_opacities(self, linelist):
        """
        Set the list of species that contribute to the continuum opacity in the pRT object.

        Args:
            linelist : List(str)
                A list of species that contribute to the continuum opacity.
        """

        self.continuum_opacities = linelist

    def add_line_species(self, species, eq=False, abund_lim=(-7.0, 0.0), fixed_abund=None):
        """
        This function adds a single species to the pRT object that will define the line opacities of the model.
        The name must match the pRT opacity name, which vary between the c-k line opacities and the line-by-line
        opacities.

        NOTE: As of pRT version 2.4.9, the behaviour of this function has changed. In previous versions the
        abundance limits were set from abund_lim[0] to (abund_lim[0] + abund_lim[1]). This has been changed
        so that the limits of the prior range are from abund_lim[0] to abund_lim[1] (ie the actual boundaries).

        Args:
            species : str
                The species to include in the retrieval
            eq : bool
                If False, the retrieval should use free chemistry, and Parameters for the abundance of the
                species will be added to the retrieval. Otherwise, (dis)equilibrium chemistry will be used.
            abund_lim : Tuple(float,float)
                If free is True, this sets the boundaries of the uniform prior that will be applied the species given.
                The range of the prior goes from abund_lim[0] to abund_lim[1]
                The abundance limits must be given in log10 units of the mass fraction.
            fixed_abund : float
                The log-mass fraction abundance of the species. Currently only supports vertically constant
                abundances. If this is set, then the species will not be a free parameter in the retrieval.
        """

        # parameter passed through loglike is log10 abundance
        if abund_lim[1] > 0.0:
            raise ValueError(f"upper limit must be <= 0.0 (was {abund_lim})! Please set abundance limits as (low, high)")

        self.line_species.append(species)
        if not eq:
            if fixed_abund is not None:
                self.parameters[species] = Parameter(species, False,
                                                     value=fixed_abund)
            else:
                self.parameters[species] = Parameter(
                    species,
                    True,
                    transform_prior_cube_coordinate=lambda x: abund_lim[0] + (abund_lim[1] - abund_lim[0]) * x
                )

    def remove_species_lines(self, species, free=False):
        """
        This function removes a species from the pRT line list, and if using a free chemistry retrieval,
        removes the associated Parameter of the species.

        Args:
            species : str
                The species to remove from the retrieval
            free : bool
                If true, the retrieval should use free chemistry, and Parameters for the abundance of the
                species will be removed to the retrieval
        """

        if species in self.line_species:
            self.line_species.remove(species)
        if free:
            self.parameters.pop(species, None)

    def add_cloud_species(self, species, eq=True, abund_lim=(-3.5, 1.5), PBase_lim=None, fixed_abund=None,
                          fixed_base=None):
        """
        This function adds a single cloud species to the list of species. Optionally,
        it will add parameters to allow for a retrieval using an ackermann-marley model.
        If an equilibrium condensation model is used in th retrieval model function (eq=True),
        then a parameter is added that scales the equilibrium cloud abundance, as in Molliere (2020).
        If eq is false, two parameters are added, the cloud abundnace and the cloud base pressure.
        The limits set the prior ranges, both on a log scale.

        NOTE: As of pRT version 2.4.9, the behaviour of this function has changed. In previous versions the
        abundance limits were set from abund_lim[0] to (abund_lim[0] + abund_lim[1]). This has been changed
        so that the limits of the prior range are from abund_lim[0] to abund_lim[1] (ie the actual boundaries).
        The same is true for PBase_lim.

        Args:
            species : str
                Name of the pRT cloud species, including the cloud shape tag.
            eq : bool
                Does the retrieval model use an equilibrium cloud model. This restricts the available species!
            abund_lim : tuple(float,float)
                If eq is True, this sets the scaling factor for the equilibrium condensate abundance, typical
                range would be (-3,1). If eq is false, this sets the range on the actual cloud abundance,
                with a typical range being (-5,0).
            PBase_lim : tuple(float,float)
                Only used if not using an equilibrium model. Sets the limits on the log of the cloud base pressure.
                Obsolete.
            fixed_abund : Optional(float)
                A vertically constant log mass fraction abundance for the cloud species. If set, this will not be
                a free parameter in the retrieval. Only compatible with non-equilibrium clouds.
            fixed_base : Optional(float)
                The log cloud base pressure. If set, fixes this parameter to a constant value, and it will not be
                a free parameter in the retrieval. Only compatible with non-equilibrium clouds. Not yet compatible
                with most built in pRT models.
        """

        if species.endswith("(c)"):
            logging.warning("Ensure you set the cloud particle shape, typically with the _cd tag!")
            logging.warning(species + " was not added to the list of cloud species")
            return

        self.cloud_species.append(species)
        cname = species.split('_')[0]
        if eq:
            self.parameters['eq_scaling_' + cname] = Parameter(
                'eq_scaling_' + cname,
                True,
                transform_prior_cube_coordinate=lambda x: abund_lim[0] + (abund_lim[1] - abund_lim[0]) * x
            )
        else:
            if abund_lim[1] > 0.0:
                raise ValueError(
                    f"upper limit must be <= 0.0 (was {abund_lim})! Please set abundance limits as (low, high)"
                )

            if fixed_abund is None:
                self.parameters['log_X_cb_' + cname] = Parameter(
                    'log_X_cb_' + cname,
                    True,
                    transform_prior_cube_coordinate=lambda x: abund_lim[0] + (abund_lim[1] - abund_lim[0]) * x
                )
            else:
                self.parameters['log_X_cb_' + cname] = Parameter(
                    'log_X_cb_' + cname,
                    False,
                    value=fixed_abund
                )

        if PBase_lim is not None or fixed_base is not None:
            if fixed_base is None:
                self.parameters['log_Pbase_' + cname] = Parameter(
                    'log_Pbase_' + cname,
                    True,
                    transform_prior_cube_coordinate=lambda x: PBase_lim[0] + (PBase_lim[1] - PBase_lim[0]) * x
                )
            else:
                self.parameters['log_Pbase_' + cname] = Parameter(
                    'log_Pbase_' + cname,
                    False,
                    value=fixed_base
                )

    def add_data(self, name, path,
                 model_generating_function,
                 data_resolution=None,
                 model_resolution=None,
                 distance=None,
                 scale=False,
                 scale_err=False,
                 wlen_range_micron=None,
                 external_pRT_reference=None,
                 opacity_mode='c-k',
                 wlen_bins=None,
                 pRT_grid=False,
                 pRT_object=None,
                 wlen=None,
                 flux=None,
                 flux_error=None,
                 mask=None
                 ):
        """
        Create a Data class object.
        # TODO complete docstring
        Args:
            name : str
                Identifier for this data set.
            path : str
                Path to observations file, including filename. This can be a txt or dat file containing the wavelength,
                flux, transit depth and error, or a fits file containing the wavelength, spectrum and covariance matrix.
            model_generating_function : fnc
                A function, typically defined in run_definition.py that returns the model wavelength and
                spectrum (emission or transmission). This is the function that contains the physics
                of the model, and calls pRT in order to compute the spectrum.
            data_resolution : float
                Spectral resolution of the instrument. Optional, allows convolution of model to instrumental line width.
            model_resolution : float
                Spectral resolution of the model, allowing for low resolution correlated k tables from exo-k.
            distance : float
                The distance to the object in cgs units. Defaults to a 10pc normalized distance. All data must
                be scaled to the same distance before running the retrieval, which can be done using the
                scale_to_distance method in the Data class.
            scale : bool
                Turn on or off scaling the data by a constant factor.
            wlen_range_micron : Tuple
                A pair of wavelenths in units of micron that determine the lower and upper boundaries of the
                model computation.
            external_pRT_reference : str
                The name of an existing Data object. This object's prt_object will be used to calculate the chi squared
                of the new Data object. This is useful when two datasets overlap, as only one model computation is
                required to compute the log likelihood of both datasets.
            opacity_mode : str
                Should the retrieval be run using correlated-k opacities (default, 'c-k'),
                or line by line ('lbl') opacities? If 'lbl' is selected, it is HIGHLY
                recommended to set the model_resolution parameter. In general,
                'c-k' mode is recommended for retrievals of everything other than
                high-resolution (R>40000) spectra.
            pRT_grid: bool
                Set to true if data has been binned to pRT R = 1,000 c-k grid.
        """
        self.data[name] = Data(name, path,
                               model_generating_function=model_generating_function,
                               data_resolution=data_resolution,
                               model_resolution=model_resolution,
                               distance=distance,
                               scale=scale,
                               scale_err=scale_err,
                               wlen_range_micron=wlen_range_micron,
                               external_pRT_reference=external_pRT_reference,
                               opacity_mode=opacity_mode,
                               wlen_bins=wlen_bins,
                               pRT_grid=pRT_grid,
                               pRT_object=pRT_object,
                               wlen=wlen,
                               flux=flux,
                               flux_error=flux_error,
                               mask=mask
                               )

    def add_photometry(self, path,
                       model_generating_function,
                       model_resolution=10,
                       distance=None,
                       scale=False,
                       wlen_range_micron=None,
                       photometric_transformation_function=None,
                       external_pRT_reference=None,
                       opacity_mode='c-k'):
        """
        Create a Data class object for each photometric point in a photometry file.
        The photometry file must be a csv file and have the following structure:
        name, lower wavelength bound [um], upper wavelength boundary[um], flux [W/m2/micron], flux error [W/m2/micron]

        Photometric data requires a transformation function to convert a spectrum into synthetic photometry.
        You must provide this function yourself, or have the species package installed.
        If using species, the name in the data file must be of the format instrument/filter.

        Args:
            model_generating_function : str
                Identifier for this data set.
            path : str
                Path to observations file, including filename.
            model_resolution : float
                Spectral resolution of the model, allowing for low resolution correlated k tables from exo-k.
            scale : bool
                Turn on or off scaling the data by a constant factor. Currently only set up to scale all
                photometric data in a given file.
            distance : float
                The distance to the object in cgs units. Defaults to a 10pc normalized distance. All data must
                be scaled to the same distance before running the retrieval, which can be done using the
                scale_to_distance method in the Data class.
            wlen_range_micron : Tuple
                A pair of wavelenths in units of micron that determine the lower and upper boundaries of
                the model computation.
            external_pRT_reference : str
                The name of an existing Data object. This object's prt_object will be used to calculate the
                chi squared of the new Data object. This is useful when two datasets overlap, as only
                one model computation is required to compute the log likelihood of both datasets.
            photometric_transformation_function : method
                A function that will transform a spectrum into an average synthetic photometric point,
                typicall accounting for filter transmission.
            opacity_mode: str
                Opacity mode.
        """

        with open(path) as photometry:
            if photometric_transformation_function is None:
                try:
                    import species
                    species.SpeciesInit()
                except:  # TODO find what error is expected here
                    logging.error(
                        "Please provide a function to transform a spectrum into photometry, or pip install species"
                    )
                    raise ValueError

            for line in photometry:
                # # must be the comment character
                if line[0] == '#':
                    continue

                vals = line.split(',')
                name = vals[0]
                wlow = float(vals[1])
                whigh = float(vals[2])
                flux = float(vals[3])
                err = float(vals[4])

                if photometric_transformation_function is None:
                    transform = species.SyntheticPhotometry(name).spectrum_to_flux
                else:
                    transform = photometric_transformation_function

                if wlen_range_micron is None:
                    wbins = [0.95 * wlow, 1.05 * whigh]
                else:
                    wbins = wlen_range_micron

                if opacity_mode == 'lbl':
                    logging.warning("Are you sure you want a high resolution model for photometry?")

                self.data[name] = Data(
                    name,
                    path,
                    model_generating_function=model_generating_function,
                    distance=distance,
                    photometry=True,
                    wlen_range_micron=wbins,
                    photometric_bin_edges=[wlow, whigh],
                    data_resolution=np.mean([wlow, whigh]) / (whigh - wlow),
                    model_resolution=model_resolution,
                    scale=scale,
                    photometric_transformation_function=transform,
                    external_pRT_reference=external_pRT_reference,
                    opacity_mode=opacity_mode
                )
                self.data[name].flux = flux
                self.data[name].flux_error = err<|MERGE_RESOLUTION|>--- conflicted
+++ resolved
@@ -54,10 +54,7 @@
 
         if run_mode == 'retrieve':
             run_mode = 'retrieval'  # TODO please no.
-<<<<<<< HEAD
-=======
-
->>>>>>> db4cbede
+
         self.run_mode = run_mode
 
         if self.run_mode != 'retrieval' and self.run_mode != 'evaluate':
@@ -160,12 +157,8 @@
         self.parameters[name] = Parameter(name, free, value,
                                           transform_prior_cube_coordinate=transform_prior_cube_coordinate)
 
-<<<<<<< HEAD
     @staticmethod
     def list_available_line_species():
-=======
-    def list_available_line_species(self):  # TODO could be static
->>>>>>> db4cbede
         """
         List the currently installed opacity tables that are available for species that contribute to the line opacity.
         """
@@ -188,12 +181,8 @@
 
         return files.union(lbl)
 
-<<<<<<< HEAD
     @staticmethod
     def list_available_cloud_species():
-=======
-    def list_available_cloud_species(self):  # TODO could be static
->>>>>>> db4cbede
         """
         List the currently installed opacity tables that are available for cloud species.
         """
@@ -208,12 +197,8 @@
 
         return files
 
-<<<<<<< HEAD
     @staticmethod
     def list_available_cia_species():
-=======
-    def list_available_cia_species(self):  # TODO could be static
->>>>>>> db4cbede
         """
         List the currently installed opacity tables that are available for CIA species.
         """
