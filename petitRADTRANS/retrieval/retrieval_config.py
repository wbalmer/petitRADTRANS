import logging
import os
import sys

# To not have numpy start parallelizing on its own
os.environ["OMP_NUM_THREADS"] = "1"
import numpy as np
from .data import Data
from .parameter import Parameter
from petitRADTRANS.config.configuration import petitradtrans_config


class RetrievalConfig:
    """
    The RetrievalConfig class contains all of the data and model level information necessary
    to run a petitRADTRANS retrieval. The name of the class will be used to name outputs.
    This class is passed to the Retrieval, which runs the actual pymultinest retrieval
    and produces the outputs.

    The general usage of this class is to define it, add the parameters and their priors,
    add the opacity sources, the data together with a model for each dataset, and then
    configure a few plotting arguments.

    Args:
        retrieval_name : str
            Name of this retrieval. Make it informative so that you can keep track of the outputs!
        run_mode : str
            Can be either 'retrieval', which runs the retrieval normally using pymultinest,
            or 'evaluate', which produces plots from the best fit parameters stored in the
            output post_equal_weights file.
        AMR : bool
            Use an adaptive high resolution pressure grid around the location of cloud condensation.
            This will increase the size of the pressure grid by a constant factor that can be adjusted
            in the setup_pres function.
        scattering : bool
            If using emission spectra, turn scattering on or off.
        pressures : numpy.array
            A log-spaced array of pressures over which to retrieve. 100 points is standard, between
            10^-6 and 10^3.
    """

    def __init__(self,
                 retrieval_name="retrieval_name",
                 run_mode="retrieval",
                 AMR=False,
                 scattering=False,
                 distribution="lognormal",
                 pressures=None,
                 write_out_spec_sample=False):

        self.retrieval_name = retrieval_name

        if run_mode == 'retrieve':
            run_mode = 'retrieval'
        self.run_mode = run_mode
        if self.run_mode != 'retrieval' and self.run_mode != 'evaluate':
            logging.error("run_mode must be either 'retrieval' or 'evaluate'!")
            sys.exit(1)
        self.AMR = AMR

        if pressures is not None:
            self.p_global = pressures
        else:
            self.p_global = np.logspace(-6, 3, 100)

        self.scattering = scattering
        self.distribution = distribution
        self.parameters = {}  #: Dictionary of the parameters passed to the model generating function
        self.data = {}  #: Dictionary of the datasets used in the retrieval.
        self.instruments = []
        self.line_species = []
        self.cloud_species = []
        self.rayleigh_species = []
        self.continuum_opacities = []
        self.plot_kwargs = {}

        self._plot_defaults()
        self.write_out_spec_sample = write_out_spec_sample

        self.add_parameter("pressure_scaling", False, value=1)
        self.add_parameter("pressure_width", False, value=1)
        self.add_parameter("pressure_simple", False, value=self.p_global.shape[0])

    def _plot_defaults(self):
        ##################################################################
        # Define axis properties of spectral plot if run_mode == 'evaluate'
        ##################################################################
        self.plot_kwargs["spec_xlabel"] = 'Wavelength [micron]'
        self.plot_kwargs["spec_ylabel"] = "Flux [W/m2/micron]"
        self.plot_kwargs["y_axis_scaling"] = 1.0
        self.plot_kwargs["xscale"] = 'log'
        self.plot_kwargs["yscale"] = 'linear'
        self.plot_kwargs["resolution"] = 1500.
        self.plot_kwargs["nsample"] = 10.

        ##################################################################
        # Define from which observation object to take P-T
        # in evaluation mode (if run_mode == 'evaluate'),
        # add PT-envelope plotting options
        ##################################################################
        self.plot_kwargs["temp_limits"] = [150, 3000]
        self.plot_kwargs["press_limits"] = [1e2, 1e-5]

    def _setup_pres(self, scaling=10, width=3):
        """
        This converts the standard pressure grid into the correct length
        for the AMR pressure grid. The scaling adjusts the resolution of the
        high resolution grid, while the width determines the size of the high
        pressure region. This function is automatically called in
        Retrieval.setupData().

        Args:
            scaling : int
                A multiplicative factor that determines the size of the full high resolution pressure grid,
                which will have length self.p_global.shape[0] * scaling.
            width : int
                The number of cells in the low pressure grid to replace with the high resolution grid.
        """

        print("Setting up amr pressure grid.")
        self.scaling = scaling
        self.width = width
        nclouds = len(self.cloud_species)
        if nclouds == 0:
            print("WARNING: there are no clouds in the retrieval, please add cloud species before setting up amr")
        new_len = self.p_global.shape[0] + nclouds * width * (scaling - 1)
        self.amr_pressure = np.logspace(np.log10(self.p_global[0]), np.log10(self.p_global[-1]), new_len)
        self.add_parameter("pressure_scaling", False, value=scaling)
        self.add_parameter("pressure_width", False, value=width)
        self.add_parameter("pressure_simple", False, value=self.p_global.shape[0])

        return self.amr_pressure

    def add_parameter(self, name, free, value=None, transform_prior_cube_coordinate=None):
        """
        This function adds a Parameter (see parameter.py) to the dictionary of parameters. A Parameter
        has a name and a boolean parameter to set whether it is a free or fixed parameter during the retrieval.
        In addition, a value can be set, or a prior function can be given that transforms a random variable in
        [0,1] to the physical dimensions of the Parameter.

        Args:
            name : str
                The name of the parameter. Must match the name used in the model function for the retrieval.
            free : bool
                True if the parameter is a free parameter in the retrieval, false if it is fixed.
            value : float
                The value of the parameter in the units used by the model function.
            transform_prior_cube_coordinate : method
                A function that transforms the unit interval to the physical units of the parameter.
                Typically given as a lambda function.
        """

        self.parameters[name] = Parameter(name, free, value,
                                          transform_prior_cube_coordinate=transform_prior_cube_coordinate)

    @staticmethod
    def list_available_line_species():
        """
        List the currently installed opacity tables that are available for species that contribute to the line opacity.
        """

        prt_path = petitradtrans_config['Paths']['pRT_input_data_path']

        files = [f[0].split('/')[-1] for f in os.walk(prt_path + "/opacities/lines/corr_k/")]
        files = set([f.split('_R_')[0] for f in files])
        print("\ncorrelated-k opacities")

        for f in files:
            print(f)

        lbl = [f[0].split('/')[-1] for f in os.walk(prt_path + "/opacities/lines/line_by_line/")]
        lbl = set(lbl)
        print("\nline-by-line opacities")

        for f in lbl:
            print(f)

        return files.union(lbl)

    @staticmethod
    def list_available_cloud_species():
        """
        List the currently installed opacity tables that are available for cloud species.
        """

        prt_path = petitradtrans_config['Paths']['pRT_input_data_path']

        files = [f[0].split('/')[-1] for f in os.walk(prt_path + "/opacities/continuum/clouds/")]
        files = set(files)

        for f in files:
            print(f)

        return files

    @staticmethod
    def list_available_cia_species():
        """
        List the currently installed opacity tables that are available for CIA species.
        """

        prt_path = petitradtrans_config['Paths']['pRT_input_data_path']

        files = [f[0].split('/')[-1] for f in os.walk(prt_path + "/opacities/continuum/cia/")]
        files = set(files)

        for f in files:
            print(f)

        return files

<<<<<<< HEAD
    def set_line_species(self, linelist, eq=False, abund_lim=(-6.0, 6.0)):
=======
    def set_line_species(self,linelist,eq=False,abund_lim=(-6.0,-0.5)):
>>>>>>> d9b03bd4
        """
        Set RadTrans.line_species

        This function adds a list of species to the pRT object that will define the line
        opacities of the model. The values in the list are strings, with the names matching
        the pRT opacity names, which vary between the c-k line opacities and the line-by-line opacities.

        NOTE: As of pRT version 2.4.9, the behaviour of this function has changed. In previous versions the
        abundance limits were set from abund_lim[0] to (abund_lim[0] + abund_lim[1]). This has been changed
        so that the limits of the prior range are from abund_lim[0] to abund_lim[1] (ie the actual boundaries).

        Args:
            linelist : List(str)
                The list of species to include in the retrieval
            eq : bool
                If false, the retrieval should use free chemistry, and Parameters for the abundance of each
                species in the linelist will be added to the retrieval. Otherwise equilibrium chemistry will
                be used. If you need fine control species, use the add_line_species and set up each species
                individually.
            abund_lim : Tuple(float,float)
                If free is True, this sets the boundaries of the uniform prior that will be applied for
                each species in linelist. The range of the prior goes from abund_lim[0] to abund_lim[1].
                The abundance limits must be given in log10 units of the mass fraction.
        """
        if abund_lim[1] > 0.0:
            print("WARNING!: Upper limit must be <= 0.0! Please set abundance limits as (low,high).")
            sys.exit(2)
        self.line_species = linelist
        if not eq:
            for spec in self.line_species:
<<<<<<< HEAD
                self.parameters[spec] = Parameter(spec, True,
                                                  transform_prior_cube_coordinate=
                                                  lambda x: abund_lim[0] + abund_lim[1] * x)

    def set_rayleigh_species(self, linelist):
=======
                self.parameters[spec] = Parameter(spec,True,\
                                    transform_prior_cube_coordinate = \
                                    lambda x : abund_lim[0]+(abund_lim[1]-abund_lim[0])*x)
    def set_rayleigh_species(self,linelist):
>>>>>>> d9b03bd4
        """
        Set the list of species that contribute to the rayleigh scattering in the pRT object.

        Args:
            linelist : List(str)
                A list of species that contribute to the rayleigh opacity.
        """

        self.rayleigh_species = linelist

    def set_continuum_opacities(self, linelist):
        """
        Set the list of species that contribute to the continuum opacity in the pRT object.

        Args:
            linelist : List(str)
                A list of species that contribute to the continuum opacity.
        """

        self.continuum_opacities = linelist

<<<<<<< HEAD
    def add_line_species(self, species, eq=False, abund_lim=(-7.0, 7.0), fixed_abund=None):
=======
    def add_line_species(self,species,eq=False,abund_lim=(-7.0,0.0), fixed_abund = None):
>>>>>>> d9b03bd4
        """
        This function adds a single species to the pRT object that will define the line opacities of the model.
        The name must match the pRT opacity name, which vary between the c-k line opacities and the line-by-line opacities.

        NOTE: As of pRT version 2.4.9, the behaviour of this function has changed. In previous versions the
        abundance limits were set from abund_lim[0] to (abund_lim[0] + abund_lim[1]). This has been changed
        so that the limits of the prior range are from abund_lim[0] to abund_lim[1] (ie the actual boundaries).

        Args:
            species : str
                The species to include in the retrieval
            eq : bool
                If False, the retrieval should use free chemistry, and Parameters for the abundance of the
                species will be added to the retrieval. Otherwise (dis)equilibrium chemistry will be used.
            abund_lim : Tuple(float,float)
                If free is True, this sets the boundaries of the uniform prior that will be applied the species given.
                The range of the prior goes from abund_lim[0] to abund_lim[1]
                The abundance limits must be given in log10 units of the mass fraction.
            fixed_abund : float
                The log-mass fraction abundance of the species. Currently only supports vertically constant
                abundances. If this is set, then the species will not be a free parameter in the retrieval.
        """

        # parameter passed through loglike is log10 abundance
        if abund_lim[1] > 0.0:
            print("WARNING!: Upper limit must be <= 0.0! Please set abundance limits as (low,high).")
            sys.exit(2)

        self.line_species.append(species)
        if not eq:
            if fixed_abund is not None:
                self.parameters[species] = Parameter(species, False,
                                                     value=fixed_abund)
            else:
<<<<<<< HEAD
                self.parameters[species] = Parameter(species, True,
                                                     transform_prior_cube_coordinate=
                                                     lambda x: abund_lim[0] + abund_lim[1] * x)
=======
                self.parameters[species] = Parameter(species,True,\
                                        transform_prior_cube_coordinate = \
                                        lambda x : abund_lim[0] + (abund_lim[1]-abund_lim[0])*x)
>>>>>>> d9b03bd4

    def remove_species_lines(self, species, free=False):
        """
        This function removes a species from the pRT line list, and if using a free chemistry retrieval,
        removes the associated Parameter of the species.

        Args:
            species : str
                The species to remove from the retrieval
            free : bool
                If true, the retrieval should use free chemistry, and Parameters for the abundance of the
                species will be removed to the retrieval
        """

        if species in self.line_species:
            self.line_species.remove(species)
        if free:
            self.parameters.pop(species, None)

<<<<<<< HEAD
    def add_cloud_species(self, species, eq=True, abund_lim=(-3.5, 4.5), PBase_lim=(-5.0, 7.0), fixed_abund=None,
                          fixed_base=None):
=======
    def add_cloud_species(self,species, eq = True, abund_lim = (-3.5,1.5), PBase_lim = None, fixed_abund = None,fixed_base=None):
>>>>>>> d9b03bd4
        """
        This function adds a single cloud species to the list of species. Optionally,
        it will add parameters to allow for a retrieval using an ackermann-marley model.
        If an equilibrium condensation model is used in th retrieval model function (eq=True),
        then a parameter is added that scales the equilibrium cloud abundance, as in Molliere (2020).
        If eq is false, two parameters are added, the cloud abundnace and the cloud base pressure.
        The limits set the prior ranges, both on a log scale.

        NOTE: As of pRT version 2.4.9, the behaviour of this function has changed. In previous versions the
        abundance limits were set from abund_lim[0] to (abund_lim[0] + abund_lim[1]). This has been changed
        so that the limits of the prior range are from abund_lim[0] to abund_lim[1] (ie the actual boundaries).
        Similarly for PBase_lim.

        Args:
            species : str
                Name of the pRT cloud species, including the cloud shape tag.
            eq : bool
                Does the retrieval model use an equilibrium cloud model. This restricts the available species!
            abund_lim : tuple(float,float)
                If eq is True, this sets the scaling factor for the equilibrium condensate abundance, typical
                range would be (-3,1). If eq is false, this sets the the range on the actual cloud abundance,
                with a typical range being (-5,0).
            PBase_lim : tuple(float,float)
                Only used if not using an equilibrium model. Sets the limits on the log of the cloud base pressure.
                Obsolete.
            fixed_abund : Optional(float)
                A vertically constant log mass fraction abundance for the cloud species. If set, this will not be
                a free parameter in the retrieval. Only compatible with non-equilibrium clouds.
            fixed_base : Optional(float)
                The log cloud base pressure. If set, fixes this parameter to a constant value, and it will not be
                a free parameter in the retrieval. Only compatible with non-equilibrium clouds. Not yet compatible
                with most built in pRT models.
        """

        if species.endswith("(c)"):
            logging.warning("Ensure you set the cloud particle shape, typically with the _cd tag!")
            logging.warning(species + " was not added to the list of cloud species")
            return

        self.cloud_species.append(species)
        cname = species.split('_')[0]
<<<<<<< HEAD
        if fixed_abund is None:
            self.parameters['log_X_cb_' + cname] = Parameter('log_X_cb_' + cname, True,
                                                             transform_prior_cube_coordinate=
                                                             lambda x: abund_lim[0] + abund_lim[1] * x)
        else:
            self.parameters['log_X_cb_' + cname] = Parameter('log_X_cb_' + cname, False,
                                                             value=fixed_abund)
        if not eq:
            if fixed_base is None:
                self.parameters['Pbase_' + cname] = Parameter('Pbase_' + cname, True,
                                                              transform_prior_cube_coordinate=
                                                              lambda x: PBase_lim[0] + PBase_lim[1] * x)
            else:
                self.parameters['Pbase_' + cname] = Parameter('Pbase_' + cname, False,
                                                              value=fixed_base)
=======
        if eq:
            self.parameters['eq_scaling_'+cname] = Parameter('eq_scaling_'+cname,True,\
                                                transform_prior_cube_coordinate = \
                                                lambda x : abund_lim[0] + (abund_lim[1]-abund_lim[0])*x)
        else:
            if abund_lim[1] > 0.0:
                print("WARNING!: Upper limit must be <= 0.0! Please set abundance limits as (low,high).")
                sys.exit(3)

            if fixed_abund is None:
                self.parameters['log_X_cb_'+cname] = Parameter('log_X_cb_'+cname,True,\
                                            transform_prior_cube_coordinate = \
                                            lambda x : abund_lim[0] + (abund_lim[1]-abund_lim[0])*x)
            else:
                self.parameters['log_X_cb_'+cname] = Parameter('log_X_cb_'+cname,False,\
                                value = fixed_abund)

        if PBase_lim is not None or fixed_base is not None:
            if fixed_base is None:
                self.parameters['log_Pbase_'+cname] =Parameter('log_Pbase_'+cname,True,\
                                                            transform_prior_cube_coordinate = \
                                                            lambda x : PBase_lim[0] + (PBase_lim[1]-PBase_lim[0])*x)
            else:
                self.parameters['log_Pbase_'+cname] =Parameter('log_Pbase_'+cname,False,\
                                                               value = fixed_base)
>>>>>>> d9b03bd4

    def add_data(self, name, path,
                 model_generating_function,
                 data_resolution=None,
                 model_resolution=None,
                 distance=None,
                 scale=False,
                 scale_err=False,
                 wlen_range_micron=None,
                 external_pRT_reference=None,
                 opacity_mode='c-k',
                 pRT_object=None,
                 wlen=None,
                 flux=None,
                 flux_error=None,
                 mask=None
                 ):
        """
        Create a Data class object.

        Args:
            name : str
                Identifier for this data set.
            path : str
                Path to observations file, including filename. This can be a txt or dat file containing the wavelength,
                flux, transit depth and error, or a fits file containing the wavelength, spectrum and covariance matrix.
            model_generating_function : fnc
                A function, typically defined in run_definition.py that returns the model wavelength and
                spectrum (emission or transmission). This is the function that contains the physics
                of the model, and calls pRT in order to compute the spectrum.
            data_resolution : float
                Spectral resolution of the instrument. Optional, allows convolution of model to instrumental line width.
            model_resolution : float
                Spectral resolution of the model, allowing for low resolution correlated k tables from exo-k.
            distance : float
                The distance to the object in cgs units. Defaults to a 10pc normalized distance. All data must
                be scaled to the same distance before running the retrieval, which can be done using the
                scale_to_distance method in the Data class.
            scale : bool
                Turn on or off scaling the data by a constant factor.
            wlen_range_micron : Tuple
                A pair of wavelenths in units of micron that determine the lower and upper boundaries of the
                model computation.
            external_pRT_reference : str
                The name of an existing Data object. This object's prt_object will be used to calculate the chi squared
                of the new Data object. This is useful when two datasets overlap, as only one model computation is required
                to compute the log likelihood of both datasets.
            opacity_mode : str
                Should the retrieval be run using correlated-k opacities (default, 'c-k'),
                or line by line ('lbl') opacities? If 'lbl' is selected, it is HIGHLY
                recommended to set the model_resolution parameter. In general,
                'c-k' mode is recommended for retrievals of everything other than
                high-resolution (R>40000) spectra.
        """

        self.data[name] = Data(name, path,
                               model_generating_function=model_generating_function,
                               data_resolution=data_resolution,
                               model_resolution=model_resolution,
                               distance=distance,
                               scale=scale,
                               scale_err=scale_err,
                               wlen_range_micron=wlen_range_micron,
                               external_pRT_reference=external_pRT_reference,
                               opacity_mode=opacity_mode,
                               pRT_object=pRT_object,
                               wlen=wlen,
                               flux=flux,
                               flux_error=flux_error,
                               mask=mask
                               )

    def add_photometry(self, path,
                       model_generating_function,
                       model_resolution=10,
                       distance=None,
                       scale=False,
                       wlen_range_micron=None,
                       photometric_transformation_function=None,
                       external_pRT_reference=None,
                       opacity_mode='c-k'):
        """
        Create a Data class object for each photometric point in a photometry file.
        The photometry file must be a csv file and have the following structure:
        name, lower wavelength bound [um], upper wavelength boundary[um], flux [W/m2/micron], flux error [W/m2/micron]

        Photometric data requires a transformation function to conver a spectrum into synthetic photometry.
        You must provide this function yourself, or have the species package installed.
        If using species, the name in the data file must be of the format instrument/filter.

        Args:
            model_generating_function : str
                Identifier for this data set.
            path : str
                Path to observations file, including filename.
            model_resolution : float
                Spectral resolution of the model, allowing for low resolution correlated k tables from exo-k.
            scale : bool
                Turn on or off scaling the data by a constant factor. Currently only set up to scale all
                photometric data in a given file.
            distance : float
                The distance to the object in cgs units. Defaults to a 10pc normalized distance. All data must
                be scaled to the same distance before running the retrieval, which can be done using the
                scale_to_distance method in the Data class.
            wlen_range_micron : Tuple
                A pair of wavelenths in units of micron that determine the lower and upper boundaries of
                the model computation.
            external_pRT_reference : str
                The name of an existing Data object. This object's prt_object will be used to calculate the
                chi squared of the new Data object. This is useful when two datasets overlap, as only
                one model computation is required to compute the log likelihood of both datasets.
            photometric_transformation_function : method
                A function that will transform a spectrum into an average synthetic photometric point,
                typicall accounting for filter transmission.
            opacity_mode: str
                Opacity mode.
        """

<<<<<<< HEAD
        photometry = open(path)
        if photometric_transformation_function is None:
            try:
                import species
                species.SpeciesInit()
            except:
                logging.error(
                    "Please provide a function to transform a spectrum into photometry, or pip install species")
                sys.exit(12)
        for line in photometry:
            # # must be the comment character
            if line[0] == '#':
                continue
            vals = line.split(',')
            name = vals[0]
            wlow = float(vals[1])
            whigh = float(vals[2])
            flux = float(vals[3])
            err = float(vals[4])
            if photometric_transformation_function is None:
                transform = species.SyntheticPhotometry(name).spectrum_to_flux
            else:
                transform = photometric_transformation_function

            if wlen_range_micron is None:
                wbins = [0.95 * wlow, 1.05 * whigh]
            else:
                wbins = wlen_range_micron
            if opacity_mode == 'lbl':
                logging.warning("Are you sure you want a high resolution model for photometry?")
            self.data[name] = Data(name,
                                   path,
                                   model_generating_function=model_generating_function,
                                   distance=distance,
                                   photometry=True,
                                   wlen_range_micron=wbins,
                                   photometric_bin_edges=[wlow, whigh],
                                   data_resolution=np.mean([wlow, whigh]) / (whigh - wlow),
                                   model_resolution=model_resolution,
                                   scale=scale,
                                   photometric_transformation_function=transform,
                                   external_pRT_reference=external_pRT_reference,
                                   opacity_mode=opacity_mode)
            self.data[name].calculate_star_radiosity = flux
            self.data[name].flux_error = err
=======
        with open(path) as photometry:
            if photometric_transformation_function is None:
                try:
                    import species
                    species.SpeciesInit()
                except:
                    logging.error("Please provide a function to transform a spectrum into photometry, or pip install species")
                    sys.exit(12)
            for line in photometry:
                # # must be the comment character
                if line[0] == '#':
                    continue
                vals = line.split(',')
                name = vals[0]
                wlow = float(vals[1])
                whigh = float(vals[2])
                flux = float(vals[3])
                err = float(vals[4])
                if photometric_transformation_function is None:
                    transform = species.SyntheticPhotometry(name).spectrum_to_flux
                else:
                    transform = photometric_transformation_function

                if wlen_range_micron is None:
                    wbins = [0.95*wlow,1.05*whigh]
                else:
                    wbins = wlen_range_micron
                if opacity_mode == 'lbl':
                    logging.warning("Are you sure you want a high resolution model for photometry?")
                self.data[name] = Data(name,
                                        path,
                                        model_generating_function = model_generating_function,
                                        distance = distance,
                                        photometry = True,
                                        wlen_range_micron = wbins,
                                        photometric_bin_edges = [wlow,whigh],
                                        data_resolution = np.mean([wlow,whigh])/(whigh-wlow),
                                        model_resolution = model_resolution,
                                        scale = scale,
                                        photometric_transformation_function = transform,
                                        external_pRT_reference=external_pRT_reference,
                                        opacity_mode=opacity_mode)
                self.data[name].flux = flux
                self.data[name].flux_error = err
>>>>>>> d9b03bd4
<|MERGE_RESOLUTION|>--- conflicted
+++ resolved
@@ -209,11 +209,7 @@
 
         return files
 
-<<<<<<< HEAD
-    def set_line_species(self, linelist, eq=False, abund_lim=(-6.0, 6.0)):
-=======
     def set_line_species(self,linelist,eq=False,abund_lim=(-6.0,-0.5)):
->>>>>>> d9b03bd4
         """
         Set RadTrans.line_species
 
@@ -244,18 +240,10 @@
         self.line_species = linelist
         if not eq:
             for spec in self.line_species:
-<<<<<<< HEAD
-                self.parameters[spec] = Parameter(spec, True,
-                                                  transform_prior_cube_coordinate=
-                                                  lambda x: abund_lim[0] + abund_lim[1] * x)
-
-    def set_rayleigh_species(self, linelist):
-=======
                 self.parameters[spec] = Parameter(spec,True,\
                                     transform_prior_cube_coordinate = \
                                     lambda x : abund_lim[0]+(abund_lim[1]-abund_lim[0])*x)
     def set_rayleigh_species(self,linelist):
->>>>>>> d9b03bd4
         """
         Set the list of species that contribute to the rayleigh scattering in the pRT object.
 
@@ -277,11 +265,7 @@
 
         self.continuum_opacities = linelist
 
-<<<<<<< HEAD
-    def add_line_species(self, species, eq=False, abund_lim=(-7.0, 7.0), fixed_abund=None):
-=======
     def add_line_species(self,species,eq=False,abund_lim=(-7.0,0.0), fixed_abund = None):
->>>>>>> d9b03bd4
         """
         This function adds a single species to the pRT object that will define the line opacities of the model.
         The name must match the pRT opacity name, which vary between the c-k line opacities and the line-by-line opacities.
@@ -316,15 +300,9 @@
                 self.parameters[species] = Parameter(species, False,
                                                      value=fixed_abund)
             else:
-<<<<<<< HEAD
-                self.parameters[species] = Parameter(species, True,
-                                                     transform_prior_cube_coordinate=
-                                                     lambda x: abund_lim[0] + abund_lim[1] * x)
-=======
                 self.parameters[species] = Parameter(species,True,\
                                         transform_prior_cube_coordinate = \
                                         lambda x : abund_lim[0] + (abund_lim[1]-abund_lim[0])*x)
->>>>>>> d9b03bd4
 
     def remove_species_lines(self, species, free=False):
         """
@@ -344,12 +322,7 @@
         if free:
             self.parameters.pop(species, None)
 
-<<<<<<< HEAD
-    def add_cloud_species(self, species, eq=True, abund_lim=(-3.5, 4.5), PBase_lim=(-5.0, 7.0), fixed_abund=None,
-                          fixed_base=None):
-=======
     def add_cloud_species(self,species, eq = True, abund_lim = (-3.5,1.5), PBase_lim = None, fixed_abund = None,fixed_base=None):
->>>>>>> d9b03bd4
         """
         This function adds a single cloud species to the list of species. Optionally,
         it will add parameters to allow for a retrieval using an ackermann-marley model.
@@ -391,23 +364,6 @@
 
         self.cloud_species.append(species)
         cname = species.split('_')[0]
-<<<<<<< HEAD
-        if fixed_abund is None:
-            self.parameters['log_X_cb_' + cname] = Parameter('log_X_cb_' + cname, True,
-                                                             transform_prior_cube_coordinate=
-                                                             lambda x: abund_lim[0] + abund_lim[1] * x)
-        else:
-            self.parameters['log_X_cb_' + cname] = Parameter('log_X_cb_' + cname, False,
-                                                             value=fixed_abund)
-        if not eq:
-            if fixed_base is None:
-                self.parameters['Pbase_' + cname] = Parameter('Pbase_' + cname, True,
-                                                              transform_prior_cube_coordinate=
-                                                              lambda x: PBase_lim[0] + PBase_lim[1] * x)
-            else:
-                self.parameters['Pbase_' + cname] = Parameter('Pbase_' + cname, False,
-                                                              value=fixed_base)
-=======
         if eq:
             self.parameters['eq_scaling_'+cname] = Parameter('eq_scaling_'+cname,True,\
                                                 transform_prior_cube_coordinate = \
@@ -433,7 +389,6 @@
             else:
                 self.parameters['log_Pbase_'+cname] =Parameter('log_Pbase_'+cname,False,\
                                                                value = fixed_base)
->>>>>>> d9b03bd4
 
     def add_data(self, name, path,
                  model_generating_function,
@@ -552,53 +507,6 @@
                 Opacity mode.
         """
 
-<<<<<<< HEAD
-        photometry = open(path)
-        if photometric_transformation_function is None:
-            try:
-                import species
-                species.SpeciesInit()
-            except:
-                logging.error(
-                    "Please provide a function to transform a spectrum into photometry, or pip install species")
-                sys.exit(12)
-        for line in photometry:
-            # # must be the comment character
-            if line[0] == '#':
-                continue
-            vals = line.split(',')
-            name = vals[0]
-            wlow = float(vals[1])
-            whigh = float(vals[2])
-            flux = float(vals[3])
-            err = float(vals[4])
-            if photometric_transformation_function is None:
-                transform = species.SyntheticPhotometry(name).spectrum_to_flux
-            else:
-                transform = photometric_transformation_function
-
-            if wlen_range_micron is None:
-                wbins = [0.95 * wlow, 1.05 * whigh]
-            else:
-                wbins = wlen_range_micron
-            if opacity_mode == 'lbl':
-                logging.warning("Are you sure you want a high resolution model for photometry?")
-            self.data[name] = Data(name,
-                                   path,
-                                   model_generating_function=model_generating_function,
-                                   distance=distance,
-                                   photometry=True,
-                                   wlen_range_micron=wbins,
-                                   photometric_bin_edges=[wlow, whigh],
-                                   data_resolution=np.mean([wlow, whigh]) / (whigh - wlow),
-                                   model_resolution=model_resolution,
-                                   scale=scale,
-                                   photometric_transformation_function=transform,
-                                   external_pRT_reference=external_pRT_reference,
-                                   opacity_mode=opacity_mode)
-            self.data[name].calculate_star_radiosity = flux
-            self.data[name].flux_error = err
-=======
         with open(path) as photometry:
             if photometric_transformation_function is None:
                 try:
@@ -642,5 +550,4 @@
                                         external_pRT_reference=external_pRT_reference,
                                         opacity_mode=opacity_mode)
                 self.data[name].flux = flux
-                self.data[name].flux_error = err
->>>>>>> d9b03bd4
+                self.data[name].flux_error = err