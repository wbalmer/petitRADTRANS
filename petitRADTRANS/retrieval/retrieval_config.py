import logging
import os
import sys

import numpy as np

from petitRADTRANS.config.configuration import petitradtrans_config_parser
from .data import Data
from .parameter import Parameter

<<<<<<< HEAD
=======
# MPI Multiprocessing
RANK = 0
COMM = None
try:
    from mpi4py import MPI
    COMM = MPI.COMM_WORLD
    RANK = COMM.Get_rank()
except ImportError:
    logging.warning("MPI is required to run retrievals across multiple cores. Using single core mode only!")

#import species
#species.SpeciesInit()
>>>>>>> c15f101e

class RetrievalConfig:
    """
    The RetrievalConfig class contains all the data and model level information necessary
    to run a petitRADTRANS retrieval. The name of the class will be used to name outputs.
    This class is passed to the Retrieval, which runs the actual pymultinest retrieval
    and produces the outputs.

    The general usage of this class is to define it, add the parameters and their priors,
    add the opacity sources, the data together with a model for each dataset, and then
    configure a few plotting arguments.

    Args:
        retrieval_name : str
            Name of this retrieval. Make it informative so that you can keep track of the outputs!
        run_mode : str
            Can be either 'retrieval', which runs the retrieval normally using pymultinest,
            or 'evaluate', which produces plots from the best fit parameters stored in the
            output post_equal_weights file.
        amr : bool
            Use an adaptive high resolution pressure grid around the location of cloud condensation.
            This will increase the size of the pressure grid by a constant factor that can be adjusted
            in the setup_pres function.
        scattering : bool
            If using emission spectra, turn scattering on or off.
        pressures : numpy.array
            A log-spaced array of pressures over which to retrieve. 100 points is standard, between
            10^-6 and 10^3.
    """

    def __init__(self,
                 retrieval_name="retrieval_name",
                 run_mode="retrieval",
                 amr=False,
                 scattering=False,
                 distribution="lognormal",
                 pressures=None,
                 write_out_spec_sample=False):

        self.retrieval_name = retrieval_name

        if run_mode == 'retrieve':
            run_mode = 'retrieval'  # TODO please no.

        self.run_mode = run_mode

        if self.run_mode != 'retrieval' and self.run_mode != 'evaluate':
            logging.error("run_mode must be either 'retrieval' or 'evaluate'!")
            sys.exit(1)
        self.AMR = amr

        if pressures is not None:
            self.p_global = pressures
        else:
            self.p_global = np.logspace(-6, 3, 100)

        self.scattering = scattering
        self.distribution = distribution
        self.parameters = {}  #: Dictionary of the parameters passed to the model generating function
        self.data = {}  #: Dictionary of the datasets used in the retrieval.
        self.instruments = []
        self.line_species = []
        self.cloud_species = []
        self.rayleigh_species = []
        self.continuum_opacities = []
        self.plot_kwargs = {}

        self._plot_defaults()
        self.write_out_spec_sample = write_out_spec_sample

        self.add_parameter("pressure_scaling", False, value=1)
        self.add_parameter("pressure_width", False, value=1)
        self.add_parameter("pressure_simple", False, value=self.p_global.shape[0])

    def _plot_defaults(self):
        ##################################################################
        # Define axis properties of spectral plot if run_mode == 'evaluate'
        ##################################################################
        self.plot_kwargs["spec_xlabel"] = 'Wavelength [micron]'
        self.plot_kwargs["spec_ylabel"] = "Flux [W/m2/micron]"
        self.plot_kwargs["y_axis_scaling"] = 1.0
        self.plot_kwargs["xscale"] = 'log'
        self.plot_kwargs["yscale"] = 'linear'
        self.plot_kwargs["resolution"] = 1500.
        self.plot_kwargs["nsample"] = 10.

        ##################################################################
        # Define from which observation object to take P-T
        # in evaluation mode (if run_mode == 'evaluate'),
        # add PT-envelope plotting options
        ##################################################################
        self.plot_kwargs["temp_limits"] = [150, 3000]
        self.plot_kwargs["press_limits"] = [1e2, 1e-5]

    def _setup_pres(self, scaling=10, width=3):
        """
        This converts the standard pressure grid into the correct length
        for the AMR pressure grid. The scaling adjusts the resolution of the
        high resolution grid, while the width determines the size of the high
        pressure region. This function is automatically called in
        Retrieval.setupData().

        Args:
            scaling : int
                A multiplicative factor that determines the size of the full high resolution pressure grid,
                which will have length self.p_global.shape[0] * scaling.
            width : int
                The number of cells in the low pressure grid to replace with the high resolution grid.
        """

        print("Setting up amr pressure grid.")
        self.scaling = scaling
        self.width = width
        nclouds = len(self.cloud_species)
        if nclouds == 0:
            print("WARNING: there are no clouds in the retrieval, please add cloud species before setting up amr")
        new_len = self.p_global.shape[0] + nclouds * width * (scaling - 1)
        self.amr_pressure = np.logspace(np.log10(self.p_global[0]), np.log10(self.p_global[-1]), new_len)
        self.add_parameter("pressure_scaling", False, value=scaling)
        self.add_parameter("pressure_width", False, value=width)
        self.add_parameter("pressure_simple", False, value=self.p_global.shape[0])

        return self.amr_pressure

    def add_parameter(self, name, free, value=None, transform_prior_cube_coordinate=None):
        """
        This function adds a Parameter (see parameter.py) to the dictionary of parameters. A Parameter
        has a name and a boolean parameter to set whether it is a free or fixed parameter during the retrieval.
        In addition, a value can be set, or a prior function can be given that transforms a random variable in
        [0,1] to the physical dimensions of the Parameter.

        Args:
            name : str
                The name of the parameter. Must match the name used in the model function for the retrieval.
            free : bool
                True if the parameter is a free parameter in the retrieval, false if it is fixed.
            value : float
                The value of the parameter in the units used by the model function.
            transform_prior_cube_coordinate : method
                A function that transforms the unit interval to the physical units of the parameter.
                Typically given as a lambda function.
        """

        self.parameters[name] = Parameter(name, free, value,
                                          transform_prior_cube_coordinate=transform_prior_cube_coordinate)

    @staticmethod
    def list_available_line_species():
        """
        List the currently installed opacity tables that are available for species that contribute to the line opacity.
        """

        prt_path = petitradtrans_config_parser.get_input_data_path()

        files = [f[0].split('/')[-1] for f in os.walk(prt_path + "/opacities/lines/corr_k/")]
        files = set([f.split('_R_')[0] for f in files])
        print("\ncorrelated-k opacities")

        for f in files:
            print(f)

        lbl = [f[0].split('/')[-1] for f in os.walk(prt_path + "/opacities/lines/line_by_line/")]
        lbl = set(lbl)
        print("\nline-by-line opacities")

        for f in lbl:
            print(f)

        return files.union(lbl)

    @staticmethod
    def list_available_cloud_species():
        """
        List the currently installed opacity tables that are available for cloud species.
        """

        prt_path = petitradtrans_config_parser.get_input_data_path()

        files = [f[0].split('/')[-1] for f in os.walk(prt_path + "/opacities/continuum/clouds/")]
        files = set(files)

        for f in files:
            print(f)

        return files

    @staticmethod
    def list_available_cia_species():
        """
        List the currently installed opacity tables that are available for CIA species.
        """

        prt_path = petitradtrans_config_parser.get_input_data_path()

        files = [f[0].split('/')[-1] for f in os.walk(prt_path + "/opacities/continuum/cia/")]
        files = set(files)

        for f in files:
            print(f)

        return files

    def set_line_species(self, linelist, eq=False, abund_lim=(-6.0, -0.5)):
        """
        Set RadTrans.line_species

        This function adds a list of species to the pRT object that will define the line
        opacities of the model. The values in the list are strings, with the names matching
        the pRT opacity names, which vary between the c-k line opacities and the line-by-line opacities.

        NOTE: As of pRT version 2.4.9, the behaviour of this function has changed. In previous versions the
        abundance limits were set from abund_lim[0] to (abund_lim[0] + abund_lim[1]). This has been changed
        so that the limits of the prior range are from abund_lim[0] to abund_lim[1] (ie the actual boundaries).

        Args:
            linelist : List(str)
                The list of species to include in the retrieval
            eq : bool
                If false, the retrieval should use free chemistry, and Parameters for the abundance of each
                species in the linelist will be added to the retrieval. Otherwise, equilibrium chemistry will
                be used. If you need fine control species, use the add_line_species and set up each species
                individually.
            abund_lim : Tuple(float,float)
                If free is True, this sets the boundaries of the uniform prior that will be applied for
                each species in linelist. The range of the prior goes from abund_lim[0] to abund_lim[1].
                The abundance limits must be given in log10 units of the mass fraction.
        """
        if abund_lim[1] > 0.0:
            raise ValueError(
                f"upper limit must be <= 0.0 (was {abund_lim})! Please set abundance limits as (low, high)"
            )

        self.line_species = linelist

        if not eq:
            for spec in self.line_species:
                self.parameters[spec] = Parameter(
                    spec,
                    True,
                    transform_prior_cube_coordinate=lambda x: abund_lim[0] + (abund_lim[1] - abund_lim[0]) * x
                )

    def set_rayleigh_species(self, linelist):
        """
        Set the list of species that contribute to the rayleigh scattering in the pRT object.

        Args:
            linelist : List(str)
                A list of species that contribute to the rayleigh opacity.
        """

        self.rayleigh_species = linelist

    def set_continuum_opacities(self, linelist):
        """
        Set the list of species that contribute to the continuum opacity in the pRT object.

        Args:
            linelist : List(str)
                A list of species that contribute to the continuum opacity.
        """

        self.continuum_opacities = linelist

    def add_line_species(self, species, eq=False, abund_lim=(-7.0, 0.0), fixed_abund=None):
        """
        This function adds a single species to the pRT object that will define the line opacities of the model.
        The name must match the pRT opacity name, which vary between the c-k line opacities and the line-by-line
        opacities.

        NOTE: As of pRT version 2.4.9, the behaviour of this function has changed. In previous versions the
        abundance limits were set from abund_lim[0] to (abund_lim[0] + abund_lim[1]). This has been changed
        so that the limits of the prior range are from abund_lim[0] to abund_lim[1] (ie the actual boundaries).

        Args:
            species : str
                The species to include in the retrieval
            eq : bool
                If False, the retrieval should use free chemistry, and Parameters for the abundance of the
                species will be added to the retrieval. Otherwise, (dis)equilibrium chemistry will be used.
            abund_lim : Tuple(float,float)
                If free is True, this sets the boundaries of the uniform prior that will be applied the species given.
                The range of the prior goes from abund_lim[0] to abund_lim[1]
                The abundance limits must be given in log10 units of the mass fraction.
            fixed_abund : float
                The log-mass fraction abundance of the species. Currently only supports vertically constant
                abundances. If this is set, then the species will not be a free parameter in the retrieval.
        """

        # parameter passed through loglike is log10 abundance
        if abund_lim[1] > 0.0:
            raise ValueError(
                f"upper limit must be <= 0.0 (was {abund_lim})! Please set abundance limits as (low, high)"
            )

        self.line_species.append(species)
        if not eq:
            if fixed_abund is not None:
                self.parameters[species] = Parameter(species, False,
                                                     value=fixed_abund)
            else:
                self.parameters[species] = Parameter(
                    species,
                    True,
                    transform_prior_cube_coordinate=lambda x: abund_lim[0] + (abund_lim[1] - abund_lim[0]) * x
                )

    def remove_species_lines(self, species, free=False):
        """
        This function removes a species from the pRT line list, and if using a free chemistry retrieval,
        removes the associated Parameter of the species.

        Args:
            species : str
                The species to remove from the retrieval
            free : bool
                If true, the retrieval should use free chemistry, and Parameters for the abundance of the
                species will be removed to the retrieval
        """

        if species in self.line_species:
            self.line_species.remove(species)
        if free:
            self.parameters.pop(species, None)

    def add_cloud_species(self, species, eq=True, abund_lim=(-3.5, 1.5), p_base_lim=None, fixed_abund=None,
                          scaling_factor=None, fixed_base=None):
        """
        This function adds a single cloud species to the list of species. Optionally,
        it will add parameters to allow for a retrieval using an ackermann-marley model.
        If an equilibrium condensation model is used in th retrieval model function (eq=True),
        then a parameter is added that scales the equilibrium cloud abundance, as in Molliere (2020).
        If eq is false, two parameters are added, the cloud abundnace and the cloud base pressure.
        The limits set the prior ranges, both on a log scale.

        NOTE: As of pRT version 2.4.9, the behaviour of this function has changed. In previous versions the
        abundance limits were set from abund_lim[0] to (abund_lim[0] + abund_lim[1]). This has been changed
        so that the limits of the prior range are from abund_lim[0] to abund_lim[1] (ie the actual boundaries).
        The same is true for PBase_lim.

        Args:
            species : str
                Name of the pRT cloud species, including the cloud shape tag.
            eq : bool
                Does the retrieval model use an equilibrium cloud model. This restricts the available species!
            abund_lim : tuple(float,float)
                If eq is True, this sets the scaling factor for the equilibrium condensate abundance, typical
                range would be (-3,1). If eq is false, this sets the range on the actual cloud abundance,
                with a typical range being (-5,0).
            p_base_lim : tuple(float,float)
                Only used if not using an equilibrium model. Sets the limits on the log of the cloud base pressure.
                Obsolete.
            fixed_abund : Optional(float)
                A vertically constant log mass fraction abundance for the cloud species. If set, this will not be
                a free parameter in the retrieval. Only compatible with non-equilibrium clouds.
            fixed_base : Optional(float)
                The log cloud base pressure. If set, fixes this parameter to a constant value, and it will not be
                a free parameter in the retrieval. Only compatible with non-equilibrium clouds. Not yet compatible
                with most built in pRT models.
            scaling_factor :
                # TODO complete docstring
        """

        if species.endswith("(c)"):
            logging.warning("Ensure you set the cloud particle shape, typically with the _cd tag!")
            logging.warning(species + " was not added to the list of cloud species")
            return

        self.cloud_species.append(species)
        cname = species.split('_')[0]
        if scaling_factor is not None:
            self.parameters['eq_scaling_' + cname] = Parameter(
                'eq_scaling_' + cname, True,
                transform_prior_cube_coordinate=lambda x: scaling_factor[0] + (
                   scaling_factor[1] - scaling_factor[
                    0]
                ) * x
            )
        if not eq:
            if abund_lim[1] > 0.0:
                raise ValueError(
                    f"upper limit must be <= 0.0 (was {abund_lim})! Please set abundance limits as (low, high)"
                )

            if fixed_abund is None:
                self.parameters['log_X_cb_' + cname] = Parameter(
                    'log_X_cb_' + cname,
                    True,
                    transform_prior_cube_coordinate=lambda x: abund_lim[0] + (abund_lim[1] - abund_lim[0]) * x
                )
            else:
                self.parameters['log_X_cb_' + cname] = Parameter(
                    'log_X_cb_' + cname,
                    False,
                    value=fixed_abund
                )

        if p_base_lim is not None or fixed_base is not None:
            if fixed_base is None:
                self.parameters['log_Pbase_' + cname] = Parameter(
                    'log_Pbase_' + cname,
                    True,
                    transform_prior_cube_coordinate=lambda x: p_base_lim[0] + (p_base_lim[1] - p_base_lim[0]) * x
                )
            else:
                self.parameters['log_Pbase_' + cname] = Parameter(
                    'log_Pbase_' + cname,
                    False,
                    value=fixed_base
                )

    def add_data(self,
                 name,
                 path,
                 model_generating_function,
                 data_resolution=None,
                 model_resolution=None,
                 distance=None,
                 scale=False,
                 scale_err=False,
                 offset_bool=False,
                 wlen_range_micron=None,
                 external_prt_reference=None,
                 opacity_mode='c-k',
                 wlen_bins=None,
                 prt_grid=False,
                 prt_object=None,
                 wlen=None,
                 flux=None,
                 flux_error=None,
                 mask=None):
        """
        Create a Data class object.
        # TODO complete docstring
        Args:
            name : str
                Identifier for this data set.
            path : str
                Path to observations file, including filename. This can be a txt or dat file containing the wavelength,
                flux, transit depth and error, or a fits file containing the wavelength, spectrum and covariance matrix.
            model_generating_function : fnc
                A function, typically defined in run_definition.py that returns the model wavelength and
                spectrum (emission or transmission). This is the function that contains the physics
                of the model, and calls pRT in order to compute the spectrum.
            data_resolution : float
                Spectral resolution of the instrument. Optional, allows convolution of model to instrumental line width.
            model_resolution : float
                Spectral resolution of the model, allowing for low resolution correlated k tables from exo-k.
            distance : float
                The distance to the object in cgs units. Defaults to a 10pc normalized distance. All data must
                be scaled to the same distance before running the retrieval, which can be done using the
                scale_to_distance method in the Data class.
            scale : bool
                Turn on or off scaling the data by a constant factor.
            wlen_range_micron : Tuple
                A pair of wavelenths in units of micron that determine the lower and upper boundaries of the
                model computation.
            external_prt_reference : str
                The name of an existing Data object. This object's prt_object will be used to calculate the chi squared
                of the new Data object. This is useful when two datasets overlap, as only one model computation is
                required to compute the log likelihood of both datasets.
            opacity_mode : str
                Should the retrieval be run using correlated-k opacities (default, 'c-k'),
                or line by line ('lbl') opacities? If 'lbl' is selected, it is HIGHLY
                recommended to set the model_resolution parameter.
            prt_grid: bool
                Set to true if data has been binned to pRT R = 1,000 c-k grid.
        """
        self.data[name] = Data(name, path,
                               model_generating_function=model_generating_function,
                               data_resolution=data_resolution,
                               model_resolution=model_resolution,
                               distance=distance,
                               scale=scale,
                               scale_err=scale_err,
                               offset_bool=offset_bool,
                               wlen_range_micron=wlen_range_micron,
                               external_radtrans_reference=external_prt_reference,
                               line_opacity_mode=opacity_mode,
                               wlen_bins=wlen_bins,
                               radtrans_grid=prt_grid,
                               radtrans_object=prt_object,
                               wlen=wlen,
                               flux=flux,
                               flux_error=flux_error,
                               mask=mask
                               )

    def add_photometry(self, path,
                       model_generating_function,
                       model_resolution=10,
                       distance=None,
                       scale=False,
                       wlen_range_micron=None,
                       photometric_transformation_function=None,
                       external_prt_reference=None,
                       opacity_mode='c-k'):
        """
        Create a Data class object for each photometric point in a photometry file.
        The photometry file must be a csv file and have the following structure:
        name, lower wavelength bound [um], upper wavelength boundary[um], flux [W/m2/micron], flux error [W/m2/micron]

        Photometric data requires a transformation function to convert a spectrum into synthetic photometry.
        You must provide this function yourself, or have the species package installed.
        If using species, the name in the data file must be of the format instrument/filter.

        Args:
            model_generating_function : str
                Identifier for this data set.
            path : str
                Path to observations file, including filename.
            model_resolution : float
                Spectral resolution of the model, allowing for low resolution correlated k tables from exo-k.
            scale : bool
                Turn on or off scaling the data by a constant factor. Currently only set up to scale all
                photometric data in a given file.
            distance : float
                The distance to the object in cgs units. Defaults to a 10pc normalized distance. All data must
                be scaled to the same distance before running the retrieval, which can be done using the
                scale_to_distance method in the Data class.
            wlen_range_micron : Tuple
                A pair of wavelenths in units of micron that determine the lower and upper boundaries of
                the model computation.
            external_prt_reference : str
                The name of an existing Data object. This object's prt_object will be used to calculate the
                chi squared of the new Data object. This is useful when two datasets overlap, as only
                one model computation is required to compute the log likelihood of both datasets.
            photometric_transformation_function : method
                A function that will transform a spectrum into an average synthetic photometric point,
                typicall accounting for filter transmission.
            opacity_mode: str
                Opacity mode.
        """

        with open(path) as photometry:
            if photometric_transformation_function is None:
                try:
                    import species as sp
                    from species.phot.syn_phot import SyntheticPhotometry
                    sp.SpeciesInit()
                except ModuleNotFoundError:  # TODO find what error is expected here
                    logging.error(
                        "Please provide a function to transform a spectrum into photometry, or pip install species"
                    )

            for line in photometry:
                # # must be the comment character
                if line[0] == '#':
                    continue

                vals = line.split(',')
                name = vals[0]
                wlow = float(vals[1])
                whigh = float(vals[2])
                flux = float(vals[3])
                err = float(vals[4])

                transform = None
                if photometric_transformation_function is None:
                    if COMM is not None and COMM.Get_size()>1:
                        if RANK == 0:
                            transform = SyntheticPhotometry(name).spectrum_to_flux
                        else:
                            transform = None  # transform still needs to exist in the other processes

                        COMM.bcast(transform, 0)
                    else:
                        transform = SyntheticPhotometry(name).spectrum_to_flux                        
                else:
                    transform = photometric_transformation_function

                if wlen_range_micron is None:
                    wbins = [0.95 * wlow, 1.05 * whigh]
                else:
                    wbins = wlen_range_micron

                if opacity_mode == 'lbl':
                    logging.warning("Are you sure you want a high resolution model for photometry?")

                self.data[name] = Data(
                    name,
                    path,
                    model_generating_function=model_generating_function,
                    distance=distance,
                    photometry=True,
                    wlen_range_micron=wbins,
                    photometric_bin_edges=[wlow, whigh],
                    data_resolution=np.mean([wlow, whigh]) / (whigh - wlow),
                    model_resolution=model_resolution,
                    scale=scale,
                    photometric_transformation_function=transform,
                    external_radtrans_reference=external_prt_reference,
                    line_opacity_mode=opacity_mode
                )
                self.data[name].flux = flux
                self.data[name].flux_error = err<|MERGE_RESOLUTION|>--- conflicted
+++ resolved
@@ -8,8 +8,6 @@
 from .data import Data
 from .parameter import Parameter
 
-<<<<<<< HEAD
-=======
 # MPI Multiprocessing
 RANK = 0
 COMM = None
@@ -22,7 +20,6 @@
 
 #import species
 #species.SpeciesInit()
->>>>>>> c15f101e
 
 class RetrievalConfig:
     """
@@ -562,6 +559,7 @@
                 try:
                     import species as sp
                     from species.phot.syn_phot import SyntheticPhotometry
+
                     sp.SpeciesInit()
                 except ModuleNotFoundError:  # TODO find what error is expected here
                     logging.error(
@@ -581,6 +579,7 @@
                 err = float(vals[4])
 
                 transform = None
+
                 if photometric_transformation_function is None:
                     if COMM is not None and COMM.Get_size()>1:
                         if RANK == 0:
@@ -590,7 +589,7 @@
 
                         COMM.bcast(transform, 0)
                     else:
-                        transform = SyntheticPhotometry(name).spectrum_to_flux                        
+                        transform = SyntheticPhotometry(name).spectrum_to_flux
                 else:
                     transform = photometric_transformation_function
 
