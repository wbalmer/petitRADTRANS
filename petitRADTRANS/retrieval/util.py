--- conflicted
+++ resolved
@@ -3,12 +3,8 @@
 else. This includes flux conversions, prior functions, mean molecular weight
 calculations, transforms from mass to number fractions, and fits file output.
 """
-<<<<<<< HEAD
-import sys, os
-=======
 import sys
 import os
->>>>>>> 5433d963
 # To not have numpy start parallelizing on its own
 os.environ["OMP_NUM_THREADS"] = "1"
 import numpy as np
@@ -84,28 +80,6 @@
 ########################
 # Mean Molecular Weights
 ########################
-<<<<<<< HEAD
-MMWs = {}
-MMWs['H2'] = 2.
-MMWs['He'] = 4.
-MMWs['H2O'] = 18.
-MMWs['D2O'] = 20.
-MMWs['CH4'] = 16.
-MMWs['CO2'] = 44.
-MMWs['CO'] = 28.
-MMWs['CO_all_iso'] = 28.01
-MMWs['Na'] = 23.
-MMWs['K'] = 39.
-MMWs['NH3'] = 17.
-MMWs['HCN'] = 27.
-MMWs['C2H2'] = 26.
-MMWs['C2H2,acetylene'] = 26.
-MMWs['PH3'] = 34.
-MMWs['H2S'] = 34.
-MMWs['VO'] = 67.
-MMWs['TiO'] = 64.
-MMWs['FeH'] = 57.
-=======
 
 def getMM(species):
     """
@@ -129,7 +103,6 @@
     if "all_iso" in species:
         return f.mass
     return f.isotope.massnumber
->>>>>>> 5433d963
 
 def calc_MMW(abundances):
     """
@@ -145,15 +118,7 @@
     for key in abundances.keys():
         # exo_k resolution
         spec = key.split("_R_")[0]
-<<<<<<< HEAD
-        if spec == 'CO_all_iso':
-            MMW += abundances[key]/MMWs['CO']
-        else:
-            MMW += abundances[key]/MMWs[spec]
-
-=======
         MMW += abundances[key]/getMM(spec)
->>>>>>> 5433d963
     return 1./MMW
 
 def get_MMW_from_mfrac(m_frac):
