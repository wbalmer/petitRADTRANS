--- conflicted
+++ resolved
@@ -1,5 +1 @@
-<<<<<<< HEAD
-version = '2.5.0a37'
-=======
-version = '2.5.1'
->>>>>>> e5566029
+version = '2.6.0a37'