[build-system]
build-backend = 'mesonpy'
requires = [
    "meson-python>=0.12.1",
    "ninja>=1.8.2",
    "Cython>=0.29.35",
    "pybind11>=2.10.4",
    "numpy"
]

[project]
name = "petitRADTRANS"
<<<<<<< HEAD
version = "3.2.0a17"
=======
version = "3.1.3"
>>>>>>> 0f4bc27a
description = "Exoplanet spectral synthesis tool for retrievals"
authors = [
    {name = "Paul Mollière", email = "molliere@mpia.de"},
]
readme = "README.rst"
license = {file = "LICENSE"}
classifiers = [
    "Development Status :: 5 - Production/Stable",
    "Environment :: Console",
    "Intended Audience :: Science/Research",
    "License :: OSI Approved :: MIT License",
    "Natural Language :: English",
    "Operating System :: OS Independent",
    "Programming Language :: Fortran",
    "Programming Language :: Python :: 3",
    "Topic :: Scientific/Engineering :: Astronomy"
]
dependencies = [
    "meson-python",
    "ninja",
    "numpy",
    "scipy",
    "astropy>=5.2",  # introduces the CAHA observing site
    "molmass",
    "h5py",
    "dill",
    "pymultinest",
    "pyvo",
    "bs4",
    "selenium",
    "exo_k"
]

[project.urls]
Documentation = "https://petitradtrans.readthedocs.io/en/latest/"
Repository = "https://gitlab.com/mauricemolli/petitRADTRANS"
Issues = "https://gitlab.com/mauricemolli/petitRADTRANS/-/issues"
Changelog = "https://gitlab.com/mauricemolli/petitRADTRANS/-/blob/master/CHANGELOG.md"

[project.optional-dependencies]
retrieval = [
    "mpi4py",
    "requests",
    "skycalc-cli",
    "matplotlib",
    "corner"
]
full = [
    "mpi4py",
    "requests",
    "skycalc-cli",
    "matplotlib",
    "corner",
    "seaborn",  # only used in nice_corner
    "species>=0.8.0",  # only used in RetrievalConfig.add_photometry
    "ultranest" # alternative to pymultinest
]
test = [
    "build",
    "wheel",
    "pytest",
    "pytest-cov",
    "mpi4py",
    "requests",
    "skycalc-cli",
    "matplotlib",
    "corner",
    "seaborn",
    "species>=0.8.0",
    "ultranest"
]

[tool.flake8]
max-line-length = 120

[tool.pytest]
norecursedirs = [
    ".tox",
    "build",
    "docs",
    "petitRADTRANS",
    "testing",
    "scripts"
]

#[tool.tox]  # TODO add when tox fully supports toml, for now setup is in setup.cfg
#legacy_tox_ini = """"""<|MERGE_RESOLUTION|>--- conflicted
+++ resolved
@@ -10,11 +10,7 @@
 
 [project]
 name = "petitRADTRANS"
-<<<<<<< HEAD
-version = "3.2.0a17"
-=======
-version = "3.1.3"
->>>>>>> 0f4bc27a
+version = "3.2.0a18"
 description = "Exoplanet spectral synthesis tool for retrievals"
 authors = [
     {name = "Paul Mollière", email = "molliere@mpia.de"},
@@ -70,7 +66,7 @@
     "corner",
     "seaborn",  # only used in nice_corner
     "species>=0.8.0",  # only used in RetrievalConfig.add_photometry
-    "ultranest" # alternative to pymultinest
+    "ultranest"  # alternative to pymultinest
 ]
 test = [
     "build",
